--- conflicted
+++ resolved
@@ -97,8 +97,6 @@
 --------------------------------------------------------------------------------
 IDEEN & VERBESSERUNGEN
 --------------------------------------------------------------------------------
-<<<<<<< HEAD
-=======
 Multisite: Kann man - wenn man Aggregation verwendet - beim normalen
 Host einen Links auf den Summary host machen und umgekehrt? Evtl.
 hartkodiert in show_view(), falls die Variable host gesetzt ist?
@@ -108,7 +106,6 @@
 den Status geändert haben. Dazu Filter über Zeit bauen. Diesen Filter 
 nicht Hartkodieren sondern mit "Show to user" aber sinnvoll vorbefüllt.
 
->>>>>>> 7f49c07a
 Multisite: icons: das Erkennen der modified_attributes
 funktioniert nur halb: Wenn man den Ausgangswert wiederherstellt,
 bleibt das Attribut trotzdem modified...
@@ -174,23 +171,8 @@
 Eigenschaften wie Gruppen, etc werden eicht berücksichtigt. Gleiches gilt
 für Servicegruppen. Man sollte daher die Funktion extra_service_conf_of()
 so erweitern, dass *alles* Nagios-Attribute agbefrühstückt werden.
-<<<<<<< HEAD
-=======
 
-Multisite: Bei den Views direkt per Knopf Viewoptionen zulassen:
-* Anzahl der Spalten => über eine Reihe von Knöpfen
-* Refresh => über eine Reihe von Knöpfen: [10] [30] [60] [90] [5min] [aus]
-* Layout => über ein Dropdownmenü
-Die Einstellungen sollen pro Benutzer und view unter viewoptions.mk 
-gespeichert werden. Sie haben immer Vorrang vor den Einstellungen
-in der View selbst. Das ganze soll über Berechtigungen steuerbar
-sein, und zwar getrennt für Spalten, Refresh und Layout. Die Berechtigungen
-nicht nur auf das Anzeigen der Knöpfe und das Auswerten der HTML-Variablen
-anwenden, sondern auch darauf, ob die aus Viewoptions.mk geladenen
-Optionen verwendet werden sollen. Tobi sagen, dass ich dafür im 
-Layout Platz brauche.
 
 check_mk --restore: Löscht er cache und counters? Er sollte nur die
 Inhalte löschen. Es könnte nämlich sein, dass es sich nicht um Verzeichnisse,
-sondern um Symlinks handelt.
->>>>>>> 7f49c07a
+sondern um Symlinks handelt.