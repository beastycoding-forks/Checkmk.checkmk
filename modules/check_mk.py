--- conflicted
+++ resolved
@@ -5937,70 +5937,7 @@
     # handle -I / -II
     if not done and seen_I > 0:
         hostnames = parse_hostname_list(args)
-<<<<<<< HEAD
         do_inventory(hostnames, check_types, seen_I == 1)
-=======
-        # For clusters add their nodes to the list
-        nodes = []
-        for h in hostnames:
-            nodes = nodes_of(h)
-            if nodes:
-                hostnames += nodes
-
-        # Then remove clusters and make list unique
-        hostnames = list(set([ h for h in hostnames if not is_cluster(h) ]))
-        hostnames.sort()
-
-        if opt_verbose:
-            if len(hostnames) > 0:
-                sys.stdout.write("Inventorizing %s.\n" % ", ".join(hostnames))
-            else:
-                sys.stdout.write("Inventorizing all hosts.\n")
-
-        if inventory_checks:
-            checknames = inventory_checks.split(",")
-
-        # remove existing checks, if option -I is used twice
-        if seen_I > 1:
-            if inventory_checks == None:
-                checknames = inventorable_checktypes("all")
-            if len(hostnames) > 0:
-                # Entries in hostnames that are either prefixed with @
-                # or are no valid hostnames are considered to be tags.
-                for host in hostnames:
-                    remove_autochecks_of(host, checknames)
-                    # If all nodes of a cluster are contained in the list, then
-                    # also remove the autochecks of that cluster. Beware: a host
-                    # can be part more multiple clusters
-                    for clust in clusters_of(host):
-                        missing = [] # collect nodes missing on the command line
-                        for node in nodes_of(clust):
-                            if node not in hostnames:
-                                missing.append(node)
-
-                        if len(missing) == 0:
-                            if opt_verbose:
-                                sys.stdout.write("All nodes of %s specified, dropping checks of %s, too.\n" % (clust, node))
-                            remove_autochecks_of(clust, checknames)
-
-                        else:
-                            sys.stdout.write("Warning: %s is part of cluster %s, but you didn't specify %s as well.\nChecks on %s will be kept.\n" %
-                            (host, clust, ",".join(missing), clust))
-
-            else:
-                for host in all_active_hosts() + all_active_clusters():
-                    remove_autochecks_of(host, checknames)
-            reread_autochecks()
-
-        if inventory_checks == None:
-            do_snmp_scan(hostnames)
-            checknames = inventorable_checktypes("tcp")
-
-        for checkname in checknames:
-            make_inventory(checkname, hostnames, False)
-
-        do_cleanup_autochecks()
->>>>>>> 25a3ca96
         done = True
 
     if done:
