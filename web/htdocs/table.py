#!/usr/bin/python
# -*- encoding: utf-8; py-indent-offset: 4 -*-
# +------------------------------------------------------------------+
# |             ____ _               _        __  __ _  __           |
# |            / ___| |__   ___  ___| | __   |  \/  | |/ /           |
# |           | |   | '_ \ / _ \/ __| |/ /   | |\/| | ' /            |
# |           | |___| | | |  __/ (__|   <    | |  | | . \            |
# |            \____|_| |_|\___|\___|_|\_\___|_|  |_|_|\_\           |
# |                                                                  |
# | Copyright Mathias Kettner 2013             mk@mathias-kettner.de |
# +------------------------------------------------------------------+
#
# This file is part of Check_MK.
# The official homepage is at http://mathias-kettner.de/check_mk.
#
# check_mk is free software;  you can redistribute it and/or modify it
# under the  terms of the  GNU General Public License  as published by
# the Free Software Foundation in version 2.  check_mk is  distributed
# in the hope that it will be useful, but WITHOUT ANY WARRANTY;  with-
# out even the implied warranty of  MERCHANTABILITY  or  FITNESS FOR A
# PARTICULAR PURPOSE. See the  GNU General Public License for more de-
# ails.  You should have  received  a copy of the  GNU  General Public
# License along with GNU Make; see the file  COPYING.  If  not,  write
# to the Free Software Foundation, Inc., 51 Franklin St,  Fifth Floor,
# Boston, MA 02110-1301 USA.

<<<<<<< HEAD
table = None
mode = None
=======
import htmllib
import config

table     = None
mode      = None
>>>>>>> 492ac930
next_func = None
row_css   = None

def begin(id, title=None, **kwargs):
    global table, mode, next_func

    try:
        limit = config.table_row_limit
    except:
        pass

    limit = kwargs.get('limit', limit)
    if html.var('limit') == 'none':
        limit = None

    table = {
        "id"            : id,
        "title"         : title,
        "headers"       : [],
        "rows"          : [],
        "limit"         : limit,
        "omit_if_empty" : kwargs.get("omit_if_empty", False),
        "searchable"    : kwargs.get("searchable", True),
    }
    if kwargs.get("empty_text"):
        table["empty_text"] = kwargs["empty_text"]
    else:
        table["empty_text"] = _("No entries.")

    if kwargs.get("help"):
        table["help"] = kwargs["help"]

    if kwargs.get("css"):
        table["css"] = kwargs["css"]

    html.plug()
    mode = 'row'
    next_func = None

def finish_previous():
    global next_func
    if next_func:
        next_func(*next_args[0], **next_args[1])
        next_func = None

def row(*posargs, **kwargs):
    finish_previous()
    global next_func, next_args
    next_func = add_row
    next_args = posargs, kwargs

def add_row(css=None):
    table["rows"].append(([], css))


def cell(*posargs, **kwargs):
    finish_previous()
    global next_func, next_args
    next_func = add_cell
    next_args = posargs, kwargs

def add_cell(title, text="", css=None, help=None):
    if type(text) != unicode:
        text = str(text)
    htmlcode = text + html.drain()
    if len(table["rows"]) == 1: # first row -> pick headers
        table["headers"].append((title, help))
    table["rows"][-1][0].append((htmlcode, css))

def end():
    global table
    finish_previous()
    html.unplug()

    if not table["rows"] and table["omit_if_empty"]:
        table = None
        return

    if table["title"]:
        html.write("<h3>%s</h3>" % table["title"])

    if table.get("help"):
        html.help(table["help"])

    if not table["rows"]:
        html.write("<div class=info>%s</div>" % table["empty_text"])
        table = None
        return

    table_id = table['id']
    rows = table["rows"]

    # Controls wether or not actions are available for a table
    actions_enabled = table["searchable"]
    if actions_enabled:
        user_opts = config.load_user_file("tableoptions", {})
        user_opts.setdefault(table_id, {})
        table_opts = user_opts[table_id]

        # Handle the initial visibility of the actions
        actions_visible = user_opts[table_id].get('actions_visible', False)
        if html.var('_%s_actions' % table_id):
            actions_visible = html.var('_%s_actions' % table_id) == '1'

            user_opts[table_id]['actions_visible'] = actions_visible

        if html.var('_%s_reset' % table_id):
            html.del_var('_%s_search' % table_id)
            if 'search' in table_opts:
                del table_opts['search'] # persist

        search_term = html.var('_%s_search' % table_id, table_opts.get('search'))
        if search_term:
            html.set_var('_%s_search' % table_id, search_term)
            table_opts['search'] = search_term # persist
            filtered_rows = []
            for row, css in rows:
                for cell_content, css_classes in row:
                    if search_term in cell_content:
                        filtered_rows.append((row, css))
                        break # skip other cells when matched
            rows = filtered_rows

    num_rows_unlimited = len(rows)
    num_cols = len(table["headers"])

    # Apply limit after search / sorting etc.
    limit = table['limit']
    if limit is not None:
        rows = rows[:limit]

    html.write('<table class="data')
    if "css" in table:
        html.write(" %s" % table["css"])
    html.write('">\n')

    html.write("  <tr>")
    first_col = True
    for header, help in table["headers"]:
        if help:
<<<<<<< HEAD
            header = '<span title="%s">%s</span>' % (html.attrencode(help), header)
        html.write("  <th>%s</th>\n" % header)
=======
            header = '<span title="%s">%s</span>' % (htmllib.attrencode(help), header)
        html.write("  <th>")

        # Add the table action link
        if first_col:
            if actions_enabled:
                if actions_visible:
                    state = '0'
                    help  = _('Hide table actions')
                    img   = 'table_actions_on'
                else:
                    state = '1'
                    help  = _('Display table actions')
                    img   = 'table_actions_off'
                html.icon_button(html.makeuri([('_%s_actions' % table_id, state)]),
                    help, img, cssclass = 'toggle_actions')
            first_col = False

        html.write("%s</th>\n" % header)
>>>>>>> 492ac930
    html.write("  </tr>\n")

    if actions_enabled and actions_visible:
        html.write('<tr class="data even0 actions"><td colspan=%d>' % num_cols)
        html.begin_form("%s_actions" % table_id)

        if table["searchable"]:
            html.write("<div class=search>")
            html.text_input("_%s_search" % table_id)
            html.button("_%s_submit" % table_id, _("Search"))
            html.button("_%s_reset" % table_id, _("Reset"))
            html.set_focus("search")
            html.write("</div>\n")

        html.hidden_fields()
        html.end_form()
        html.write('</tr>')

    odd = "even"
    # TODO: Sorting
    for row, css in rows:
        odd = odd == "odd" and "even" or "odd"
        html.write('  <tr class="data %s0' % odd)
        if css:
            html.write(' %s' % css)
        html.write('">\n')
        for cell_content, css_classes in row:
            html.write("    <td%s>" % (css_classes and (" class='%s'" % css_classes) or ""))
            html.write(cell_content)
            html.write("</td>\n")
        html.write("</tr>\n")

    if actions_enabled and search_term and not rows:
        html.write('<tr class="data odd0 no_match"><td colspan=%d>%s</td></tr>' %
            (num_cols, _('Found no matching rows. Please try another search term.')))

    html.write("</table>\n")

    if limit is not None and num_rows_unlimited > limit:
        html.message(_('This table is limited to show only %d of %d rows. '
                       'Click <a href="%s">here</a> to disable the limitation.') %
                           (limit, num_rows_unlimited, html.makeuri([('limit', 'none')])))

    if actions_enabled:
        config.save_user_file("tableoptions", user_opts)

    table = None

<|MERGE_RESOLUTION|>--- conflicted
+++ resolved
@@ -24,16 +24,10 @@
 # to the Free Software Foundation, Inc., 51 Franklin St,  Fifth Floor,
 # Boston, MA 02110-1301 USA.
 
-<<<<<<< HEAD
-table = None
-mode = None
-=======
-import htmllib
 import config
 
 table     = None
 mode      = None
->>>>>>> 492ac930
 next_func = None
 row_css   = None
 
@@ -174,11 +168,7 @@
     first_col = True
     for header, help in table["headers"]:
         if help:
-<<<<<<< HEAD
             header = '<span title="%s">%s</span>' % (html.attrencode(help), header)
-        html.write("  <th>%s</th>\n" % header)
-=======
-            header = '<span title="%s">%s</span>' % (htmllib.attrencode(help), header)
         html.write("  <th>")
 
         # Add the table action link
@@ -197,7 +187,6 @@
             first_col = False
 
         html.write("%s</th>\n" % header)
->>>>>>> 492ac930
     html.write("  </tr>\n")
 
     if actions_enabled and actions_visible:
