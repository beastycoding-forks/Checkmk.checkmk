#!/usr/bin/python
# -*- encoding: utf-8; py-indent-offset: 4 -*-
# +------------------------------------------------------------------+
# |             ____ _               _        __  __ _  __           |
# |            / ___| |__   ___  ___| | __   |  \/  | |/ /           |
# |           | |   | '_ \ / _ \/ __| |/ /   | |\/| | ' /            |
# |           | |___| | | |  __/ (__|   <    | |  | | . \            |
# |            \____|_| |_|\___|\___|_|\_\___|_|  |_|_|\_\           |
# |                                                                  |
# | Copyright Mathias Kettner 2012             mk@mathias-kettner.de |
# +------------------------------------------------------------------+
#
# This file is part of Check_MK.
# The official homepage is at http://mathias-kettner.de/check_mk.
#
# check_mk is free software;  you can redistribute it and/or modify it
# under the  terms of the  GNU General Public License  as published by
# the Free Software Foundation in version 2.  check_mk is  distributed
# in the hope that it will be useful, but WITHOUT ANY WARRANTY;  with-
# out even the implied warranty of  MERCHANTABILITY  or  FITNESS FOR A
# PARTICULAR PURPOSE. See the  GNU General Public License for more de-
# ails.  You should have  received  a copy of the  GNU  General Public
# License along with GNU Make; see the file  COPYING.  If  not,  write
# to the Free Software Foundation, Inc., 51 Franklin St,  Fifth Floor,
# Boston, MA 02110-1301 USA.

from mod_python import Cookie
import time, cgi, config, os, defaults, pwd, urllib, weblib, random
from lib import *
# Python 2.3 does not have 'set' in normal namespace.
# But it can be imported from 'sets'
try:
    set()
except NameError:
    from sets import Set as set

# Information about uri
class InvalidUserInput(Exception):
    def __init__(self, varname, text):
        self.varname = varname
        self.text = text


class uriinfo:
    def __init__(self, req):
        self.req = req

    # URI aus Dateiname und Variablen rekonstruieren
    # TODO: URI-Encode von Variablen!
    def geturi(self):
        uri = self.req.myfile + ".py"
        if len(self.req.vars):
            uri += "?" + urlencode(self.req.vars.items())
        return uri

    # [('varname1', value1), ('varname2', value2) ]
    def makeuri(self, addvars):
        return self.req.myfile + ".py?" + urlencode_vars(self.req.vars.items() + addvars)

    # Liste von Hidden-Felder erzeugen aus aktueller URI
    def hiddenfields(self, omit=[]):
        return ''.join([ '<input type=hidden name="%s" value="%s">\n' % i \
                         for i in self.req.vars.items() \
                         if i[0] not in omit ])


# Encode HTML attributes: replace " with &quot;, also replace
# < and >. This code is slow.
def attrencode(value):
    if type(value) == int:
        return str(value)
    new = ""
    for c in value:
        if c == '"':
            new += "&quot;"
        elif c == '<':
            new += "&lt;"
        elif c == '>':
            new += "&gt;"
        else:
            new += c
    return new

# This function returns a str object, never unicode!
# Beware: this code is crucial for the performance of Multisite!
# Changing from the self coded urlencode to urllib.quote
# is saving more then 90% of the total HTML generating time
# on more complex pages!
def urlencode_vars(vars):
    output = ""
    for varname, value in vars:
        if output != "":
            output += "&"

	if type(value) == int:
	    value = str(value)
        elif type(value) == unicode:
            value = value.encode("utf-8")

        output += varname
        output += "="
        try:
            # urllib is not able to encode non-Ascii characters. Yurks
            output += urllib.quote(value)
        except:
            output += urlencode(value) # slow but working

    return output

def urlencode(value):
    if type(value) == unicode:
        value = value.encode("utf-8")
    elif value == None:
        return ""
    ret = ""
    for c in value:
        if c == " ":
            c = "+"
        elif ord(c) <= 32 or ord(c) > 127 or c in [ '#', '+', '"', "'", "=", "&", ":", "%" ]:
            c = "%%%02x" % ord(c)
        ret += c
    return ret

def urldecode(value):
    return urllib.unquote_plus(value)

def u8(c):
    if ord(c) > 127:
        return "&#%d;" % ord(c)
    else:
        return c

def utf8_to_entities(text):
    if type(text) != unicode:
        return text
    else:
        return text.encode("utf-8")

    # Old code is soooooooo slow...
    n = ""
    for c in text:
        n += u8(c)
    return n

# remove all HTML-tags
def strip_tags(ht):
    while True:
        x = ht.find('<')
        if x == -1:
            break
        y = ht.find('>', x)
        if y == -1:
            break
        ht = ht[0:x] + ht[y+1:]
    return ht


class html:
    def __init__(self, req):
        self.req = req
        self.user_errors = {}
        self.focus_object = None
        self.global_vars = []
        self.render_headfoot = True
        self.browser_reload = 0
        self.browser_redirect = ''
        self.events = set([]) # currently used only for sounds
        self.header_sent = False
        self.output_format = "html"
        self.status_icons = {}
        self.link_target = None
        self.form_name = None
        self.form_vars = []
        self.context_buttons_open = False
        self.mobile = False
        self.buffering = True

    def set_buffering(self, b):
        self.buffering = b

    def plugin_stylesheets(self):
        global plugin_stylesheets
        try:
            return plugin_stylesheets
        except:
            plugins_paths = [ defaults.web_dir + "/htdocs/css" ]
            if defaults.omd_root:
                plugins_paths.append(defaults.omd_root + "/local/share/check_mk/web/htdocs/css")
            plugin_stylesheets = set([])
            for dir in plugins_paths:
                if os.path.exists(dir):
                    for fn in os.listdir(dir):
                        if fn.endswith(".css"):
                            plugin_stylesheets.add(fn)
            return plugin_stylesheets

    def set_output_format(self, f):
        self.output_format = f

    def set_link_target(self, framename):
        self.link_target = framename

    def write(self, text):
        if type(text) == unicode:
	    text = text.encode("utf-8")
        if self.buffering:
            self.req.write(text, 0)
        else:
            self.req.write(text)

    def heading(self, text):
        self.write("<h2>%s</h2>\n" % text)

    def rule(self):
        self.write("<hr/>")

    def age_text(self, timedif):
        timedif = int(timedif)
        if timedif < 120:
            return "%d sec" % timedif

        minutes = timedif / 60
        if minutes < 120:
            return "%d min" % minutes

        hours = minutes / 60
        if hours < 48:
            return "%d hrs" % hours

        days = hours / 24
        return "%d days" % days

    def begin_form(self, name, action = None, method = "GET", 
                   onsubmit = None, add_transid = True):
        self.form_vars = []
        if action == None:
            action = self.req.myfile + ".py"
        self.current_form = name
        if method.lower() == "post":
            enctype = ' enctype="multipart/form-data"'
        else:
            enctype = ''
        if onsubmit:
            onsubmit = ' onsubmit="%s"' % onsubmit
        else:
            onsubmit = ''
        self.write('<form id="form_%s" name="%s" class="%s" action="%s" method="%s"%s%s>\n' %
                   (name, name, name, action, method, enctype, onsubmit))
        self.hidden_field("filled_in", name)
        if add_transid:
            self.hidden_field("_transid", str(self.fresh_transid()))
        self.hidden_fields(self.global_vars)
        self.form_name = name

    def end_form(self):
        self.write("</form>\n")

    def form_submitted(self):
        return self.has_var("filled_in")

    def add_user_error(self, varname, message):
        if type(varname) == list:
            for v in varname:
                self.add_user_error(v, message)
        else:
            self.user_errors[varname] = message

    def has_user_errors(self):
        return len(self.user_errors) > 0

    def show_user_errors(self):
        self.write('<div class=error>\n')
        self.write('<br>'.join(self.user_errors.values()))
        self.write('</div>\n')

    def hidden_field(self, var, value):
        if value != None:
            self.write("<input type=hidden name=%s value=\"%s\">" % (var, attrencode(value)))

    # Beware: call this method just before end_form(). It will
    # add all current non-underscored HTML variables as hiddedn
    # field to the form - *if* they are not used in any input
    # field. (this is the reason why you must not add any further
    # input fields after this method has been called).
    def hidden_fields(self, varlist = None, **args):
        add_action_vars = args.get("add_action_vars", False)
        if varlist != None:
            for var in varlist:
                value = self.req.vars.get(var, "")
                self.hidden_field(var, value)
        else: # add *all* get variables, that are not set by any input!
            for var, value in self.req.vars.items():
                if var not in self.form_vars and \
                    (var[0] != "_" or add_action_vars):
                    self.hidden_field(var, value)

    def add_global_vars(self, varnames):
        self.global_vars += varnames

    # [('varname1', value1), ('varname2', value2) ]
    def makeuri(self, addvars, remove_prefix = None):
        vars = [ (v, self.var(v)) for v in self.req.vars if not v.startswith("_") ]
        if remove_prefix != None:
            vars = [ i for i in vars if not i[0].startswith(remove_prefix) ]
        return self.req.myfile + ".py?" + urlencode_vars(vars + addvars)

    def makeactionuri(self, addvars):
        return self.makeuri(addvars + [("_transid", self.fresh_transid())])

    def makeuri_contextless(self, vars):
        return self.req.myfile + ".py?" + urlencode_vars(vars)

    def image_button(self, varname, title, cssclass = ''):
        self.write('<label for="%s" class=image_button>' % varname)
        self.raw_button(varname, title, cssclass)
        self.write('</label>')

    def button(self, *args):
        self.image_button(*args)

    def raw_button(self, varname, title, cssclass=""):
        self.write("<input onfocus=\"if (this.blur) this.blur();\" "
                   "type=submit name=\"%s\" id=\"%s\" value=\"%s\" "
                   "class=\"%s\">\n" % \
                   ( varname, varname, title, cssclass))


    def buttonlink(self, href, text, add_transid=False, obj_id='', style='', title='', disabled=''):
        if add_transid:
            href += "&_transid=%s" % self.fresh_transid()
        if obj_id:
            obj_id = ' id=%s' % obj_id
        if style:
            style = ' style="%s"' % style
        if title:
            title = ' title="%s"' % title
        if disabled:
            title = ' disabled="%s"' % disabled

        self.write('<input%s%s%s%s value="%s" class=buttonlink type=button onclick="location.href=\'%s\'">' % \
                (obj_id, style, title, disabled, text, href))
        # self.write("<a href=\"%s\" class=button%s%s>%s</a>" % (href, obj_id, style, text))

    def icon(self, help, icon):
       self.write('<img align=absmiddle class=icon title="%s" src="images/icon_%s.png">' % (
        help, icon))

    def empty_icon(self):
        self.write('<img class=icon src="images/trans.png">')

<<<<<<< HEAD
    def icon_button(self, url, help, icon, id=None, onclick=None):
        if id:
            idtxt = "id='%s' " % id
        else:
            idtxt = ""

=======
    def icon_button(self, url, help, icon, onclick=None, style=""):
>>>>>>> 043ac6d1
        if onclick:
            onclick = "onclick=\"%s\" " % onclick
            url = "#"

<<<<<<< HEAD
        self.write('<a %s%sonfocus="if (this.blur) this.blur();" href="%s">'
=======
        if style:
            style = ' style="%s"' % style

        self.write('<a href="%s"%s%s>'
>>>>>>> 043ac6d1
                   '<img align=absmiddle class=iconbutton title="%s" '
                   'src="images/button_%s_lo.png" '
                   'onmouseover=\"hilite_icon(this, 1)\" '
                   'onmouseout=\"hilite_icon(this, 0)\">'
<<<<<<< HEAD
                   '</a>\n' % (idtxt, onclick, url, help, icon))
=======
                   '</a>' % (url, onclick, style, help, icon))
>>>>>>> 043ac6d1

    def empty_icon_button(self):
        self.write('<img class="iconbutton trans" src="images/trans.png">')

    def jsbutton(self, varname, text, onclick, style=''):
        if style:
            style = ' style="%s"' % style
        self.write("<input type=button name=%s id=%s onclick=\"%s\" "
                   "class=button%s value=\"%s\" />" % (varname, varname, onclick, style, text))

    def begin_context_buttons(self):
        self.context_button_hidden = False
        self.write("<table class=contextlinks><tr><td>\n")
        self.context_buttons_open = True

    def end_context_buttons(self):
        if self.context_buttons_open:
            if self.context_button_hidden:
                self.write('<div title="%s" id=toggle class="contextlink short" '
                      % _("Show all buttons"))
                self.context_button_hover_code("_short")
                self.write("><a onclick='unhide_context_buttons(this);' href='#'>...</a></div>")
            self.write("</td></tr></table>\n")
        self.context_buttons_open = False

    def context_button(self, title, url, icon=None, hot=False, id=None, bestof=None):
        display = "block"
        if bestof:
            counts = config.load_user_file("buttoncounts", {})
            weights = counts.items()
            weights.sort(cmp = lambda a,b: cmp(a[1],  b[1]))
            best = dict(weights[-bestof:])
            if id not in best:
                display="none"
                self.context_button_hidden = True

        if not self.context_buttons_open:
            self.begin_context_buttons()

        if icon:
            title = '<img src="images/icon_%s.png">%s' % (icon, title)
        if id:
            idtext = " id='%s'" % id
        else:
            idtext = ""
        self.write('<div%s style="display:%s" class="contextlink%s" ' % (idtext, display, hot and " hot" or ""))
        self.context_button_hover_code(hot and "_hot" or "")
        self.write('>')
        self.write('<a href="%s"' % url)
        if bestof:
            self.write(' onmousedown="count_context_button(this); document.location=this.href; " ')
        self.write('>%s</a></div>\n' % title)

    def context_button_hover_code(self, what):
        self.write(r'''onmouseover='this.style.backgroundImage="url(\"images/contextlink%s_hi.png\")";' ''' % what)
        self.write(r'''onmouseout='this.style.backgroundImage="url(\"images/contextlink%s.png\")";' ''' % what)

    def number_input(self, varname, deflt = "", size=8):
        self.text_input(varname, str(deflt), "number", size=size)

    def text_input(self, varname, default_value = "", cssclass = "text", label = None, id = None, **args):
        if default_value == None:
            default_value = ""
        addprops = ""
        if "size" in args:
            addprops += " size=%d" % (args["size"] + 1)
        if "type" in args:
            mytype = args["type"]
        else:
            mytype = "text"
        if "autocomplete" in args:
            addprops += " autocomplete=\"%s\"" % args["autocomplete"]


        value = self.req.vars.get(varname, default_value)
        error = self.user_errors.get(varname)
        html = ""
        if error:
            html = "<x class=inputerror>"
        if label:
            if not id:
                id = "ti_%s" % varname
            html += '<label for="%s">%s</label>' % (id, label)

        if id:
            addprops += " id='%s'" % id

        html += "<input type=%s class=%s value=\"%s\" name=\"%s\"%s>" % \
                     (mytype, cssclass, attrencode(value), varname, addprops)
        if error:
            html += "</x>"
            self.set_focus(varname)
        self.write(html)
        self.form_vars.append(varname)

    def password_input(self, varname, default_value = "", size=12, **args):
        self.text_input(varname, default_value, type="password", size = size, **args)

    def text_area(self, varname, deflt="", rows=4, cols=30):
        value = self.req.vars.get(varname, deflt)
        error = self.user_errors.get(varname)
        if error:
            self.write("<x class=inputerror>")

        self.write("<textarea rows=%d cols=%d name=\"%s\">%s</textarea>\n" % (
            rows, cols, varname, attrencode(value)))
        if error:
            self.write("</x>")
            self.set_focus(varname)
        self.form_vars.append(varname)

    def sorted_select(self, varname, options, deflt="", onchange=None, attrs = {}):
        # Sort according to display texts, not keys
        sorted = options[:]
        sorted.sort(lambda a,b: cmp(a[1].lower(), b[1].lower()))
        self.select(varname, sorted, deflt, onchange, attrs)

    def select(self, varname, options, deflt="", onchange=None, attrs = {}):
        current = self.var(varname, deflt)
        onchange_code = onchange and " onchange=\"%s\"" % (onchange) or ""

        attributes = ' ' + ' '.join([ '%s="%s"' % (k, v) for k, v in attrs.iteritems() ])

        self.write("<select%s name=\"%s\" id=\"%s\" size=\"1\"%s>\n" %
                             (onchange_code, varname, varname, attributes))
        for value, text in options:
            if value == None: value = ""
            sel = value == current and " selected" or ""
            self.write("<option value=\"%s\"%s>%s</option>\n" % (value, sel, text))
        self.write("</select>\n")
        if varname:
            self.form_vars.append(varname)

    def icon_select(self, varname, options, deflt=""):
        current = self.var(varname, deflt)
        self.write("<select class=icon name=\"%s\" id=\"%s\" size=\"1\">\n" % 
                    (varname, varname))
        for value, text, icon in options:
            if value == None: value = ""
            sel = value == current and " selected" or ""
            self.write('<option style="background-image:url(images/icon_%s.png);" '
                       'value=\"%s\"%s>%s</option>\n' % (icon, value, sel, text))
        self.write("</select>\n")
        if varname:
            self.form_vars.append(varname)

    def begin_radio_group(self, horizontal=False):
        if self.mobile:
            if horizontal:
	        add = 'data-type="horizontal" '
	    else:
	        add = ''
            self.write('<fieldset %s data-role="controlgroup">' % add)

    def end_radio_group(self):
        if self.mobile:
            self.write('</fieldset>')

    def radiobutton(self, varname, value, checked, label):
        if self.has_var(varname):
            checked = self.var(varname) == value
        checked_text = checked and " checked" or ""
        if label:
            id = "rb_%s_%s" % (varname, value)
            idtxt = ' id="%s"' % id
        else:
            idtxt = ""
        self.write("<input type=radio name=%s value=\"%s\"%s%s>\n" %
                      (varname, value, checked_text, idtxt))
        if label:
            self.write('<label for="%s">%s</label>\n' % (id, label))
        self.form_vars.append(varname)

    def begin_checkbox_group(self, horizonal=False):
	self.begin_radio_group(horizonal)

    def end_checkbox_group(self):
        self.end_radio_group()

    def checkbox(self, varname, deflt=False, cssclass = '', onclick = None, label=None, id=None, add_attr = None):
        if add_attr == None:
            add_attr = [] # do not use [] as default element, it will be a global variable!
        error = self.user_errors.get(varname)
        if error:
            self.write("<x class=inputerror>")
            
        self.write("<span class=checkbox>")
        # Problem with checkboxes: The browser will add the variable
        # only to the URL if the box is checked. So in order to detect
        # wether we should add the default value, we need to detect
        # if the form is printed for the first time. This is the
        # case if "filled_in" is not set.
        value = self.get_checkbox(varname)
        if value == None: # form not yet filled in
             value = deflt

        checked = value and " CHECKED " or ""
        if cssclass:
            cssclass = ' class="%s"' % cssclass
        onclick_code = onclick and " onclick=\"%s\"" % (onclick) or ""
        if label and not id:
            id = "cb_" + varname
        if id:
            add_attr.append('id="%s"' % id)
        self.write("<input type=checkbox name=\"%s\"%s%s%s%s>\n" %
                        (varname, checked, cssclass, onclick_code, " ".join(add_attr)))
        self.form_vars.append(varname)
        if label:
            self.write('<label for="%s">%s</label>\n' % (id, label))
        self.write("</span>")
        if error:
            self.write("</x>")

    # Check if the current form is currently filled in (i.e. we display
    # the form a second time while showing value typed in at the first
    # time and complaining about invalid user input)
    def form_filled_in(self):
        return self.has_var("filled_in") and (
            self.form_name == None or \
            self.var("filled_in") == self.form_name)


    # Get value of checkbox. Return True, False or None. None means
    # that no form has been submitted. The problem here is the distintion
    # between False and None. The browser does not set the variables for
    # Checkboxes that are not checked :-(
    def get_checkbox(self, varname, form_name = None):
        if self.has_var(varname):
            return not not self.var(varname)
        elif not self.form_filled_in():
            return None
        else:
            # Form filled in but variable missing -> Checkbox not checked
            return False

    def datetime_input(self, varname, default_value):
        try:
            t = self.get_datetime_input(varname)
        except:
            t = default_value

        if varname in self.user_errors:
            self.add_user_error(varname + "_date", self.user_errors[varname])
            self.add_user_error(varname + "_time", self.user_errors[varname])
            self.set_focus(varname + "_date")

        br = time.localtime(t)
        self.date_input(varname + "_date", br.tm_year, br.tm_mon, br.tm_mday)
        self.write(" ")
        self.time_input(varname + "_time", br.tm_hour, br.tm_min)
        self.form_vars.append(varname + "_date")
        self.form_vars.append(varname + "_time")

    def time_input(self, varname, hours, mins):
        error = self.user_errors.get(varname)
        if error:
            self.write("<x class=inputerror>")
        self.write("<input type=text size=5 class=time name=%s value=\"%02d:%02d\">" %
                   (varname, hours, mins))
        if error:
            self.write("</x>")
        self.form_vars.append(varname)

    def date_input(self, varname, year, month, day):
        error = self.user_errors.get(varname)
        if error:
            self.write("<x class=inputerror>")
        self.write("<input type=text size=10 class=date name=%s value=\"%04d-%02d-%02d\">" %
                   (varname, year, month, day))
        if error:
            self.write("</x>")
        self.form_vars.append(varname)

    def get_datetime_input(self, varname):
        t = self.var(varname + "_time")
        d = self.var(varname + "_date")
        if not t or not d:
            raise MKUserError([varname + "_date", varname + "_time"],
                              _("Please specify a date and time."))

        try:
            br = time.strptime(d + " " + t, "%Y-%m-%d %H:%M")
        except:
            raise MKUserError([varname + "_date", varname + "_time"],
                              _("Please enter the date/time in the format YYYY-MM-DD HH:MM."))
        return int(time.mktime(br))

    def get_time_input(self, varname, what):
        t = self.var(varname)
        if not t:
            raise MKUserError(varname, _("Please specify %s.") % what)

        try:
            h, m = t.split(":")
            m = int(m)
            h = int(h)
            if m < 0 or m > 59 or h < 0:
                raise Exception()
        except:
            raise MKUserError(varname, _("Please enter the time in the format HH:MM."))
        return m * 60 + h * 3600

    def upload_file(self, varname):
        error = self.user_errors.get(varname)
        if error:
            self.write("<x class=inputerror>")
        self.write('<input type="file" name="%s">' % varname)
        if error:
            self.write("</x>")
        self.form_vars.append(varname)

    def html_head(self, title, javascripts = [], stylesheets = ["pages"]):
        if not self.req.header_sent:
            self.write(
                u'''<!DOCTYPE HTML PUBLIC "-//W3C//DTD HTML 4.01 Transitional//EN" "http://www.w3.org/TR/html4/loose.dtd">
<html><head>
<meta http-equiv="Content-Type" content="text/html; charset=utf-8">\n''')
            self.write('<title>')
            self.write(title)
            self.write('</title>\n')

            # If the variable _link_target is set, then all links in this page
            # should be targetted to the HTML frame named by _link_target. This
            # is e.g. useful in the dash-board
            if self.link_target:
                self.write('<base target="%s">\n' % self.link_target)

            # Load all specified style sheets and all user style sheets in htdocs/css
            for css in [ "check_mk" ] + stylesheets:
                self.write('<link rel="stylesheet" type="text/css" href="%s.css">\n' % css)
            self.write('<!--[if IE]>\n'
                       '<link rel="stylesheet" href="ie.css" type="text/css" />\n'
                       '<![endif]-->\n')

            for css in self.plugin_stylesheets():
               self.write('<link rel="stylesheet" type="text/css" href="css/%s">\n' % css)

            if config.custom_style_sheet:
               self.write('<link rel="stylesheet" type="text/css" href="%s">\n' % config.custom_style_sheet)

            # Load specified Javascript files
            for js in [ "checkmk", "hover" ] + javascripts:
                self.write('<script type="text/javascript" src="js/%s.js"></script>\n' % js)

            if self.browser_reload != 0:
                if self.browser_redirect != '':
                    self.write("<script type=\"text/javascript\">setReload(%s, '%s')</script>\n" %
                                                                  (self.browser_reload, self.browser_redirect))
                else:
                    self.write("<script type=\"text/javascript\">setReload(%s)</script>\n" % self.browser_reload)


            self.write("</head>\n")
            self.req.header_sent = True

    def html_foot(self):
        self.write("</html>\n")

    def set_render_headfoot(self, render):
        self.render_headfoot = render

    def set_browser_reload(self, secs):
        self.browser_reload = secs

    def set_browser_redirect(self, secs, url):
        self.browser_reload   = secs
        self.browser_redirect = url

    def immediate_browser_redirect(self, secs, url):
        self.javascript("setReload(%s, '%s');" % (secs, url))

    def header(self, title='', **args):
        if self.output_format == "html":
            if not self.header_sent:
                self.html_head(title, **args)
                self.write('<body class="main %s">' % self.var("_body_class", ""))
                self.header_sent = True
                if self.render_headfoot:
                    self.top_heading(title)

    def top_heading(self, title):
        if type(self.req.user) == str:
            login_text = "<b>%s</b> (%s" % (config.user_id, "+".join(config.user_role_ids))
            if config.debug:
                if config.get_language():
                    login_text += "/%s" % config.get_language()
            login_text += ')'
        else:
            login_text = _("not logged in")
        self.write("<table class=header><tr><td class=left>%s</td><td class=right>"
                   "%s &nbsp; &nbsp; <b id=headertime>%s</b>%s</td></tr></table>" %
                   (title, login_text, time.strftime("%H:%M"),_("<a href=\"http://mathias-kettner.de\"><img src=\"images/mk_logo_small.gif\"/></a>")))
        self.write("<hr class=header>\n")
        if config.debug:
            self.write("<div class=urldebug>%s</div>" % self.makeuri([]))


    def body_start(self, title='', **args):
        self.html_head(title, **args)
        self.write('<body class="main %s">' % self.var("_body_class", ""))

    def bottom_focuscode(self):
        if self.focus_object:
            formname, varname = self.focus_object
            obj = formname + "." + varname
            self.write("<script language=\"javascript\" type=\"text/javascript\">\n"
                           "<!--\n"
                           "if(document.%s) {"
                           "    document.%s.focus();\n"
                           "    document.%s.select();\n"
                           "}\n"
                           "// -->\n"
                           "</script>\n" % (obj, obj, obj))

    def bottom_footer(self):
        if self.req.header_sent:
            self.bottom_focuscode()
            corner_text = ""
            if self.browser_reload:
                corner_text += _("refresh: %d secs") % self.browser_reload
            if self.render_headfoot:
                si = self.render_status_icons()
                self.write("<table class=footer><tr>"
                           "<td class=left>%s</td>"
                           "<td class=middle></td>"
                           "<td class=right>%s</td></tr></table>"
                               % (si, corner_text))

    def body_end(self):
        self.write("</body></html>\n")

    def footer(self):
        if self.output_format == "html":
            self.bottom_footer()
            self.body_end()

    def add_status_icon(self, img, tooltip):
        self.status_icons[img] = tooltip

    def render_status_icons(self):
        h = ""
        if True: # self.req.method == "GET":
            h += '<a target="_top" href="%s"><img class=statusicon src="images/status_frameurl.png" title="URL to this frame"></a>\n' % \
                 self.makeuri([])
            h += '<a target="_top" href="%s"><img class=statusicon src="images/status_pageurl.png" title="URL to this page including sidebar"></a>\n' % \
                 ("index.py?" + urlencode_vars([("start_url", self.makeuri([]))]))
        for img, tooltip in self.status_icons.items():
            h += '<img class=statusicon src="images/status_%s.png" title="%s">\n' % (img, tooltip)
        return h

    def show_error(self, msg):
        if self.mobile:
            self.write('<center>')
        if self.output_format == "html":
            self.write("<div class=error>%s</div>\n" % msg)
        else:
            self.write(_("ERROR: "))
            self.write(strip_tags(msg))
            self.write("\n")
        if self.mobile:
            self.write('</center>')

    def show_warning(self, msg):
        if self.mobile:
            self.write('<center>')
        if self.output_format == "html":
            self.write("<div class=warning>%s</div>\n" % msg)
        else:
            self.write(_("WARNING: "))
            self.write(strip_tags(msg))
            self.write("\n")
        if self.mobile:
            self.write('</center>')

    def message(self, msg):
        if self.mobile:
            self.write('<center>')
        if self.output_format == "html":
            self.write("<div class=success>%s</div>\n" % msg)
        else:
            self.write(_("MESSAGE: "))
            self.write(strip_tags(msg))
            self.write("\n")
        if self.mobile:
            self.write('</center>')

    def check_limit(self, rows, limit):
        count = len(rows)
        if limit != None and count >= limit + 1:
            text = _("Your query produced more than %d results. ") % limit
            if self.var("limit", "soft") == "soft" and config.may("ignore_soft_limit"):
                text += '<a href="%s">%s</a>' % \
                             (self.makeuri([("limit", "hard")]), _('Repeat query and allow more results.'))
            elif self.var("limit") == "hard" and config.may("ignore_hard_limit"):
                text += '<a href="%s">%s</a>' % \
                             (self.makeuri([("limit", "none")]), _('Repeat query without limit.'))
            self.show_warning(text)
            del rows[limit:]
            return False
        return True

    def do_actions(self):
        return self.var("_do_actions") not in [ "", None, "No" ]

    def set_focus(self, varname):
        self.focus_object = (self.form_name, varname)

    def has_var(self, varname):
        return varname in self.req.vars

    def var(self, varname, deflt = None):
        return self.req.vars.get(varname, deflt)

    def var_utf8(self, varname, deflt = None):
        val = self.req.vars.get(varname, deflt)
        if val == None:
            return val
        else:
            return val.decode("utf-8")

    # Return all values of a variable that possible occurs more
    # than once in the URL. note: req.listvars does contain those
    # variable only, if the really occur more than once.
    def list_var(self, varname):
        if varname in self.req.listvars:
            return self.req.listvars[varname]
        elif varname in self.req.vars:
            return [self.req.vars[varname]]
        else:
            return []

    def set_var(self, varname, value):
        if value == None:
            self.del_var(varname)
        else:
            self.req.vars[varname] = value

    def del_var(self, varname):
        if varname in self.req.vars:
            del self.req.vars[varname]

    def javascript(self, code):
        self.write("<script language=\"javascript\">\n%s\n</script>\n" % code)

    def javascript_file(self, name):
        self.write('<script type="text/javascript" src="js/%s.js"></script>\n' % name)

    def reload_sidebar(self):
        if not self.has_var("_ajaxid"):
            self.javascript("if(parent && parent.frames[0]) parent.frames[0].location.reload();");

    # Compute a (hopefully) unique transaction id
    def fresh_transid(self):
        return "%d/%d" % (int(time.time()), random.getrandbits(32))

    # Marks a transaction ID as used. This is done by saving
    # it in a user specific settings file "transids.mk". At this
    # time we remove all entries from that list that are older
    # then one week.
    def invalidate_transid(self, id):
        used_ids = config.load_user_file("transids", [])
        new_ids = []
        now = time.time()
        for used_id in used_ids:
            timestamp, rand = used_id.split("/")
            if now - int(timestamp) < 604800: # 7 * 24 hours
                new_ids.append(used_id)
        used_ids.append(id)
        config.save_user_file("transids", used_ids)

    # Checks, if the current transaction is valid, i.e. now
    # browser reload. The HTML variable _transid must be present.
    # If it is empty or -1, then it's always valid (this is used
    # for webservice calls).
    def transaction_valid(self):
        if not self.has_var("_transid"):
            return False
        id = self.var("_transid")
        if not id or id == "-1":
            return True # automation
        timestamp, rand = id.split("/")

        # If age is too old (one week), it is always
        # invalid:
        now = time.time()
        if now - int(timestamp) >= 604800: # 7 * 24 hours
            return False

        # Now check, if this id is not yet invalidated
        return id not in config.load_user_file("transids", [])

    # Checks, if the current page is a transation, i.e. something
    # that is secured by a transid (such as a submitted form)
    def is_transaction(self):
        return self.has_var("_transid")

    # called by page functions in order to check, if this was
    # a reload or the original form submission. Increases the
    # transid of the user, if the latter was the case.
    # There are three return codes:
    # True:  -> positive confirmation by the user
    # False: -> not yet confirmed, question is being shown
    # None:  -> a browser reload or a negative confirmation
    def check_transaction(self):
        if self.transaction_valid():
            id = self.var("_transid")
            if id and id != "-1":
                self.invalidate_transid(id)
            return True
        else:
            return False

    def confirm(self, msg, method="POST", action=None):
        if self.var("_do_actions") == "No":
            return # user has pressed "No"               # None --> "No"
        if not self.has_var("_do_confirm"):
            if self.mobile:
                self.write('<center>')
            self.write("<div class=really>%s" % msg)
            self.begin_form("confirm", method=method, action=action)
            self.hidden_fields(add_action_vars = True)
            self.button("_do_confirm", _("Yes!"), "really")
            self.button("_do_actions", _("No"), "")
            self.end_form()
            self.write("</div>")
            if self.mobile:
                self.write('</center>')
            return False                                # False --> "Dialog shown, no answer yet"
        else:
            return self.check_transaction() and True or None # True: "Yes", None --> Browser reload

    def register_event(self, name):
        self.events.add(name)

    def has_event(self, name):
        return name in self.events

    def play_sound(self, url):
        self.write('<object type="audio/x-wav" data="%s" height="0" width="0">\n'
                  '<param name="filename" value="%s">\n'
                  '<param name="src" value="%s">\n'
                  '<param name="autostart" value="true">\n'
                  '<param name="playcount" value="1">\n'
                  '</object>\n' % (url, url, url))
        if config.debug:
            self.write("(playing sound %s)" % url)

    def apache_user(self):
        return pwd.getpwuid( os.getuid() )[ 0 ]

    def omd_mode(self):
        # Load mod_python env into regular environment
        os.environ.update(self.req.subprocess_env)

        omd_mode = None
        omd_site = None
        if 'OMD_SITE' in os.environ:
            omd_site = os.environ['OMD_SITE']
            omd_mode = 'shared'
            if omd_site == self.apache_user():
                omd_mode = 'own'
        return (omd_mode, omd_site)

    def begin_foldable_container(self, treename, id, isopen, title, indent = True, first = False):
        # try to get persisted state of tree
        tree_state = weblib.get_tree_states(treename)

        if id in tree_state:
            isopen = tree_state[id] == "on"

        img_num = isopen and "90" or "00"
        onclick = ' onclick="toggle_foldable_container(\'%s\', \'%s\')"' % (treename, id)
        onclick += ' onmouseover="this.style.cursor=\'pointer\';" '
        onclick += ' onmouseout="this.style.cursor=\'auto\';" '

        if indent == "form":
            self.write('<table id="topic_%s" style="display:table"  class="form nomargin"><tr%s><td class=title>' % \
                                  (id.encode("utf-8"), first and ' class="top"' or ''))
        self.write('<img align=absbottom class="treeangle" id="treeimg.%s.%s" '
                   'src="images/tree_%s.png" %s>' %
                (treename, id, img_num, onclick))
        if title.startswith('<'): # custom HTML code
            self.write(title)
            if indent != "form":
                self.write("<br>")
        else:
            self.write('<b class="treeangle title" class=treeangle %s>%s</b><br>' %
                     (onclick, title))

        indent_style = "padding-left: %dpx; " % (indent == True and 15 or 0)
        if indent == "form":
            self.write("</td></tr></table>")
            indent_style += "margin: 0; "
        self.write('<ul class="treeangle" style="%s display: %s" id="tree.%s.%s">' %
             (indent_style, (not isopen) and "none" or "block",  treename, id))

    def end_foldable_container(self):
        self.write("</ul>")

    def debug(self, *x):
        import pprint
        for element in x:
            self.write("<pre>%s</pre>\n" % pprint.pformat(element))

    def debug_vars(self):
        self.write('<table onmouseover="this.style.display=\'none\';" class=debug_vars>')
        self.write("<tr><th colspan=2>POST / GET Variables</th></tr>")
        for name, value in sorted(self.req.vars.items()):
            self.write("<tr><td class=left>%s</td><td class=right>%s</td></tr>\n" % (name, value))
        self.write("</ul>")

    # Needs to set both, headers_out and err_headers_out to be sure to send
    # the header on all responses
    def set_http_header(self, key, val):
        self.req.headers_out.add(key, val)
        self.req.err_headers_out.add(key, val)

    def has_cookie(self, varname):
        return varname in self.req.cookies

    def get_cookie_names(self):
        return self.req.cookies.keys()

    def cookie(self, varname, deflt):
        try:
            return self.req.cookies[varname].value
        except:
            return deflt

    def set_cookie(self, varname, value, expires = None):
        c = Cookie.Cookie(varname, value, path = '/')
        if expires is not None:
            c.expires = expires

        if not self.req.headers_out.has_key("Set-Cookie"):
            self.req.headers_out.add("Cache-Control", 'no-cache="set-cookie"')
            self.req.err_headers_out.add("Cache-Control", 'no-cache="set-cookie"')

        self.req.headers_out.add("Set-Cookie", str(c))
        self.req.err_headers_out.add("Set-Cookie", str(c))

    def del_cookie(self, varname):
        self.set_cookie(varname, '', time.time() - 60)<|MERGE_RESOLUTION|>--- conflicted
+++ resolved
@@ -348,37 +348,23 @@
     def empty_icon(self):
         self.write('<img class=icon src="images/trans.png">')
 
-<<<<<<< HEAD
-    def icon_button(self, url, help, icon, id=None, onclick=None):
+    def icon_button(self, url, help, icon, id="", onclick="", style=""):
         if id:
-            idtxt = "id='%s' " % id
-        else:
-            idtxt = ""
-
-=======
-    def icon_button(self, url, help, icon, onclick=None, style=""):
->>>>>>> 043ac6d1
+            id = "id='%s' " % id
+
         if onclick:
-            onclick = "onclick=\"%s\" " % onclick
+            onclick = 'onclick="%s" ' % onclick
             url = "#"
 
-<<<<<<< HEAD
-        self.write('<a %s%sonfocus="if (this.blur) this.blur();" href="%s">'
-=======
         if style:
-            style = ' style="%s"' % style
-
-        self.write('<a href="%s"%s%s>'
->>>>>>> 043ac6d1
+            style = 'style="%s" ' % style
+
+        self.write('<a %s%s%sonfocus="if (this.blur) this.blur();" href="%s">'
                    '<img align=absmiddle class=iconbutton title="%s" '
                    'src="images/button_%s_lo.png" '
                    'onmouseover=\"hilite_icon(this, 1)\" '
                    'onmouseout=\"hilite_icon(this, 0)\">'
-<<<<<<< HEAD
-                   '</a>\n' % (idtxt, onclick, url, help, icon))
-=======
-                   '</a>' % (url, onclick, style, help, icon))
->>>>>>> 043ac6d1
+                   '</a>\n' % (id, onclick, style, url, help, icon))
 
     def empty_icon_button(self):
         self.write('<img class="iconbutton trans" src="images/trans.png">')
