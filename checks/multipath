#!/usr/bin/python
# -*- encoding: utf-8; py-indent-offset: 4 -*-
# +------------------------------------------------------------------+
# |             ____ _               _        __  __ _  __           |
# |            / ___| |__   ___  ___| | __   |  \/  | |/ /           |
# |           | |   | '_ \ / _ \/ __| |/ /   | |\/| | ' /            |
# |           | |___| | | |  __/ (__|   <    | |  | | . \            |
# |            \____|_| |_|\___|\___|_|\_\___|_|  |_|_|\_\           |
# |                                                                  |
# | Copyright Mathias Kettner 2014             mk@mathias-kettner.de |
# +------------------------------------------------------------------+
#
# This file is part of Check_MK.
# The official homepage is at http://mathias-kettner.de/check_mk.
#
# check_mk is free software;  you can redistribute it and/or modify it
# under the  terms of the  GNU General Public License  as published by
# the Free Software Foundation in version 2.  check_mk is  distributed
# in the hope that it will be useful, but WITHOUT ANY WARRANTY;  with-
# out even the implied warranty of  MERCHANTABILITY  or  FITNESS FOR A
# PARTICULAR PURPOSE. See the  GNU General Public License for more de-
# ails.  You should have  received  a copy of the  GNU  General Public
# License along with GNU Make; see the file  COPYING.  If  not,  write
# to the Free Software Foundation, Inc., 51 Franklin St,  Fifth Floor,
# Boston, MA 02110-1301 USA.

# Configuration for using alias instead of UUID
inventory_multipath_rules = []

# Output from multipath -l has the following possible formats:

# orabase.lun50 (360a9800043346937686f456f59386741) dm-15 NETAPP,LUN
# [size=25G][features=1 queue_if_no_path][hwhandler=0]
# \_ round-robin 0 [prio=0][active]
#  \_ 1:0:3:50 sdy 65:128 [active][undef]
#  \_ 3:0:3:50 sdz 65:144 [active][undef]

# An alias might not be defined. The out is then:
# 360a980004334644d654a364469555a76
# [size=300 GB][features="0"][hwhandler="0"]
# \_ round-robin 0 [active]
#  \_ 1:0:2:13 sdc 8:32  [active][ready]
#  \_ 3:0:2:13 sdl 8:176 [active][ready]

# Might also be local disks:
# SFUJITSU_MAW3073NC_DBL2P62003VT
# [size=68 GB][features="0"][hwhandler="0"]
# \_ round-robin 0 [active]
#  \_ 0:0:3:0  sdb 8:16  [active][ready]

# Some very special header line
# (No space between uuid and dm-* - strange...)
# 360a980004334644d654a316e65306e51dm-4 NETAPP,LUN
# [size=30G][features=1 queue_if_no_path][hwhandler=0]
# \_ round-robin 0 [prio=0][active]
#  \_ 1:0:2:50 sdg 8:96  [active][undef]
# \_ round-robin 0 [prio=0][enabled]
#  \_ 4:0:1:50 sdl 8:176 [active][undef]

# And another one:
# 1494554000000000052303250303700000000000000000000 dm-0 IET,VIRTUAL-DISK
# [size=70G][features=0][hwhandler=0][rw]
# \_ round-robin 0 [prio=-1][active]
#  \_ 3:0:0:0 sdb 8:16  [active][undef]
# \_ round-robin 0 [prio=-1][enabled]
#  \_ 4:0:0:0 sdc 8:32  [active][undef]

# Other output from other host:
# anzvol2 (36005076306ffc648000000000000510a) dm-15 IBM,2107900
# [size=100G][features=0][hwhandler=0]
# \_ round-robin 0 [prio=-6][active]
#  \_ 4:0:5:1  sdbf 67:144 [active][undef]
#  \_ 4:0:4:1  sdau 66:224 [active][undef]
#  \_ 4:0:3:1  sdaj 66:48  [active][undef]
#  \_ 3:0:5:1  sdy  65:128 [active][undef]
#  \_ 3:0:4:1  sdn  8:208  [active][undef]
#  \_ 3:0:3:1  sdc  8:32   [active][undef]
# anzvol1 (36005076306ffc6480000000000005005) dm-16 IBM,2107900
# [size=165G][features=0][hwhandler=0]
# \_ round-robin 0 [prio=-6][active]
#  \_ 4:0:5:0  sdbe 67:128 [active][undef]
#  \_ 4:0:4:0  sdat 66:208 [active][undef]
#  \_ 4:0:3:0  sdai 66:32  [active][undef]
#  \_ 3:0:5:0  sdx  65:112 [active][undef]
#  \_ 3:0:4:0  sdm  8:192  [active][undef]
#  \_ 3:0:3:0  sdb  8:16   [active][undef]

# And one other output (ID has not 33 times A-Z0-9):
# mpath1 (SIBM_____SwapA__________DA02BF71)
# [size=41 GB][features="0"][hwhandler="0"]
# \_ round-robin 0 [active]
#  \_ 1:0:1:0 sdd 8:48  [active]

# Recently I've seen this output >:-P
# 360080e500017bd72000002eb4c1b1ae8 dm-1 IBM,1814      FAStT
# size=350G features='1 queue_if_no_path' hwhandler='1 rdac' wp=rw
# `-+- policy='round-robin 0' prio=-1 status=active
#   |- 7:0:2:81 sdd 8:48   active undef running
#   `- 8:0:2:81 sdp 8:240  active undef running

# And this has been seen on SLES 11 SP1 64 Bit:
# 3600508b40006d7da0001a00004740000 dm-0 HP,HSV210
# size=10G features='1 queue_if_no_path' hwhandler='0' wp=rw
# |-+- policy='round-robin 0' prio=-1 status=active
# | |- 2:0:0:1 sda        8:0    active undef running
# | `- 3:0:0:1 sdo        8:224  active undef running
# `-+- policy='round-robin 0' prio=-1 status=enabled
#   |- 3:0:1:1 sdv        65:80  active undef running
#   `- 2:0:1:1 sdh        8:112  active undef running

# This is another output, which made problems up to
# 1.1.12:
#
# SDDN_S2A_9900_1308xxxxxxxx dm-13 DDN,S2A 9900
# [size=7.3T][features=0][hwhandler=0][rw]
# \_ round-robin 0 [prio=0][active]
#  \_ 3:0:1:11 sdaj 66:48   [failed][undef]
#  \_ 4:0:0:11 sdbh 67:176  [failed][undef]
#  \_ 4:0:2:11 sddd 70:176  [active][undef]
#  \_ 3:0:2:11 sdeb 128:48  [active][undef]
# \_ round-robin 0 [prio=0][enabled]
#  \_ 4:0:1:11 sdcf 69:48   [active][undef]
#  \_ 3:0:0:11 sdl  8:176   [active][undef]

# Just an underscore and a dash in the LUN name
# SDataCoreSANsymphony_DAT05-fscl dm-6 DataCore,SANsymphony
# [size=600G][features=0][hwhandler=0]
# \_ round-robin 0 [prio=-1][enabled]
#  \_ 3:0:0:11 sdae 65:224 [active][undef]
# \_ round-robin 0 [prio=-1][enabled]
#  \_ 4:0:0:11 sdt  65:48  [active][undef]

# This one here is from RedHat 6. Very creative...
# 1IET     00010001 dm-4 IET,VIRTUAL-DISK
# size=200G features='0' hwhandler='0' wp=rw
# |-+- policy='round-robin 0' prio=0 status=active
# | `- 23:0:0:1   sdk  8:160   active undef running
# |-+- policy='round-robin 0' prio=0 status=enabled
# | `- 21:0:0:1   sdj  8:144   active undef running
# |-+- policy='round-robin 0' prio=0 status=enabled
# | `- 22:0:0:1   sdg  8:96    active undef running
# `-+- policy='round-robin 0' prio=0 status=enabled
#   `- 20:0:0:1   sdi  8:128   active undef running

# And a completely new situation:
# <<<multipath>>>
# Nov 05 17:17:03 | DM multipath kernel driver not loaded
# Nov 05 17:17:03 | /etc/multipath.conf does not exist, blacklisting all devices.
# Nov 05 17:17:03 | A sample multipath.conf file is located at
# Nov 05 17:17:03 | /usr/share/doc/device-mapper-multipath-0.4.9/multipath.conf
# Nov 05 17:17:03 | You can run /sbin/mpathconf to create or modify /etc/multipath.conf
# Nov 05 17:17:03 | DM multipath kernel driver not loaded

def parse_multipath(info):
    # New reported header lines need to be placed here
    # the matches need to be put in a list of tupples
    # while the structure of the tupple is:
    # 0: matching regex
    # 1: matched regex-group id of UUID
    # 2: matched regex-group id of alias (optional)
    # 3: matched regex-group id of dm-device (optional)
    reg_headers = [
        (regex(r"^[0-9a-z]{33}$"),                                0, None, None), # 1. (should be included in 3.)
        (regex(r"^([^\s]+)\s\(([0-9A-Za-z_-]+)\)\s(dm.[0-9]+)"),  2, 1,    3),    # 2.
        (regex(r"^([^\s]+)\s\(([0-9A-Za-z_-]+)\)"),               2, 1,    None),    # 2.
        (regex(r"^[a-zA-Z0-9_]+$"),                               0, None, None), # 3.
        (regex(r"^([0-9a-z]{33}|[0-9a-z]{49})\s?(dm.[0-9]+).*$"), 1, None, 2), # 4.
        (regex(r"^[a-zA-Z0-9_]+(dm-[0-9]+).*$"),                  0, None, 1), # 5. Remove this line in 1.2.0
        (regex(r"^([-a-zA-Z0-9_ ]+)\s?(dm-[0-9]+).*$"),           1, None, 2), # 6. and 7.
    ]

    reg_prio = regex("[[ ]prio=")
    reg_lun  = regex("[0-9]+:[0-9]+:[0-9]+:[0-9]+")
    uuid = None
    alias = None
    groups = {}
    group = {}
    numpaths = None
    for line in info:
        # Ignore error messages due to invalid multipath.conf
        if line[0] == "multipath.conf":
            continue

        # newer agent also output the device mapper table.
        # ignore those lines for now.
        if line[0] == "dm":
            # Reset current device and skip line
            uuid = None
            continue

        # restore original non-split line
        l = " ".join(line)

        # Skip output when multipath is not present
        if l.endswith('kernel driver not loaded') \
           or l.endswith('does not exist, blacklisting all devices.') \
           or l.endswith('A sample multipath.conf file is located at') \
           or l.endswith('multipath.conf'):
            uuid = None
            continue

        # First simply separate between data row and header row
        if line[0][0] not in [ '[', '`', '|', '\\' ] and not line[0].startswith("size="):
            # Try to match header lines
            matchobject = None
            for header_regex, uuid_pos, alias_pos, dm_pos in reg_headers:
                matchobject = header_regex.search(l)

                if matchobject:
                    uuid = matchobject.group(uuid_pos).strip()

                    if alias_pos:
                        alias = matchobject.group(alias_pos)
                    else:
                        alias = None

                    if dm_pos:
                        dm_device = matchobject.group(dm_pos)
                    else:
                        dm_device = None

                    break

            # No data row and no matching header row
            if not matchobject:
                raise Exception("Invalid line in agent output: " + l)

            # initialize information about next device
            numpaths = 0
            lun_info = []
            paths_info = []
            broken_paths = []
            group = {}
            group['paths'] = paths_info
            group['broken_paths'] = broken_paths
            group['luns'] = lun_info
            group['uuid'] = uuid
            group['state'] = None
            group['numpaths'] = 0
            group['device'] = dm_device
            groups[uuid] = group

            # If the device has an alias, then extract it
            if alias:
                group['alias'] = alias

            # Proceed with next line after init
            continue
        else:
            if uuid != None:
                # Handle special syntax | |- 2:0:0:1 sda  ...
                if line[0] == '|':
                    line = line[1:]
                if reg_prio.search(l):
                    group['state'] = "".join(line[3:])
                elif len(line) >= 4 and reg_lun.match(line[1]):
                    luninfo = "%s(%s)" % (line[1], line[2])
                    lun_info.append(luninfo)
                    state = line[4]
                    if not "active" in state:
                        broken_paths.append(luninfo)
                    numpaths += 1
                    group['numpaths'] = numpaths
                    paths_info.append(line[2])
    return groups

# Get list of UUIDs of all multipath devices
# Length of UUID is 360a9800043346937686f456f59386741
def inventory_multipath(parsed):
    settings = host_extra_conf_merged(g_hostname, inventory_multipath_rules)

    inventory = []
    for uuid, info in parsed.items():
        # take current number of paths as target value
        if "alias" in info and settings.get("use_alias"):
            item = info["alias"]
        else:
            item = uuid
        inventory.append( (item, info['numpaths']) )
    return inventory

# item is UUID (e.g. '360a9800043346937686f456f59386741') or alias (e.g. 'mpath0')
def check_multipath(item, target_numpaths, parsed):
    # Keys in parsed are the UUIDs. First assume that we are
    # looking for a UUID. Then fall back to aliases
<<<<<<< HEAD
    if item in parsed:
        mmap = parsed[item]
    elif item.strip() in parsed:
        # support items discovered before 1.2.7
        mmap = parsed[item.strip()]
=======
    # item.rstrip(): Check_MK Versions < 1.2.8 created autochecks with a whitespace 
    # at the end of the item. With this fix we prevent serval hundreds of UKN after Update.
    if item.rstrip() in parsed:
        mmap = parsed[item.rstrip()]
>>>>>>> 2047adf3
    else:
        for mmap in parsed.values():
            if mmap.get("alias") == item:
                break
        else:
            return 3, "Multipath device not found in agent output"

    # If the item is the alias, then show the UUID in the plugin output.
    # If the item is the UUID, then vice versa.
    alias = mmap.get('alias')
    uuid = mmap.get('uuid')

    if item == uuid and alias:
        aliasinfo = "(%s) " % alias
    elif item == alias and uuid:
        aliasinfo = "(%s) " % uuid
    else:
        aliasinfo = ""

    numpaths = mmap['numpaths']
    broken = mmap['broken_paths']
    numbroken = len(broken)
    if numbroken > 0:
        return (2, "%sbroken paths: %s" % (aliasinfo, ",".join(broken)))

    if target_numpaths == None:
        target_numpaths = 2 # default case: we need two paths
    elif type(target_numpaths) == tuple:
        warn, crit = target_numpaths
        warn_num  = (warn / 100.0) * numpaths
        crit_num = (crit / 100.0) * numpaths
        levels = " (Warning/ Critical at %d/ %d)" % (warn_num, crit_num)
        info = "%spaths active: %d" % (aliasinfo, numpaths)
        if numpaths <= crit_num:
            return 2, info + levels
        elif numpaths <= warn_num:
            return 1, info + levels
        else:
            return 0, info

    info = "%spaths expected: %d, paths active: %d" % (aliasinfo, target_numpaths, numpaths)

    if numpaths < target_numpaths:
        return 2, info
    elif numpaths > target_numpaths:
        return 1, info
    else:
        return 0, info

check_info["multipath"] = {
    'check_function':          check_multipath,
    'inventory_function':      inventory_multipath,
    'parse_function':          parse_multipath,
    'service_description':     'Multipath %s',
    'group':                   'multipath',
}<|MERGE_RESOLUTION|>--- conflicted
+++ resolved
@@ -283,18 +283,11 @@
 def check_multipath(item, target_numpaths, parsed):
     # Keys in parsed are the UUIDs. First assume that we are
     # looking for a UUID. Then fall back to aliases
-<<<<<<< HEAD
     if item in parsed:
         mmap = parsed[item]
     elif item.strip() in parsed:
         # support items discovered before 1.2.7
         mmap = parsed[item.strip()]
-=======
-    # item.rstrip(): Check_MK Versions < 1.2.8 created autochecks with a whitespace 
-    # at the end of the item. With this fix we prevent serval hundreds of UKN after Update.
-    if item.rstrip() in parsed:
-        mmap = parsed[item.rstrip()]
->>>>>>> 2047adf3
     else:
         for mmap in parsed.values():
             if mmap.get("alias") == item:
