#!/usr/bin/python
# -*- encoding: utf-8; py-indent-offset: 4 -*-
# +------------------------------------------------------------------+
# |             ____ _               _        __  __ _  __           |
# |            / ___| |__   ___  ___| | __   |  \/  | |/ /           |
# |           | |   | '_ \ / _ \/ __| |/ /   | |\/| | ' /            |
# |           | |___| | | |  __/ (__|   <    | |  | | . \            |
# |            \____|_| |_|\___|\___|_|\_\___|_|  |_|_|\_\           |
# |                                                                  |
# | Copyright Mathias Kettner 2010             mk@mathias-kettner.de |
# +------------------------------------------------------------------+
# 
# This file is part of Check_MK.
# The official homepage is at http://mathias-kettner.de/check_mk.
# 
# check_mk is free software;  you can redistribute it and/or modify it
# under the  terms of the  GNU General Public License  as published by
# the Free Software Foundation in version 2.  check_mk is  distributed
# in the hope that it will be useful, but WITHOUT ANY WARRANTY;  with-
# out even the implied warranty of  MERCHANTABILITY  or  FITNESS FOR A
# PARTICULAR PURPOSE. See the  GNU General Public License for more de-
# ails.  You should have  received  a copy of the  GNU  General Public
# License along with GNU Make; see the file  COPYING.  If  not,  write
# to the Free Software Foundation, Inc., 51 Franklin St,  Fifth Floor,
# Boston, MA 02110-1301 USA.

# Author: Lars Michelsen <lm@mathias-kettner.de>

# Example output from agent:
#<<<cups_queues>>>
#printer lpr1 disabled since Wed Jun 16 14:21:14 2010 -
#    reason unknown
#printer lpr2 now printing lpr2-3.  enabled since Tue Jun 29 09:22:04 2010
#    Wiederherstellbar: Der Netzwerk-Host „lpr2“ ist beschäftigt, erneuter Versuch in 30 Sekunden …
#printer spr1 is idle.  enabled since Thu Mar 11 14:28:23 2010
#printer spr2 is idle.  enabled since Thu Mar 11 14:28:23 2010
#printer spr3 is idle.  enabled since Thu Mar 11 14:28:23 2010
#printer spr4 is idle.  enabled since Thu Mar 11 14:28:23 2010
#printer spr5 is idle.  enabled since Thu Mar 11 14:28:23 2010
#printer spr6 disabled since Mon Jun 21 10:29:39 2010 -
#    /usr/lib/cups/backend/lpd failed
#printer spr7 is idle.  enabled since Thu Mar 11 14:28:23 2010
#printer spr8 is idle.  enabled since Thu Mar 11 14:28:23 2010
#---
#lpr2-2                  root              1024   Tue Jun 29 09:02:35 2010
#lpr2-3                  root              1024   Tue Jun 29 09:05:54 2010

from datetime import datetime, timedelta
import time

# Default thresholds
# ("<Warning max entries>", "<Critical num entries>", "<Warning entry age in seconds>", "<Critical entry age>")
cups_queues_default_levels = (5, 10, 360, 720)
<<<<<<< HEAD
cups_queues_nagios_map     = {0: 'OK', 1: 'WARN', 2: 'CRIT', 3: 'UNKNOWN'}
=======
>>>>>>> 8cb900d5

def inventory_cups_queues(checkname, info):
    return [ ('%s' % line[1], '', "cups_queues_default_levels") for line in info if line[0] == 'printer' ]

def check_cups_queues(item, params, info):
    warnNum, critNum, warnAge, critAge = params
    state   = 3
    output  = "UNKNOWN - Queue not found"
    numJobs = 0
    now     = datetime.now()
    oldest  = now
    for num, line in enumerate(info):
        if line[0] == 'printer' and line[1] == item:
            statusoutput = ' '.join(line[2:])
            status = ' '.join(line[2:4])

            # If the next line does not start with "printer" append it as additional output
            if not info[num+1][0] in [ 'printer', '---' ]:
                statusoutput += " (%s)" % " ".join(info[num+1])

            if status == "disabled since":
                state = 2
                output = "%s" % statusoutput
            elif status in [ "is idle.", "now printing" ]:
                state = 0
                output = "%s" % statusoutput
            else:
                state = 3
                output = "Undefined status output in \"lpr -p\""
        elif line[0].startswith(item+'-'):
            # This is a queue item count the number of items and check the max age
            numJobs += 1
            dt = datetime(*time.strptime(' '.join(line[3:]), '%a %b %d %H:%M:%S %Y')[0:5])
            if dt < oldest:
                oldest = dt

    jobOutput = 'Jobs: %d' % numJobs
    if numJobs > 0:
        if oldest < now - timedelta(seconds=critAge) or numJobs > critNum:
            state = 2
        elif oldest < now - timedelta(seconds=warnAge) or numJobs > warnNum:
            state = 1
        jobOutput += ', Oldest job is from %s' % oldest

    return (state, nagios_state_names[state] + " - " + output + " - " + jobOutput, [ ("jobs", numJobs, warnNum, critNum, 0) ])

check_info['cups_queues'] = (check_cups_queues, "CUPS Queue %s", 1, inventory_cups_queues)<|MERGE_RESOLUTION|>--- conflicted
+++ resolved
@@ -51,10 +51,6 @@
 # Default thresholds
 # ("<Warning max entries>", "<Critical num entries>", "<Warning entry age in seconds>", "<Critical entry age>")
 cups_queues_default_levels = (5, 10, 360, 720)
-<<<<<<< HEAD
-cups_queues_nagios_map     = {0: 'OK', 1: 'WARN', 2: 'CRIT', 3: 'UNKNOWN'}
-=======
->>>>>>> 8cb900d5
 
 def inventory_cups_queues(checkname, info):
     return [ ('%s' % line[1], '', "cups_queues_default_levels") for line in info if line[0] == 'printer' ]
