1.2.5i3:
    Core & Setup:
    * 0884 New options --oid and --extraoid for cmk --snmpwalk...
    * 0785 FIX: Availability: fixed memory leak in table statehist...
    * 0903 FIX: availability: fixed bug causing the availability feature not considering timeperiod transitions
    * 0888 FIX: Fix SNMP inventory check in simulation mode

    Checks & Agents:
    * 0149 cisco_secure: New check for Port Security on Cisco swichtes
    * 0751 New localcheck for Linux that makes sure that filesystems in /etc/fstab are mounted...
    * 0783 enterasys_lsnat: new check monitoring the current LSNAT bindings
    * 0601 printer_alerts: check can now display a textual representation of the alert code...
            NOTE: Please refer to the migration notes!
    * 0799 ibm_svc_systemstats.cpu_util: New check for CPU Utilization of an IBM SVC / V7000 device in total
    * 0800 ibm_svc_nodestats.cache, ibm_svc_systemstats.cache: New checks for Cache Usage of IBM SVC / V7000 devices
    * 0150 printer_suply: New option to upturn toner levels...
    * 0801 ibm_svc_eventlog: New Check for Messages in Event log of IBM SVC / V7000 devices
    * 0151 enterasys_cpu_util: Changed check to not longer summarize all modules...
            NOTE: Please refer to the migration notes!
    * 0802 ibm_svc_nodestats.iops, ibm_svc_systemstats.iops: new checks for IO operations/sec on IBM SVC / V7000 devices
    * 0602 cmciii.humidity: new check for Rittals CMC III humidity sensors
    * 0829 oracle_tablespaces: improved formatting of levels text in check output...
    * 0757 Linux multipath check can now use the alias instead of the UUID as item...
    * 0879 windows_tasks: output last and next run time
    * 0881 rmon_stats: now needs to be activated via a rule in order to be inventorized...
            NOTE: Please refer to the migration notes!
    * 0804 ibm_svc_portfc: New check for status of FC Ports in IBM SVC / Storwize V3700 / V7000 devices
    * 0805 ibm_svc_enclosure: New Check for Enclosures, Canisters and PSUs in IBM SVC / Storwize V3700 / V7000 devices
    * 0806 ibm_svc_enclosurestats.temp: New Check for temperature in enclosures of IBM SVC / Storwize V3700 / V7000 devices
    * 0807 ibm_svc_enclosurestats.power: New check for power consumption of enclosures of IBM SVC / Storwize V3700 / V7000 devices
    * 0808 brocade_mlx*: Checks now also work correctly with Brocade ADX / FGS / ICX devices
    * 0892 wagner_titanus_topsense: new info check and overall status check for Wagner Titanus Top Sens devices
    * 0893 wagner_titanus_topsense.alarm: New check for Alarms Triggered on Wagner Titanus Top Sens devices
    * 0894 wagner_titanus_topsense.smoke: New check for Smoke Detectors in Wagner Titanus Top Sens devices
    * 0895 wagner_titanus_topsense.chamber_deviation: New Check for Chamber Deviation from Calibration Point in Wagner Titanus Top Sens devices
    * 0152 fsc_fans: Added support for Wato configuration and upper limits
    * 0896 wagner_titanus_topsense.airflow_deviation: New Check for Airflow Deviation in Wagner Titanus Top Sens devices
    * 0897 wagner_titanus_topsense.temp: New Check for Temperature measured by Wagner Titanus Top Sens devices
    * 0898 ibm_svc_nodestats.disk_latency, ibm_svc_systemstats.disk_latency: New Checks for Disk Latency in IBM SVC / Storwize V3700 / V7000 devices
    * 0156 akcp_daisy_temp: New Check for akcp daisyTemp sensor chains...
    * 0899 enterasys_temp: New Check for temperature sensor in Enterasys Switches
    * 0901 ibm_svc_portfc: more devices recognized...
    * 0952 ibm_svc_array: New check for Status of RAID Arrays in IBM SVC / Storwize devices.
    * 0911 esx_vsphere_hostsystem.multipath: now able to configure paths minimum count...
    * 0159 brocade: Added support for brocade fdx switches
    * 0160 brocade_vdx_status: New check to monitor the operational state of vdx switches.
    * 0916 if: now able to configure minimum bandwidth limits
    * 0917 df checks: now able to show time left until disk full as perfometer and pnpgraph...
    * 0954 juniper_bgp_state: New Check for BGP status at Juniper Routers
    * 0955 zfs_arc_cache, zfs_arc_cache.l2: New Checks for Hit Ratios and Sizes of ZFS arc Cache
    * 0162 if_brocade: New if64 Check version for Brocade VDX Switches...
            NOTE: Please refer to the migration notes!
    * 0956 fast_lta_headunit.status, fast_lta_headunit.replication: New checks for FAST LTA Storage Systems
<<<<<<< HEAD
    * 0975 esx_vsphere_vm.guest_tools: renamed check (formerly esx_vsphere_vm.guestTools)...
            NOTE: Please refer to the migration notes!
=======
    * 0957 fast_lta_silent_cubes.capacity: New check for Total Capacity over all Silent Cubes on FAST LTA Storage Systems
>>>>>>> d7f2e410
    * 0777 FIX: special agent emcvnx: did not work with security file authentication...
    * 0786 FIX: zfsget: fixed compatibility with older Solaris agents...
    * 0809 FIX: brocade_fcport: Fixed recently introduced problem with port speed detection
    * 0787 FIX: df: fixed problems on some filesystem checks when legacy check parameters where used...
    * 0803 FIX: agent_ibmsvc: raw data for System Info Check and License Check now in correct format...
    * 0788 FIX: oracle_tablespaces: now able to bear None values as warn/crit levels...
    * 0789 FIX: oracle_tablespaces: fixed bug when using dynamic filesystem levels...
    * 0603 FIX: cmciii checks: more general scan function plus perf-o-meters for humidity and temperature checks
    * 0604 FIX: windows_updates: now handles situations with forced reboot and no limits correctly
    * 0605 FIX: enterasys_cpu_util enterasys_lsnat: syntax fixes
    * 0889 FIX: logwatch: fix case where rule wouldn't be applied...
    * 0882 FIX: check_bi_local.py: fix crash in case of non-ascii characters...
    * 0606 FIX: apache_status: now also sends an accept header to make it work with mod_security enables servers
    * 0832 FIX: solaris_mem: fixed invalid calculation of total swap...
    * 0810 FIX: fritz.link: Not inventorizing "unconfigured" interfaces anymore
    * 0154 FIX: zfsget: Fixed inventory of filesystems
    * 0155 FIX: mssql_counters: harded check agains odd agent output
    * 0907 FIX: windows agent: register_service: fixed ImagePath registry entry...
    * 0608 FIX: oracle_asm_diskgroup: check now also handles older oracle version 11.1.0
    * 0157 FIX: apc_symmetra_test: Fixed case of unkown last test date
    * 0910 FIX: brocade.power: fixed an error where the check reports an UNKNOWN on power supply failure...
    * 0158 FIX: dell_om_disks: Handle hotspares more correctly
    * 0161 FIX: cisco_fru_power: Exluded not existing devices from the inventory
    * 0969 FIX: blade_health: correctly output error message in non-OK state
    * 0611 FIX: nfsexports.solaris: fix in determination of path prefix
    * 0953 FIX: brocade_mlx_temp: special treatment for devices sometimes not delivering temperature by SNMP

    Multisite:
    * 0779 Hostgroups (Summary): Empty hostgroups are no longer shown (can be re-enabled by filter)
    * 0887 Add new column painter "Host Notifications Enabled"...
    * 0963 New snapin with virtual host trees...
    * 0914 Improved transaction handling to speedup the Web-GUI...
    * 0905 FIX: Multisite context buttons: links in context buttons are no longer called twice...
    * 0906 FIX: Improved transaction handling in Web GUI...
    * 0909 FIX: Table checkboxes: Fixed bug where selected checkboxes got ignored...
    * 0811 FIX: Fixed handling of exceptions occuring before login in debug mode
    * 0912 FIX: Multisite Views: Fixed bug where custom views could not get deleted

    WATO:
    * 0784 Improved security of WATO bulk inventory by using transaction ids
    * 0880 Added support for 389 Directory Server to LDAP connector
    * 0607 online help text for host creation in WATO now also explains hostname caching
    * 0908 Check event state: New option "Less Verbose Output"...
    * 0965 Cumulative permissions and contact groups for WATO folders...
    * 0973 Renaming of hosts via WATO...
    * 0781 FIX: host diag page: fixed problem with update of diagnose subwindows...
    * 0904 FIX: Fixed exception in host parameter overview...
    * 0971 FIX: Fix missing authentication of PHP addons in D-WATO when activation mode is reload...
    * 0972 FIX: Do not loose site specific global settings anymore when chaning a site's configuration...

    Notifications:
    * 0754 Allow users to disable their notifications completely...
    * 0755 Added variables LASTHOSTUP_REL and LASTSERVICEOK_REL to notification context...
    * 0883 Added Date / Time to HTML notification email
    * 0900 notify_multitech.py: new treasures script for notifying via MultiTech SMS Gateway...
    * 0968 Notification scripts are now configurable via WATO...
    * 0974 New notification plugin for ASCII emails...
    * 0752 FIX: FIX: compute correct state transitions for notifications...
    * 0753 FIX: FIX: correctly show original state in HTML notification mails...
    * 0609 FIX: mail notification script now uses 6 digit hex codes for colors to be better compatible with web based mail browsers
    * 0964 FIX: Fix hanging shutdown of CMC on RedHat 5.X...
    * 0918 FIX: notification: fixed exception when sending notifications as sms / ascii mail...

    Reporting & Availability:
    * 0756 Allow availability of multisite BI aggregates at once...
    * 0966 CSV export for availability works now also for BI aggregates
    * 0967 BI Availability timewarp: new buttons for moving back and forth
    * 0962 FIX: Fix CSV-Export in availability table

    Event Console:
    * 0885 New option for writing all messages into a syslog-like logfile...
    * 0902 FIX: event console view: fixed exception on rendering host tags for unknown hosts...

    Livestatus:
    * 0747 FIX: livestatus table hostsbygroup: fixed bug with group_authorization strict...
    * 0831 FIX: table statehist: no longer crashes on TIMEPERIOD TRANSITION entries with an invalid syntax...

    Livestatus-Proxy:
    * 0970 FIX: liveproxyd: handle situations with more then 1024 open files...

    HW/SW-Inventory:
    * 0913 lnx_distro: Now able to detect SuSE distributions...
    * 0610 mk_inventory: windows inventory check now included, install date added to data
    * 0886 FIX: Fix exception on non-UTF-8 encoded characters in software list


1.2.5i2:
    Checks & Agents:
    * 0147 enterasys_fans: New Check to monitor fans of enterasys swichtes
    * 0773 ibm_svc_system: new check for System Info of IBM SVC / V7000 devices
    * 0774 ibm_svc_nodestats.diskio: new check for disk troughput per node on IBM SVC / V7000 devices
    * 0775 ibm_svc_systemstats.diskio: new check for disk throughput in IBM SVC / V7000 devices in total
    * 0764 lnx_quota: Added new check to monitor Linux File System Quota...
    * 0776 ibm_svc_nodestats.cpu_util: new check for CPU Utilization per Node on IBM SVC / V7000 devices
    * 0600 nfsexports.solaris: new agent plugin for monitoring nfs exports on solaris systems...
    * 0743 mem, fortigate_memory, solaris_mem: display total SWAP info in check output
    * 0745 drbd: Roles and diskstates are now configurable via WATO...
    * 0740 FIX: winperf_if: now able to handle bandwidth > 4GBit...

    Multisite:
    * 0765 NagVis-Maps-Snapin: Now visualizes downtime / acknowledgment states of maps...
    * 0766 FIX: Changed transid implemtation to work as CSRF protection (Fixes CVE-2014-2330)...

    WATO:
    * 0767 FIX: Signing and verification of WATO snapshot (addresses CVE-2014-2330)...

    BI:
    * 0741 FIX: BI editor: fixed display bug in "Create nodes based on a service search"...

    Livestatus:
    * 0742 FIX: table statehist: now able to cancel a running query if limit is reached...


1.2.5i1:
    Core & Setup:
    * 0386 Added all active checks to check_mk -L output...
    * 0452 Speedup generation of configuration...
    * 0124 Support multiline plugin output for Check_MK Checks...
    * 0675 Activate inline SNMP per default (if available)...
    * 0695 Remove obsolete option -u, --cleanup-autochecks...
            NOTE: Please refer to the migration notes!
    * 0087 FIX: Fixed possible locking issue when using datasource program with long output...
    * 0313 FIX: Avoid duplicate reading of configuration file on --create-rrd...
    * 0379 FIX: check_mk -c: Now also rewrites the location of conf.d directory
    * 0354 FIX: Catch exception when check plugins do not return a state...
    * 0398 FIX: Tolerate debug output in check plugins when using CMC...
    * 0314 FIX: Fix CMC not executing any Check_MK checks after config reload...
    * 0401 FIX: Fix rule precedence in WATO-configured manual checks...
    * 0402 FIX: Fix exception in case of missing agent sections of cluster-aware checks...
    * 0426 FIX: Fixed processing of cached agent plugins / local scripts...
    * 0451 FIX: Ignore missing check types when creating configuration for Nagios
    * 0259 FIX: Fixed htpasswd permission problem in check_mk standalone installation...
    * 0453 FIX: Fix ugly Python exception in host diagnosis page in case of SNMP error...
    * 0696 FIX: Remove garbled output of cmk -v in state of CMC
    * 0682 FIX: Allow overriding of active and custom checks by more specific rule...
    * 0267 FIX: Fixed auth.serials permission problem in check_mk standalone installation...
    * 0282 FIX: TIMEPERIOD TRANSITION messages no longer cut at 64 bytes...
    * 0730 FIX: cmc: fixed bug displaying logentries after a logfile rotation...
    * 0140 FIX: Fixed unwanted handling of hostname as regex...
    * 0739 FIX: Availablity: Prevent crash if the notification period is missing...

    Checks & Agents:
    * 0306 esx_vsphere_counters: added missing ramdisk levels sfcbtickets
    * 0073 moxa_iologik_register: new check to monitor moxa e2000 series registers
    * 0105 apc_humidity: New Check for humidity levels on APC Devices
    * 0106 3ware_units: The verifying state is now handled as ok...
    * 0086 timemachine: new check checking the age of latest backup by timemachine on MAC OS
    * 0074 raritan_pdu_plugs: new check for Raritan PX-2000 family PDUs...
    * 0107 stulz_alerts, stulz_powerstate, stulz_temp, stulz_humidity: New Checks for Stulz clima devices
    * 0075 raritan_pdu_inlet: new check to monitor inlet sensors of the Raritan PX-2000 PDUs
    * 0315 hitachi_hnas_quorumdevice, hitachi_hnas_pnode, hitachi_hnas_vnode: New checks for Hitachi HNAS devices
    * 0316 hitachi_hnas_cpu: New check for CPU utilization of Hitachi HNAS devices
    * 0373 wut_webtherm: Supporting several other devices now
    * 0377 check_http: Certificate Age mode now supports SNI...
    * 0317 emc_isilon: New checks for EMC Isilon Storage System
    * 0395 cmctc.temp: also detect older CMC devices
    * 0396 cmciii_access cmciii_io cmciii_psm_current cmciii_psm_plugs: Support other firmeware versions as well...
    * 0111 kemp_loadmaster_ha, kemp_loadmaster_realserver, kemp_loadmaster_services: New Checks for Kemp Loadbalancer
    * 0318 hitachi_hnas_fan: New check for fans in Hitachi HNAS systems
    * 0319 hitachi_hnas_psu, hitachi_hnas_psu: New checks for Hitachi HNAS storage systems
    * 0320 hitachi_hnas_fpga: new check for Hitachi HNAS storage systems
    * 0321 brocade_mlx: enhancing checks (BR-MLX modules, more OK states)...
    * 0323 emcvnx_hwstatus, emcvnx_hba, emcvnx_disks: new checks for EMC VNX storage systems
    * 0254 agent_vsphere: Make handling of spaces in hostnames of ESX configurable...
    * 0077 cmciii.psm_current, cmciii_psm_plugs, cmciii_io, cmciii.access, cmciii.temp, cmciii.can_current, cmciii.sensor, cmciii.state: new sub checks included in one new check cmcmiii superseding and improving several previous checks of the Rittal CMCIII device...
            NOTE: Please refer to the migration notes!
    * 0078 job: check now monitors the time since last start of the job, limits can be configured in WATO
    * 0079 f5_bigip_conns: new check to monitor number of current connections
    * 0324 hitachi_hnas_cifs: new check for the number of users using a CIFS share
    * 0455 hitachi_hnas_span: new check for Spans (Storage Pools) in Hitachi HNAS storage systems
    * 0445 mem.win: Allow time-averaging of values before applying levels...
    * 0446 mem.used, solaris_mem: Introduce optional averaging of used memory...
    * 0566 services.summary: new check to monitor stopped services of mode autostart in windows
    * 0568 f5_big_ip_conns: check now supports predictive monitoring and both connections types are merged in one check
    * 0257 windows_agent: now reports extended process information (obsoletes psperf.bat plugin)...
    * 0457 hitachi_hnas_volume: New check for Usage and Status of Volumes in Hitachi HNAS storage systems
    * 0450 mem.used: Add information about shared memory (on Linux hosts)
    * 0458 hitachi_hnas_fc_if: New check for FibreChannel Interfaces in Hitachi HNAS storage systems
    * 0459 emcvnx_info: New info check providing Model, Revision and Serial Number of EMC VNX storage systems
    * 0461 emcvnx_raidgroups.list_luns: New check for EMC VNX storage system...
    * 0462 emcvnx_raidgroups.list_disks: New check for EMC VNX storage system...
    * 0463 emcvnx_raidgroups.capacity, emcvnx_raidgroups.capacity_contiguous: New Checks for EMC VNX Storage systems...
    * 0570 fileinfo.groups: file groups now allow exclude patterns as well
    * 0464 stulz_pump: new check for the status of pumps of Stulz clima units
    * 0125 unitrends_backup:Unitrends Backup...
    * 0126 mikrotik_signal: Check for mikrotik wifi bridges
    * 0127 hp_proliant_raid: Check for proliant RAID status.
    * 0571 cmciii_lcp_fans: now monitors the lower limit for the rpm
    * 0572 cmciii_lcp_waterflow: lower and upper limits to the flow are now monitored
    * 0573 cmciii_lcp_airin, cmciii_lcp_airout, cmciii_lcp_waterin, cmciii_lcp_waterout: checks now observe limits to the temperatures
    * 0128 unitrends_replication: Check for monitoring  Replicaion staus on Unitrend systems
    * 0265 mpre_include: run additional mrpe configs within user context...
    * 0266 windows_agent: now supports mrpe include files...
    * 0574 if64: check now supports clustering...
    * 0576 fileinfo.groups: new feature to include current date in file pattern
    * 0130 Support of new Firmware version of various Fujitsu Sotarge Systems
    * 0698 emc_isilon.nodehealth: new check for EMC Isilon Storage systems: NodeHealth
    * 0699 emc_isilon_iops: New check for Disk Operations per Second (IOPS) in EMC Isilon Storage
    * 0132 New checks fjdarye101_disks fjdarye101_rluns: Fujitsu Storage Systems with 2013 Firmware
    * 0697 check_dns: allow to specify multiple expected answers
    * 0700 arcserve_backup: new check for status of backups in an Arcserve Backup Server
    * 0580 emc_datadomain_fans, emc_datadomain_nvbat, emc_datadomain_power, emc_datadomain_temps: new hardware checks for EMC Datadomain
    * 0691 Solaris agent: include lofs in list of monitored filesystem types
    * 0694 wut_webtherm: Support new versions of WUT-Thermometer...
    * 0135 apc_inputs: New Check for APC Input Contacts
    * 0701 emc_isilon_diskstatus: new check for Status of Disks in EMC Isilon Storage Systems
    * 0581 emc_datadomain_disks emc_datadomain_fs:  new checks to monitor disks and filesystems of EMC Datadomain
    * 0718 logwatch.ec: Optionally monitor the list of forwarded logfiles...
    * 0556 esx_vsphere_counters.diskio: now also shows disk latency
    * 0583 stulz_pump: now monitors the pumps rpm in precent of maximum and gathers performance data
    * 0560 check_mk_agent.solaris: report statgrab_mem section if solaris_mem section is missing...
    * 0702 Rule for checking agents for wanted version...
    * 0586 rmon_stats: new snmp check to gather network traffic statistics on RMON enabled network interfaces
    * 0704 windows_os_bonding: new check for bonding interfaces on windows...
    * 0562 esx_vsphere_vm.guest_tools: new check to monitor guest tools status...
    * 0674 brocade_fcport: Now supporting interface speed of 16 Gbit (just discovered in the wild)
    * 0138 Removed caching function in Windows Update agent plugin...
            NOTE: Please refer to the migration notes!
    * 0564 esx_vsphere_vm.datastores: displays the datastores of the VM...
    * 0731 mk_postgres: improved support for versions postgres < 9.2...
    * 0588 dell_poweredge_amperage.current, dell_poweredge_amperage.power, dell_poweredge_cpu, dell_poweredge_status, dell_poweredge_temp: new checks for the Dell PowerEdge Blade Server
    * 0589 brocade_tm: new check monitoring traffic manager statistics for interfaces of brocade devices
    * 0591 dell_poweredge_mem: new check to monitor memory modules of Dell PowerEdge Servers
    * 0592 dell_poweredge_pci: new check for pci devices on dell PowerEdge Servers
    * 0141 ups_socomec_capacity: Battery Capacity Check for Socomec UPS Devices.
    * 0705 arcserve_backup: improved documentation (check manpage and comments in the agent plugin)
    * 0143 ups_socomec_in_voltage, ups_socomec_out_voltage: Socomec UPS Devices, Input and Output Voltages...
    * 0732 df: now able to monitor inodes...
    * 0716 Add Linux caching agent also to normal agent RPM...
    * 0594 dell_poweredge_netdev: new check to monitor the status of network devices on Dells Poweredge Servers
    * 0733 mem, solaris_mem: now able to configure amount of free memory...
    * 0706 EMC VNX: special agent can alternatively authenticate via security files...
    * 0734 esx_vsphere_vm.running_on: shows the esx host of the VM
    * 0144 enterasys_cpu_util enterasys_powersupply: New Checks for CPU Utilization and Power Supplies on enterasys switches
    * 0595 dell_chassis_power, dell_chassis_powersupplies: new checks for Dell Poweredge Chassis Ppower consumption...
    * 0596 dell_chassis_status, dell_chassis_temp, dell_chassis_kvm, dell_chassis_io, dell_chassis_fans: new checks to monitor the overall status of various sections of the Dell Poweredge Chassis via CMC
    * 0597 dell_chassis_slots: new check to monitor the status of the blade slots of the Dell Poweredge Blade Servers
    * 0145 apc_symmetra: Changed naming of Batterie Temperature to System Temerature...
            NOTE: Please refer to the migration notes!
    * 0146 innovaphone_priports_l1, innovaphone_priports_l2: New Checks for Innovaphone PRI Ports
    * 0707 ibm_svc_host: New check: Status of hosts an IBM SVC / V7000 presents volumes to
    * 0598 kentix_temp, kentix_humidity: new checks for Kentix MultiSensor-Rack
    * 0768 ibm_svc_license: New check for Licensing Status on IBM SVC / V7000 devices
    * 0778 New Special Agent for innovaphone gateways...
    * 0769 juniper_trpz_cpu_util, juniper_trpz_flash, juniper_trpz_info, juniper_trpz_power: new Checks for juniper trapeze switches
    * 0770 innovaphone_licenses: New check to monitor licenses on innovaphone devices"
    * 0771 juniper_trpz_aps: Show the number of connected access points on juniper wlan controllers
    * 0772 added special agent for IBM SVC / V7000 storage systems...
    * 0147 enterasys_fans: New Check to monitor fans of enterasys swichtes
    * 0759 check_notify_count: New active check to monitor the number of notifications sent to contacts...
    * 0760 The windows agent contains meta information about version, manufacturer etc....
    * 0103 FIX: services: Fixed bug with service inventory defined in main.mk...
    * 0299 FIX: borcade_mlx_fan: Prettified output, handling "other" state now
    * 0300 FIX: cisco_fru_power: Trying not to inventorize not plugged in FRUs...
    * 0305 FIX: apache_status: Fixed exception when agent reports HTML code as apache-status data...
    * 0104 FIX: mssql: Server instances with underline in name are now supported....
    * 0240 FIX: Virtualmachine names with space no longer have missing piggyback data...
    * 0310 FIX: apache_status: Improved handling of unexpeted data sent by agents...
    * 0088 FIX: esx_vsphere_datastores: fixed error with reported capacity of 0 bytes...
    * 0243 FIX: cisco_qos: no longer crashes when the qos policy name is not set...
    * 0326 FIX: hr_fs printer_supply: Improved translation of wrong encoded chars...
    * 0059 FIX: agent_vpshere: new option for supporting ESX 4.1...
    * 0334 FIX: cisco_fantray: Fixed error on Cisco devices which do not support this check...
    * 0355 FIX: heartbeat_crm: Now handling "Failed actions:" output in agent...
    * 0357 FIX: megaraid_bbu: Fixed expected state checking...
    * 0358 FIX: df: now ignores filesystems with a reported size of '-'...
    * 0360 FIX: multipath: Inventory handles non loaded kernel module now...
    * 0339 FIX: blade_bays blade_blades blade_blowers blade_health blade_mediatray blade_powerfan blade_powermod: fix scan function...
    * 0340 FIX: blade_health: fix check, it was totally broken...
    * 0363 FIX: mysql_capacity: Did use wrong calculated warn / crit thresholds...
    * 0364 FIX: brocade_mlx*: Several cleanups, fixed bug in brocade_mlx_fan where only the first worst state was shown in output
    * 0365 FIX: RPMs: Cleaning up xinetd checkmk.rpmnew file after updating package...
    * 0366 FIX: heartbeat_crm: Agent code is now compatible to pacemaker 1.1.9...
    * 0367 FIX: Now using /dev/null instead of closing stdin in linux agent...
    * 0342 FIX: postgres_stat_database: make agent compatible with PostgreSQL 8.4.x...
    * 0343 FIX: postgres_sessions: make agent plugin compatible with PostgreSQL 9.2...
    * 0369 FIX: cups_queues: Fixed bug checking the last queue reported by agent...
    * 0370 FIX: brocade_mlx_module*: Improved output of checks
    * 0372 FIX: megaraid_ldisks: Ignoring adapters without configured logical disks...
    * 0345 FIX: Linux agent: fix detaching of background plugins...
    * 0378 FIX: agent_vsphere.pysphere: Trying to deal with permissions only on some guests/hosts
    * 0245 FIX: Inline SNMP no longer throws an exception when using SNMPv3 credentials...
    * 0380 FIX: jolokia_metrics.mem: PNP-Template now handles non existant max values...
    * 0381 FIX: win_printers: Fixed creation of duplicate services...
    * 0347 FIX: smart.stats: Remove duplicate disks...
    * 0349 FIX: winperf.cpuusage: update man page: this check is deprecated
    * 0383 FIX: solaris_mem: Is now compatible to more systems...
    * 0109 FIX: cisco_fantray: Prevent inventory for not available fans
    * 0110 FIX: cisco_fru_power:  Prevent inventory for not available FRUs
    * 0350 FIX: nfsmounts: correctly handle mount points with spaces...
    * 0387 FIX: df*: Negative filesystem space levels get a more clear text in check output...
    * 0351 FIX: local: Catch invalid state codes and map to 3 (UNKNOWN)...
    * 0397 FIX: mrpe: tolerate performance variable names with spaces...
    * 0399 FIX: check_ftp: cleanup configuration via WATO, remove Hostname field...
    * 0435 FIX: esx_vsphere_sensors: Fix garbled output in case of placeholder VMs...
    * 0251 FIX: agent_vsphere / check_mk agent: fixed outdated systemtime of check_mk agent...
    * 0439 FIX: postfix_mailq: Linux agent better detects Postfix installation...
    * 0440 FIX: heartbeat_crm: Inventory more gracefully handles case where agent output is invalid...
    * 0113 FIX: blade_blades: Now only make inventory for blades that are powered on...
    * 0441 FIX: megaraid_bbu: Fix several false alarms and cases where inventory failed
    * 0442 FIX: dell_om_disks: Treat global hot spare disks as OK, instead of WARN...
    * 0443 FIX: brocade_fcport: cope with firmware that does not provide speed information...
    * 0322 FIX: timemachine: Check now also works if there are spaces in the name of the backup volume or the hostname
    * 0253 FIX: windows agent: fixed crash on processing eventlog records...
    * 0403 FIX: mem.used: Prefer statgrab on FreeBSD for supporting more than 4GB...
    * 0404 FIX: cups_queues: fix exception in case of alternative time format...
    * 0444 FIX: timemachine: do not inventorize check when timemachine is not used
    * 0116 FIX: cisco_vpn_tunnel: Fixed typo that lead to an exception
    * 0118 FIX: stulz_humidity: Fixed coloring in pnp template...
    * 0119 FIX: stulz_humidity: Fixed lower thresholds...
    * 0565 FIX: windows_updates: fix for some cases when forced_reboot is not set
    * 0255 FIX: windows_agent: now able to handle the removal of local/plugin scripts during runtime...
    * 0447 FIX: fortigate_memory: Fix inventory, do not add check if no info available...
    * 0567 FIX: apc_symmetra: transformation from old tuple to new dict format fixed and improved
    * 0432 FIX: stulz_humidity: Fixed syntax error...
    * 0120 FIX: stulz_humidity, apc_humidity: Fixed bug while processing check params...
    * 0460 FIX: endless waiting for printer queues fixed...
    * 0260 FIX: Fixed incorrect formatting of checks with long output...
    * 0261 FIX: df_netapp32 / df_netapp: Fixed bug with negative size in check output...
    * 0262 FIX: ps: Now able to skip disabled "Process Inventory" rules...
    * 0264 FIX: printer_supply_ricoh: now reports correct filling levels...
    * 0575 FIX: cmciii_lcp_airin, cmciii_lcp_airout, cmciii_lcp_waterin, cmciii_lcp_waterout: improved handling of warning state...
    * 0272 FIX: if checks: port type 56 (fibrechannel) is no longer inventorized per default...
    * 0577 FIX: fileinfo.groups: new date pattern is now available for inventory check as well
    * 0688 FIX: winperf_msx_queues: Support output of Exchange 2013...
    * 0578 FIX: zypper: check is always registered as soon as mk_zypper plugin detects zypper tool...
    * 0689 FIX: postgres_sessions: fix empty agent section in case of 0 sessions...
    * 0579 FIX: veeam_client: fix for case when no StopTime section in agent output
    * 0692 FIX: fileinfo: Avoid duplicate entries in Solaris agent...
    * 0693 FIX: hpux_lvm: avoid problem when alternative vgdisplay is installed...
    * 0708 FIX: ntp.time, ntp: avoid DNS lookups in NTP queries and avoid timeouts...
    * 0277 FIX: solaris agent: ntp now able to work with ntpd and xntpd...
    * 0279 FIX: check_mk_agent.solaris: removed proc section from statgrab...
    * 0281 FIX: statgrab_net.ctr: only inventorize interfaces with actual traffic...
    * 0582 FIX: cisco_sys_mem: check now has a man page and a new WATO integration
    * 0667 FIX: oracle_asm_diskgroup: Now really uses the generic filesystem levels...
    * 0555 FIX: snmp_uptime: no longer fails if uptime is < 1 seconds
    * 0136 FIX: cisco_fru_power: Prevent inventory of not exsisting devices
    * 0557 FIX: check_mk_agent.solaris: removed section statgrab mem...
    * 0673 FIX: zfsget: Fixed broken check - was not compatible to current agent output of "df"
    * 0719 FIX: postfix_mailq: fix Linux agent in case of ssmtp being installed
    * 0584 FIX: agent_vsphere: special agent now handles non-standard https port correctly...
    * 0585 FIX: check_mk_agent.linux: more efficient handling of cups printer queues...
    * 0703 FIX: brocade_mlx: omit inventory of cpu and memory on more states...
    * 0137 FIX: Fixed printer_pages...
    * 0587 FIX: if64: problems resolved when running as a clustered service...
    * 0563 FIX: windows agent: now able to process perl scripts...
    * 0729 FIX: esx_vsphere_hostsystem: fixed incorrect status label (not state)...
    * 0142 FIX: winperf_if: treat unknown packets no longer as error packets
    * 0593 FIX: zypper: agent plugin and check now lead to UNKNOWN result in case of repo problems
    * 0758 FIX: check_sql: Fixed monitoring of stored procedures with oracle
    * 0599 FIX: esx_vsphere_datastores: provisioning levels in WATO are no longer limited to 101%
    * 0737 FIX: megaraid_ldisks: now able to handle "No Virtual Drive Configured" states...
    * 0763 FIX: hpux_if: Fixed exception during parsing of provided data on some systems...

    Multisite:
    * 0371 Added log class filter to hostsvcevents view
    * 0352 Avoid Livestatus connections on pages that do not need them...
    * 0390 Added an icon selector to the view editor...
    * 0391 Added sorter / filter for host/service service levels...
    * 0247 New mkp package for web applications: iNag / nagstatus / nagios status.dat...
    * 0429 Implemented role permissions for dashboards...
    * 0430 It is now possible to define custom time ranges in PNP graph search...
    * 0449 Show all custom variables of hosts and services in the detail views...
    * 0665 Added mail notificaton method to custom user notification dialog...
    * 0123 New time range filter for Downtimes and Comments...
    * 0683 New column painter for the last time a service was OK...
    * 0561 quicksearch: now able to search with multiple filters...
    * 0748 Also custom views now have permissions...
    * 0302 FIX: Fixed highlight of choosen elements in foldertee/views snapin in Chrome/IE
    * 0239 FIX: Fixed incorrect html formatting when displaying host or service comments...
    * 0307 FIX: Increased performance of multisite GUI with a large userbase...
    * 0312 FIX: Hiding views related to not existing datasources, like the EC now...
    * 0325 FIX: Removed CSV export icon from availability views...
    * 0327 FIX: Most forms did now work with "Profile Requests" enabled...
    * 0333 FIX: Fixed too long page title during performing several actions...
    * 0356 FIX: Fixed exception caused by utf8 chars in tooltip text...
    * 0368 FIX: Generating selection id is hopefully now compatible to more systems...
    * 0374 FIX: Fixed syntax error in exception handler of LDAP search code...
    * 0375 FIX: LDAP: Now handling user-ids with umlauts...
    * 0246 FIX: brocade_fcport: fixed error in pnp-template...
    * 0393 FIX: LDAP: Enabled paged LDAP search by default now with a page size of 1000...
    * 0394 FIX: LDAP: Auth expiration plugin now checks users for being disabled (in AD)...
    * 0436 FIX: Fix broken Site status switching via sidebar snapin...
    * 0420 FIX: LDAP: Roles/Groups are now synced even if case of DNs do not match...
    * 0421 FIX: UserDB: Fixed lost passwords when changing users in large user databases...
    * 0423 FIX: Users are not logged out anymore during changing their own passwords...
    * 0424 FIX: Improved error handling in case of incorrect auth config in distributed WATO environments
    * 0425 FIX: Fix login loop bug in distributed environments with different auth secrets
    * 0117 FIX: Availability button is now visible for users without the right to edit views
    * 0431 FIX: LDAP: Fixed group syncrhonisation when nested group sync is enabled
    * 0122 FIX: Multisite view editor not longer throwing a exception when loading views from other users
    * 0569 FIX: recurring updates of serial numbers of disabled ldap users fixed...
    * 0676 FIX: Move view "Stale services" to Problems folder
    * 0270 FIX: Multisite host tag filter: Now uses exact match...
    * 0273 FIX: Fixed exceptions when modifying / cloning views...
    * 0274 FIX: Fixed exception when view title or description was missing
    * 0278 FIX: Fixed bookmark icon images for non-english user languages...
    * 0670 FIX: LDAP: Fixed sync when non lower case attributes are configured...
    * 0671 FIX: LDAP: Disable logging of password changes received from LDAP
    * 0558 FIX: availability: fixed exception on specific filter settings...
    * 0712 FIX: Fix multiple groups with same tag when grouping hosts after a tag...
    * 0738 FIX: csv_export: now able to handle umlauts in download filenames...
    * 0762 FIX: Fixed availability filters not opening in IE7

    WATO:
    * 0308 Multisite can now set rotation view permissions for NagVis...
    * 0329 Removed Distributed WATO peer mode...
            NOTE: Please refer to the migration notes!
    * 0244 New features for WATO page Backup & Restore...
    * 0382 Active HTTP check now supports multiline regexp matching...
    * 0112 Explicit mapping of clustered services can now be done with WATO...
    * 0437 Convert WATO rule for debug_log into simple Checkbox...
    * 0428 Changed user profiles (e.g. pw changes) are now replicated in distributed setups...
    * 0114 User Custom Attributes can now be exported to the core...
    * 0448 New button in WATO service list for displaying check parameters...
    * 0454 Add output of traceroute to host diagnostic page
    * 0677 Make title of tags and tag groups localizable...
    * 0685 Distributed WATO now disabled WATO on slave sites per default...
    * 0687 New summary pages with all settings of a host or service...
    * 0275 WATO "Notify Users" feature: Improved confirmation info...
    * 0134 New option to use expect string in response heads for check_http in wato...
    * 0717 Sort permissions of views, dashboards, commands and snapins alphabetically
    * 0761 New bulk host import mode in WATO...
    * 0057 FIX: Fix exception in WATO host editor on custom tag without topic...
    * 0241 FIX: Improved sorting of WATO folders in dropdown menu...
    * 0019 FIX: Fixed wording in WATO rule for MSSQL check
    * 0242 FIX: Parameters for clustered services can now be configured on the cluster host...
    * 0309 FIX: Trying to prevent read/write conflicts with a large user base...
    * 0311 FIX: Fixed "Inventory failed" message when trying an inventory on clusters via WATO...
    * 0330 FIX: Improved performance of WATO slave push with a large user base...
    * 0331 FIX: LDAP diagnostic LOG can now have the $OMD_SITE$ macro configured via WATO...
    * 0332 FIX: Own host tag groups without topics resulted in two groups "Host tags" in the rule editor
    * 0361 FIX: The page linked by "new rule" can now be bookmarked again
    * 0341 FIX: Avoid rare exception in WATO when deleting a host...
    * 0376 FIX: LDAP: Default configuration of attributes is reflected within WATO now
    * 0346 FIX: Fix folder visibility in WATO for unpriviledged users...
    * 0385 FIX: Better error handling for invalid service regex in rule conditions...
    * 0389 FIX: Showing LDAP settings on site specific global settings page now...
    * 0400 FIX: WATO BI editor now supports percentages for count_ok...
    * 0392 FIX: LDAP: Improved error messages of LDAP configuration test...
    * 0415 FIX: LDAP: The LDAP Settings dialog is now disabled when the LDAP Connector is disabled
    * 0416 FIX: When doing user sync on user page rendering, contact group memberships are shown correctly now...
    * 0417 FIX: LDAP: Fixed "Sync-Plugin: Roles" test with OpenLDAP
    * 0248 FIX: Backup & Restore: Snapshot comments now support unicode character...
    * 0418 FIX: LDAP: Fixed broken role sync plugin with OpenLDAP...
    * 0419 FIX: LDAP: The default user profile roles are only assigned to users without roles...
    * 0249 FIX: Backup & Restore: fixed bug when uploading legacy snapshots...
    * 0250 FIX: Fixed error on creating very large WATO snapshots...
    * 0422 FIX: Fixed numbers shown in log entries of bulk inventory...
    * 0252 FIX: ESX vSphere configuration: Fixed non-working configuration parameters...
    * 0456 FIX: Column was too short...
    * 0256 FIX: wato snapshots: snapshot restore no longer fails with older python versions...
    * 0433 FIX: Creating WATO lock during automations (like e.g. master to slave syncs)...
    * 0434 FIX: Fixed wrong count of failed hosts in bulk inventory mode...
    * 0678 FIX: Move two last global settings of Event Console to proper places
    * 0268 FIX: wato inventory: fixed missing services...
    * 0686 FIX: Fix replication with WATO if EC is enabled on master and disabled on slave
    * 0129 FIX: Fixed permission bug in "Edit user profile" dialog....
    * 0269 FIX: brocade_fcport: fixed problem on displaying check_parameters in WATO...
    * 0271 FIX: Fixed sorting in duallist element (two lists with interchangable elements)...
    * 0131 FIX: Error rates for network interfaces can now be set smaller then 0.1 when using Wato....
    * 0690 FIX: Fix language jumping to German when saving user profiles
    * 0666 FIX: Minimum port for the mknotifyd is now 1024 (never use well known ports)...
    * 0559 FIX: WATO snapshots: improved validation of (uploaded) snapshots...
    * 0709 FIX: Fix NoneType has not attribute userdb_automatic_sync bug in D-WATO
    * 0728 FIX: mem.win: fixed bug in WATO configuration rule...
    * 0139 FIX: ldap sync: syncing if rules against ldap is not longer case sensitiv
    * 0736 FIX: WATO backup and restore: improved error handling...

    Notifications:
    * 0362 sms: now searching PATH for sendsms and smssend commands...
    * 0684 New notification variables NOTIFY_LASTSERVICEOK and NOTIFY_LASTHOSTUP...
    * 0711 New rules based notifications...
    * 0713 New bulk notifications...
    * 0108 FIX: Prevent service notification on host alerts...
    * 0058 FIX: Fix email notifications containing non-ASCII characters in some situtations...
    * 0133 FIX: Fixed mkeventd notification plugin...
    * 0720 FIX: Fix timeperiod computation with CMC and flexible notifications...

    BI:
    * 0721 Use hard states in BI aggregates...
    * 0714 BI aggregations now also honor scheduled downtimes...
    * 0715 BI aggregates now acknowledgement information...
    * 0669 FIX: Fixed regex matching in BI when using character groups [...]...

    Reporting & Availability:
    * 0018 New option for displaying a legend for the colors used in the timeline...
    * 0405 Add CSV export to availability views...
    * 0338 FIX: Introduce time limit on availability queries...
    * 0681 FIX: Display correct year for availability range for last month in january
    * 0750 FIX: Availability: fix exception when summary is on and some elements have never been OK

    Event Console:
    * 0301 Handling messages of special syslog format correctly...
    * 0388 Moved Event Console related settings to own settings page...
    * 0710 Create a history entry for events that failed their target count...
    * 0749 Allow to restrict visibility of events by their host contacts...
    * 0303 FIX: Old log entries were shown in event history first...
    * 0304 FIX: Escaping several unwanted chars from incoming log messages...
    * 0089 FIX: CSV export of event console was broken...
    * 0359 FIX: Fixed exception in event simulator when one match group did not match
    * 0384 FIX: Trying to prevent problem when restarting mkeventd...
    * 0427 FIX: Fixed exception when handling connections from event unix socket...
    * 0679 FIX: Allow non-Ascii characters in generated events
    * 0680 FIX: Do not allow spaces in host names in event simulator...
    * 0672 FIX: Service item of "Check event state in event console" checks can now be configured...
    * 0590 FIX: mkeventd: fixed encoding of unicode characters in the snmptrap receiver...

    Livestatus:
    * 0337 New header for limiting the execution time of a query...
    * 0276 nagios4 livestatus support...
    * 0335 FIX: Parse state of downtime notification log entries correctly...
    * 0336 FIX: Limit the number of lines read from a single logfile...
    * 0344 FIX: Fix semantics of columns num_services_hard_*...

    Livestatus-Proxy:
    * 0263 FIX: livestatus log table: fixed missing logentries of archived logfiles...


1.2.3i7:
    Core & Setup:
    * 0011 Introduce optional lower limit for predicted levels...
    * 0217 FIX: More verbose error output for SNMP errors on the command line...
    * 0288 FIX: Error messages of datasource programs (e.g. VSphere Agent) are now visible within WATO...
    * 0010 FIX: Fix computation of hour-of-the-day and day-of-month prediction...
    * 0292 FIX: Inline SNMP: Check_MK check helpers are closing UDP sockets now...

    Checks & Agents:
    * 0060 cisco_fantray: new check for monitoring fan trays of Cisco Nexus switches
    * 0061 cisco_cpu: check now recognizes new object cpmCPUTotal5minRev...
    * 0063 veeam_client: new check to monitor status of veeam clients with special agent plugin...
    * 0064 veeam_jobs: new check to monitor the backup jobs of the veeam backup tool...
    * 0047 fritz.conn fritz.config fritz.uptime fritz.wan_if fritz.link: New checks for monitoring Fritz!Box devices...
    * 0027 esx_vsphere_sensors: it is now possible override the state of sensors...
    * 0090 apc_ats_status: New Check for monitoring APC Automatic Transfer Switches
    * 0080 Added new checks for Brocade NetIron MLX switching / routing devices...
    * 0091 apc_ats_output: new check for output measurements on APC ATS devices
    * 0068 check_sql: support for mssql databases included
    * 0208 fileinfo.groups: Added minimum/maximum file size parameters...
    * 0093 check_http: Default service description prefix can be avoided...
    * 0004 df: dynamic filesystem levels now reorder levels automatically...
    * 0069 veeam_client: limits for time since last backup introduced
    * 0214 Logwatch: context lines can now be disabled using nocontext=1...
    * 0038 casa_cpu_mem casa_cpu_temp casa_cpu_util casa_fan casa_power: New checks for casa Cable Modem Termination Systems...
    * 0097 arc_raid_status: New check for Areca RAID controllers
    * 0070 cmciii_lcp_airin cmciii_lcp_airout cmciii_lcp_fans cmciii_lcp_waterflow cmciii_lcp_waterin cmciii_lcp_waterout: new checks for the Rittal CMC-III LCP device
    * 0098 apc_inrow_airflow, apc_inrow_fanspeed, apc_inrow_temp: New checks for APC inrow devices
    * 0099 apc_mod_pdu_modules: New check for APC Modular Power Distribution Unit
    * 0072 cmciii_pu_access cmciii_pu_canbus cmciii_pu_io cmciii_pu_temp: New checks for the Rittal CMC-III PU Unit
    * 0100 juniper_cpu: New check for CPU utilization on Juniper switches
    * 0236 windows_agent: each script can now be configured to run sync / async...
    * 0101 liebert_chiller_status: New check for Liebert Chiller devices
    * 0083 brocade_mlx: Temperature sensors of one module now in one common check...
    * 0008 df: Solaris agent now also supports samfs
    * 0084 brocade_mlx: single checks now instead of sub checks...
    * 0291 winperf_ts_sessions: New check to monitor Microsoft Terminal Server sessions...
    * 0102 modbus_value: New check and Agent to modbus devices...
    * 0013 Solaris Agent: implement cached async plugins and local checks...
    * 0238 vsphere monitoring: new option to skip placeholder vms in agent output...
    * 0016 Linux+Windows agent: allow spooling plugin outputs via files...
    * 0017 local: New state type P for state computation based on perfdata...
    * 0085 brocade_mlx: now handles more different module states...
    * 0024 FIX: cisco_wlc: removed check configuration parameter ap_model...
    * 0003 FIX: ps: Remove exceeding [ and ] in service description when using process inventory...
    * 0037 FIX: checkman browser (cmk -m) was not working properly in network subtree...
    * 0283 FIX: Interface Checks: ignore invalid error counts while interface is down...
    * 0081 FIX: Fixed corruption in SNMP walks created with cmk --snmpwalk...
    * 0286 FIX: esx_vsphrere_counters.ramdisk: Better handling for non existant ramdisks...
    * 0290 FIX: winperf_processor mem.win: Handling no/empty agent responses correctly now...
    * 0293 FIX: esx_vsphere_counters_ramdisk_sizes: Handles ram disk "ibmscratch" by default now
    * 0012 FIX: Solaris Agent: fixed broken fileinfo section...
    * 0297 FIX: mk-job is now also usable on CentOS 5+...
    * 0298 FIX: win_dhcp_pools: Fixed wrong percentage calculation
    * 0237 FIX: tsm_sessions: fixed invalid check output during backups...

    Multisite:
    * 0001 New filters for selecting several host/service-groups at once...
    * 0050 New concept of favorite hosts and services plus matching filters and views...
    * 0211 GUI Notify: Added notify method "popup" to really create popup windows...
    * 0215 Added option to make HTML escape in plugin outputs configurable...
    * 0071 livedump: new option to include contact_groups instead of contacts when dumping configuration
    * 0043 FIX: LDAP: Improved error reporting during synchronisation...
    * 0044 FIX: LDAP: Fixed error with empty groups during non nested group sync...
    * 0045 FIX: LDAP: Fixed error when synchronizing non nested groups to roles...
    * 0046 FIX: Fixed editing contactgroup assignments of hosts or folders with "-" in names...
    * 0049 FIX: Fixed useless I/O during page processing...
    * 0203 FIX: Changed sidebar reload interval to be more random...
    * 0204 FIX: Reduced I/O on logins with access time recording or failed login counts...
    * 0206 FIX: Fixed logwatch permission check when using liveproxy for normal users...
    * 0210 FIX: LDAP: Fixed problem syncing contactgroups of a user with umlauts in CN
    * 0035 FIX: Convert HTTP(S) links in plugin output into clickable icon...
    * 0006 FIX: Checkboxes for hosts/services were missing on modified views...
    * 0284 FIX: Context help toggled on/off randomly...
    * 0285 FIX: Fixed bookmarking of absolute URLs or PNP/NagVis URLs in sidebar snapin...
    * 0296 FIX: Fixed moving of snapins while in scrolled sidebar...

    WATO:
    * 0053 New rule for configuring the display_name of a service...
    * 0216 Supporting float values as SNMP timeout value now...
    * 0082 Improved online help for LDAP connections...
    * 0009 Automatically schedule inventory check after service config change...
    * 0294 Added "services" button to host diagnose page
    * 0048 FIX: Tests on host diagnose page are executed parallel now...
    * 0033 FIX: Fixed problem when saving settings in WATOs host diagnostic page...
    * 0205 FIX: NagVis related permissions of roles can be edited again...
    * 0207 FIX: Explicit communities were not saved in all cases...
    * 0094 FIX: Hide SNMPv3 credentials in WATO...
    * 0212 FIX: Fixed broken site edit page in case a TCP socket has been configured...
    * 0095 FIX: Fixed problem with portnumber in Wato Distributed Monitoring dialog
    * 0213 FIX: LDAP: Various small improvements for handling the LDAP user connector...
    * 0039 FIX: Fixed exception on displaying WATO helptexts in the global settings...
    * 0219 FIX: Fixed display problems in WATO folders with long contact group names
    * 0220 FIX: Added HTML escaping to several global settings attributes...
    * 0234 FIX: Improved handling of interface inventory states / types...
    * 0289 FIX: Renamed "Hosts & Folders" page to "Hosts"
    * 0295 FIX: Fixed problem with new created tag groups with "/" in title...

    Notifications:
    * 0005 Added notification script for sending SMS via mobilant.com...
    * 0032 FIX: Fixed problem when forwarding notification mails in windows...
    * 0218 FIX: Fixed rendering of HTML mails for Outlook (at least 2013)...

    BI:
    * 0287 FIX: Fixed assuming states of services with backslashes in descriptions...

    Reporting & Availability:
    * 0051 Option for showing timeline directly in availability table...
    * 0052 Visual colorization of availability according to levels...
    * 0054 New labelling options for availability table...
    * 0055 Allow grouping by host, host group or service group...
    * 0056 New concept of service periods in availability reporting...
    * 0002 You can now annotate events in the availability reporting...
    * 0014 FIX: Fix styling of tables: always use complete width...
    * 0015 FIX: Fixed summary computation in availability when grouping is used...

    Event Console:
    * 0026 FIX: snmptd_mkevent.py: fixed crash on startup
    * 0036 FIX: Fixed bug where multsite commands did not work properly...

    Livestatus:
    * 0067 livedump: new option to mark the mode at the beginning of the dump and documentation fixes...
    * 0023 FIX: Fixed incorrect starttime of table statehist entries...
    * 0034 FIX: Availability no longer showes incorrect entries when only one logfile exists...
    * 0233 FIX: Fixed missing entries in log file and availability view...


1.2.3i6:
    Core & Setup:
    * 0041 FIX: setup.py now handles non existing wwwuser gracefully...

    Checks & Agents:
    * 0040 Add agent plugin to test local hostname resolving...
    * 0020 FIX: Inventory problem with inventory_processes parameter...

    Multisite:
    * 0000 Improved performance of LDAP sync by refactoring the group sync code

    WATO:
    * 0042 FIX: Removed debug outputs from service inventory...


1.2.3i5:
    Core:
    * Automatically remove duplicate checks when monitoring with Agent+SNMP
       at the same time. TCP based ones have precedence.
    * inventory check of SNMP devices now does scan per default (configurable)
    * FIX: inventory check now honors settings for exit code
    * FIX: avoid exception nodes of cluster have different agent type
    * FIX: continue inventory, if one check does not support it
    * FIX: fix configuration of explicit SNMP community, allow unicode
    * FIX: avoid invalid cache of 2nd and up hosts in bulk inventory
    * FIX: fixed error handling in SNMP scan, inventory check fails now
           if SNMP agent is not responding
    * FIX: Ignore snmp_check_interval cache in interactive situations (e.g.  -nv)
    * FIX: check_mk config generation: on computing the checks parameters
           there is no longer a small chance that existing rules get modified

    Event Console:
    * check_mkevents now available as C binary: check_mkevents_c
    * FIX: use default values for unset variables in actions

    Multisite:
    * Speed-O-Meter: now measure only service checks. Host checks
      are omitted, since they do not really matter and make the
      results less useful when using CMC.
    * Added host aliases filter to some views (host/service search)
    * It is now possible to enforce checkboxes in views upon view loading
      (needs to be confgured per view via the view editor)
    * Wiki Sidebar Snapin: showing navigation and quicksearch. OMD only.
    * Sidebar can now be folded. Simply click somewhere at the left 10 pixels.
    * Foldable sections now have an animated triangle icon that shows the folding state
    * Added new snapin "Folders", which interacts with the views snapin when
      both are enabled. You can use it to open views in a specific folder context
    * LDAP: Added option to make group and role sync plugin handle nested
            groups (only in Active Directory at the moment). Enabling this
	    feature might increase the sync time a lot - use only when really needed.
    * FIX: Fixed encoding problem in webservice column output
    * FIX: Fix output format python for several numeric columns
    * FIX: Fixed searching hosts by aliases/adresses
    * FIX: Remove duplicate entries from Quicksearch
    * FIX: Avoid timed browser reload after execution of exections
    * FIX: Hosttag filter now works in service related views
    * FIX: Added code to prevent injection of bogus varnames
           (This might break code which uses some uncommon chars for varnames)
    * FIX: Fixed computation of perfometer values, which did not care about
           the snmp_check_interval. Simplyfied computation of perfometer values
    * FIX: LDAP: Custom user attributes can now be synced again

    BI:
    * FIX: Fix exception when showing BI tree in reporting time warp
    * FIX: Fixed blue triangle link: would show more aggregations,
       if one name was the prefix of another

    Notifications:
    * Blacklisting for services in the felixble notification system
    * FIX: mail with graph plugin: set explicit session.save_path for php
           Fixes instances where the php command couldn't fetch any graphs

    Checks & Agents:
    * diskstat: removed (ever incorrect) latency computation for Linux
    * statgrab_load: support predictive levels, add perf-o-meter
    * ucd_cpu_load: support predictive levels
    * hpux_cpu, blade_bx_load: support predictive levels, add perf-o-meter,
       make WATO-configable
    * check_sql: Database port can now be explicitly set
    * steelhead_perrs: New check for Rivergate Gateways
    * alcatel_power: Check for power supplies on Alcatel switches
    * qnap_disks: New check for Hardisks in Qnap devices
    * Dell Open Manage: SNNP Checks for Physical Disks, CPU and Memory
    * check_tcp: Now able to set custom service description
    * Apache ActiveMQ: New Special Agent and Check to query ActiveMQ Queues
    * check_ftp: can now be configured via Wato
    * windows_tasks: New check to  monitor the Windows Task Scheduler
    * sensatronics_temp: New check for Sensatronic E4 Temperatur Sensor
    * akcp_sensor_drycontact: New Check for AKCP drycontact Sensors
    * esx_vsphere_vm.heartbeat: Heartbeat status alert level now configurable
    * ps:  new configuration option: handle_count (windows only)
    * FIX: Windows agent: gracefully handle garbled logstate.txt
    * FIX: esx_vsphere_counters: added missing ramdisk type upgradescratch
    * FIX: esx_vsphere_hostsystem: fixed bug in handling of params
    * FIX: local: tolerate invalid output lines
    * FIX: hp_proliant: Correct handling of missing snmp data
    * FIX: logwatch.ec: No longer forwards "I" lines to event console
    * FIX: check_dns: default to querying the DNS server on the localhost itself
    * FIX: ps: do not output perfdata of CPU averaging (use ps.perf for that)
    * FIX: nfsexports: also support systems with rpcbind instead of portmap
    * FIX: ups_in_freq: corrected spelling of service description
    * FIX: ups_bat_temp: renamed service description to "Temperature Battery",
           in order to make it consistent with the other temperature checks
    * FIX: hp_blade_blades: Fixed crash on inventory when receiving
           unexpected snmp data
    * FIX: apache_status: If ReqPerSec and BytesPerSec are not reported by
           the agent, no PNP graphs for them are drawn.
           (This is the case if ExtendedStatus set to Off in Apache config)
    * FIX: oracle_jobs: fixed issues with incorrect column count in check output
    * FIX: if/if64/...: layout fix in PNP template for packets


    WATO:
    * You can now have site-specific global settings when using
      distributed WATO (available in the "Distributed Monitoring")
    * bulk inventory: display percentage in progress bar
    * New option for full SNMP scan in bulk inventory
    * bulk operations now also available when checkboxes are off
    * LDAP: Added test to validate the configured role sync groups
    * LDAP: The sync hooks during activate changes can now be enabled/disabled
      by configuration (Global Settings)
    * Disabled replication type "peer" in site editor.
    * Added "permanently ignore" button to inventory services dialog which 
      links directly to the disabled services view
    * Added diagnose page linked from host edit dialog. This can be used to test
      connection capabilities of hosts
    * The rule "Process inventory" now offers the same configuration options 
      as its manual check equivalent "State and count of processes"
    * New configuration option handle_count (windows only) in the rules
      "Process inventory" and "State and count of processes"
    * FIX: correct display of number of hosts in bulk inventory
    * FIX: nailed down ".siteid" exception when added new site
    * FIX: fixed setting for locking mode from 'ait' to 'wait'
    * FIX: avoid removal of tags from rules when not yet acknowledged
    * FIX: avoid need for apache restart when adding new service levels
    * FIX: fix encoding problem on GIT integration

    Livestatus:
    * Removed "livecheck". It never was really stable. Nagios4 has something
      similar built in. And also the Check_MK Micro Core.
    * table statehist: no longer computes an unmonitored state for hosts and
                       services on certain instances.
                       (showed up as no hosts/services in the multisite gui)
    * table statehist: fixed SIGSEGV chance on larger queries

1.2.3i4:
    Core:
    * Create inventory check also for hosts without services, if they
          have *no* ping tag.

    WATO:
    * Bulk inventory: speed up by use of cache files and doing stuff in
          groups of e.g. 10 hosts at once
    * Multisite connection: new button for cloning a connection

    Checks & Agents:
    * Linux agent RPM: remove dependency to package "time". That package
         is just needed for the binary mk-job, which is useful but not
         neccessary.

    Multisite:
    * FIX: fix broken single-site setups due to new caching

1.2.3i3:
    Core:
    * FIX: fixed typo in core startup message "logging initial states"
    * FIX: livestatus table statehist: fixed rubbish entries whenever
           logfile instances got unloaded

    Livestatus:
    * FIX: check_mk snmp checks with a custom check interval no longer
           have an incorrect staleness value

    Notifications:
    * mkeventd: new notification plugin for forwarding notifications
       to the Event Console. See inline docu in share/check_mk/notification/mkeventd
       for documentation.
    * FIX: cleanup environment from notifications (needed for CMC)

    Checks & Agents:
    * Windows agent: increased maximum plugin output buffer size to 2MB
    * check_icmp: New WATO rule for custom PING checks
    * agent_vsphere: now able to handle < > & ' " in login credentials
    * if/if64 and friends: add 95% percentiles to graphs
    * services: inventory now also matches against display names of services
    * esx_vsphere_hostsystem.multipath: now able to set warn/crit levels
    * cpu_netapp: added Perf-O-Meter and PNP template
    * cisco_cpu: added Perf-O-Meter and PNP template
    * apc_symmetra: add input voltage to informational output
    * agent_vsphere: new debug option --tracefile
    * FIX: windows_agent: fixed bug in cleanup of open thread handles
    * FIX: cups default printer is now monitored again in linux agent
    * FIX: host notification email in html format: fixed formating error
           (typo in tag)
    * FIX: netapp_volumes: better output when volume is missing
    * FIX: winperf_phydisk: handle case where not performance counters are available
    * FIX: check_mk_agent.linux: limit Livestatus check to 3 seconds
    * FIX: esx_vsphere_vm: fixed exception when memory info for vm is missing
    * FIX: esx_vsphere_hostsystem: Fixed typo in check output
    * FIX: psperf.bat/ps: Plugin output processing no longer crashes when
           the ps service is clustered

    Multisite:
    * Filtering in views by Hostalias is possible now too
       (however the filter is not displayed in any standard view - user needs
       to enable it by customizing the needed views himself)
    * FIX: add missing service icons to view "All Services with this descr..."
    * FIX: ldap attribute plugins: fixed crash when parameters are None
    * FIX: avoid duplicate output of log message in log tables
    * FIX: fixed problem with ldap userid encoding
    * FIX: removed state-based colors from all Perf-O-Meters
    * FIX: brocade_fcport pnp-template: fixed incorrect display of average values
    * FIX: all log views are now correctly sorted from new to old

    Livestatus-Proxy:
    * Implement caching of non-status requests (together with Multisite)
    * FIX: fix exception when printing error message
    * FIX: honor wait time (now called cooling period) after failed TCP connection
    * FIX: fix hanging if client cannot accept large chunks (seen on RH6.4)

    WATO:
    * Rule "State and count of processes": New configuration options:
           virtual and resident memory levels
    * Added title of tests to LDAP diagnose table
    * Bulk inventory: new checkbox to only include hosts that have a failed
        inventory check.
    * Bulk inventory: yet another checkbox for skipping hosts where the
        Check_MK service is currently critical
    * New rule: Multipath Count (used by esx_vsphere_hostsystem.multipath)
    * FIX: The rule "State and count of processes" is no longer available
           in "Parameters for inventorized check". This rule was solely
           intented for "Manual checks" configuration
    * FIX: Trying to prevent auth.php errors while file is being updated

1.2.3i2:
    Core:
    * New option -B for just generating the configuration
    * Introduced persistent host address lookup cache to prevent issues
      loading an unchanged configuration after a single address is not resolvable anymore
    * Assigning a service to a cluster host no longer requires a reinventory
    * Setting a check_type or service to ignore no longer requires a reinventory
      Note: If the ignore rule is removed the services will reappear
    * Config creation: The ignore services rule now also applies to custom, active
                       and legacy checks
    * Predictive monitoring: correctly handle spaces in variable names (thanks
       to Karl Golland)
    * New man page browser for console (cmk -m)
    * New option explicit_snmp_communities to override rule based SNMP settings
    * Preparations for significant SNMP monitoring performance improvement
      (It's named Inline SNMP, which is available as special feature via subscriptions)
    * Allow to specify custom host check via WATO (arbitrary command line)
    * Implement DNS caching. This can be disabled with use_dns_cache = False

    Livestatus:
    * new service column staleness: indicator for outdated service checks
    * new host    column staleness: indicator for outdated host checks

    Checks & Agents:
    * esx_hostystem multipath: criticize standby paths only if not equal to active paths
    * mk_logwatch: fixed bug when rewriting logwatch messages
    * check_mk: Re-inventory is no longer required when a service is ignored via rule
    * check_mk: Now possible to assign services to clusters without the need to
                reinventorize
    * lnx_if: Fixed crash on missing "Address" field
    * viprinet_router: Now able to set required target state via rule
    * windows_agent: Now available as 64 bit version
    * agent_vsphere: fix problem where sensors were missing when
      you queried multiple host systems via vCenter
    * cached checks: no longer output cached data if the age of the
                     cache file is twice the maximum cache age
    * windows agent: no longer tries to execute directories
    * fileinfo: no longer inventorize missing files(reported by windows agent)
    * New checks for Brocade fans, temperature and power supplies
    * cluster hosts: removed agent version output from Check_MK service (this
      was misleading for different agent versions on multiple nodes)
    * job check: better handling of unexpected agent output
    * lnx_thermal: Added check for linux thermal sensors (e.g. acpi)
    * hwg_temp: Make WATO-Rule "Room Temperature" match, add man page, graph
                and Perf-O-Meter
    * ps.perf: Support Windows with new plugin "psperf.bat". wmicchecks.bat
               is obsolete now.
    * Special Agent vSphere: support ESX 4.1 (thanks to Mirko Witt)
    * esx_vsphere_object: make check state configurable
    * mk_logwatch: support continuation lines with 'A'. Please refer to docu.
    * mk_oracle: Added plugin for solaris
    * win_netstat: New check for Windows for checking the existance of a UDP/TCP
        connection or listener
    * ps/ps.perf: allow to set levels on CPU util, optional averaging of CPU
    * diskstat: Agent is now also processing data of mmcblk devices
    * qmail: Added check for mailqueue 
    * cisco_locif: removed obsolete and already disabled check completely
    * fc_brocade_port: removed obsolete check
    * fc_brocade_port_detailed: removed obsolete check
    * tsm_stgpool: removed orphaned check
    * vmware_state: removed ancient, now orphaned check. Use vsphere_agent instead.
    * vms_{df,md,netif,sys}: remove orphaned checks that are not needed by the current agent
    * tsm: Added new TSM checks with a simple windows agent plugin
    * windows_agent: now starts local/plugin scripts in separate threads/processes
                     new script parameters cache_age, retry_count, timeout
                     new script caching options "off", "async", "sync"
    * windows_agent: increased maximum local/plugin script output length to 512kB
                     (output buffer now grows dynamically)
    * jolokia_metrics: fixed incorrect plugin output for high warn/crit levels
    * jolokia_metrics.uptime: Added pnp template
    * hyperv: Added a check for checking state changes.
    * df / esx_vsphere_datastore: now able to set absolute levels and levels depending
                                  on total disk space of used and free space
    * cisco_wlc: New check for monitoring cisco wireless lan access points 
    * cisco_wlc_clients: New check for the nummber of clients in a wlc wifi
    * df: Negative integer levels for MB left on a device
    * win_printers: Monitoring of printer queue on a windows printserver
    * cisco_qos: Updated to be able to mintor IOS XR 4.2.1 (on a ASR9K device)
    * New active check, check_form_submit, to submit HTML forms and check the resulting page
    * mk-job: /var/lib/check_mk_agent/job directory is now created with mode 1777 so 
              mk-job can be used by unprivileged users too
    * ADD: etherbox: new check for etherbox (messpc) sensors.
           currently supported: temperature, humidity, switch contact and smoke sensors
    * cisco_wlc_client: now supports low/high warn and crit levels
    * cisco_wlc: now supports configuration options for missing AP
    * agent_vsphere: completely rewritten, now considerably faster
                     vCenter is still queried by old version
    * windows_agent: windows eventlog informational/audit logs now reported with O prefix
    * mk_logwatch: ignored loglines now reported with an "." prefix (if required)
    * apache_status: Nopw also supports multithreaded mpm
    * windows_agent: now able to suppress context messages in windows eventlogs
    * agent_vsphere: completely rewritten, now considerably faster
                     vCenter is still queried by old version
    * windows_agent: windows eventlog informational/audit logs now reported with O prefix
    * mk_logwatch: ignored loglines now reported with an "." prefix (if required)
    * check_mk-if.pnp: fixed bug with pnp template on esx hosts without perfdata
    * jolokia checks (JVM): uptime, threads, sessions, requests, queue
      now configurable via WATO
    * vSphere checks: secret is not shown to the user via WATO anymore
    * WATO rule to check state of physical switch (currently used by etherbox check)
    * cisco_wlc: Allows to configure handling of missing AP
    * logwatch.ec: show logfiles from that we forwarded messages
    * FIX: blade_blades: Fixed output of "(UNKNOWN)" even if state is OK
    * FIX: apache_status: fix exception if parameter is None
    * FIX: hr_mem: handle virtual memory correct on some devices
    * FIX: apache_status agent plugin: now also works, if prog name contains slashes
    * FIX: check_dns: parameter -A does not get an additional string
    * FIX: cisco_qos: Catch policies without post/drop byte information
    * FIX: cisco_qos: Catch policies without individual bandwidth limits
    * FIX: windows_agent: fixed bug on merging plugin output buffers
    * FIX: esx_vsphere_datastores: Fix incomplete performance data and Perf-O-Meter
    * FIX: cleaned up fileinfo.groups pattern handling, manual configuration
      is now possible using WATO
    * FIX: check_mk-ipmi.php: PNP template now displays correct units as delivered
           by the check plugin
    * FIX: check_disk_smb: Remove $ from share when creating service description.
           Otherwise Nagios will not accept the service description.
    * FIX: mrpe: gracefully handle invalid exit code of plugin

    Notifications:
    * notify.py: Matching service level: Use the hosts service level if a
                 service has no service level set
    * notify.py: fixed bug with local notification spooling
    * HTML notifications: Now adding optional links to host- and service names
      when second argument notification script is configured to the base url of the
      monitoring installation (e.g. http://<host>/<site>/ in case of OMD setups)
    * HTML notifications: Added time of state change

    Multisite:
    * Finally good handling of F5 / browser reloads -> no page switching to
      start page anymore (at least in modern browsers)
    * User accounts can now be locked after a specified amount of auth
      failures (lock_on_logon_failures can be set to a number of tries)
    * Column Perf-O-Meter is now sortable: it sorts after the *first*
      performance value. This might not always be the one you like, but
      its far better than nothing.
    * logwatch: Logwatch icon no longer uses notes_url
    * Inventory screen: Host inventory also displays its clustered services
    * Rules: Renamed "Ignored services" to "Disabled services"
             Renamed "Ignored checks" to "Disabled checks"
    * Sorter Host IP address: fixed sorting, no longer uses str compare on ip
    * Views: New: Draw rule editor icon in multisite views (default off)
             Can be activated in global settings
    * New global multisite options: Adhoc downtime with duration and comment
                                    Display current date in dashboard
    * LDAP: Using asynchronous searches / added optional support for paginated
      searches (Can be enabled in connection settings)
    * LDAP: It is now possible to provide multiple failover servers, which are
      tried when the primary ldap server fails
    * LDAP: Supporting posixGroup with memberUid as member attribute
    * LDAP: Added filter_group option to user configuration to make the
    synchonized users filterable by group memberships in directories without
    memberof attributes
    * LDAP: Moved configuration to dedicated page which also provides some
      testing mechanisms for the configuration
    * Added option to enable browser scrollbar to the multisite sidebar (only
      via "sidebar_show_scrollbar = True" in multisite.mk
    * Added option to disable automatic userdb synchronizations in multisite
    * Implemented search forms for most data tables
    * New icons in view footers: export as CSV, export as JSON
    * Availability: new columns for shortest, longest, average and count
    * Editing localized strings (like the title) is now optional when cloning
      views or editing cloned views. If not edited, the views inherit the
      localized strings from their ancestors
    * Added simple problems Dashboard
    * New filter and column painter for current notification number (escalations)
    * Added new painters for displaying host tags (list of tags, single tag
    groups). All those painters are sortable. Also added new filters for tags.
    * Added painters, icon and filters for visualizing staleness information
    * Improved filtering of the foldertree snapin by user permissions (when a user is
      only permitted on one child folder, the upper folder is removed from the
      hierarchy)
    * "Unchecked Services" view now uses the staleness of services for filtering
    * Globe dashlets make use of the parameter "id" to make it possible to
      provide unique ids in the render HTML code to the dashlets
    * Multisite can now track wether or not a user is online, this need to be
      enabled e.g. via Global Settings in WATO (Save last access times of
      users)
    * Added popup message notification system to make it possible to notify
      multisite users about various things. It is linked on WATO Users page at
      the moment. An image will appear for a user in the sidebar footer with
      the number of pending messages when there are pending messages for a user.
      To make the sidebar check for new messages on a regular base, you need
      to configure the interval of sidebar popup notification updates e.g. via
      WATO Global Settings.
    * Event views: changed default horizon from 31 to 7 days
    * New option for painting timestamp: as Unix Epoch time
    * New filters: Host state type and Service state type
    * FIX: better error message in case of exception in SNMP handling
    * FIX: Inventory screen: Now shows custom checks
    * FIX: Fixed locking problem of multisite pages related to user loading/saving
    * FIX: Fixed wrong default settings of view filters in localized multisite
    * FIX: line wrapping of logwatch entries
    * FIX: Fixed button dragging bug when opening the view editor
           (at least in Firefox)

    WATO:
    * Allow to configure check-/retry_interval in second precision
    * Custom user attributes can now be managed using WATO
    * Allow GIT to be used for change tracking (enable via global option)
    * Hosts/Folders: SNMP communities can now be configured via the host
      and folders hierarchy. Those settings override the rule base config.
    * Require unique alias names in between the following elements:
      Host/Service/Contact Groups, Timeperiods and Roles
    * Removed "do not connect" option from site socket editor. Use the
      checkbox "Disable" to disable the site for multisite.
    * Converted table of Event Console Rules to new implementation, make it sortable
    * FIX: do validation of check items in rule editor
    * FIX: More consistent handling of folderpath select in rule editor
    * FIX: Now correctly handling depends_on_tags on page rendering for
           inherited values
    * FIX: Changed several forms from GET to POST to prevent "Request-URI too
           large" error messages during submitting forms
    * FIX: automation snmp scan now adhere rules for shoddy snmp devices
           which have no sys description
    * FIX: Cisco ruleset "Cisco WLC WiFi client connections" has been generalized to
           "WLC WiFi client connections"
    * FIX: Snapshot handling is a little more robust agains manually created
           files in snapshot directory now
    * FIX: Slightly more transparent handling of syntax errors when loading rules.mk

    Notifications:
    * Flexible Notification can now filter service levels
    * FIX: check_tcp corrected order of parameters in definition

    Event Console:
    * New global setting "force message archiving", converts the EC into
      a kind of syslog archive
    * New built-in snmptrap server to directly receive snmp traps
    * FIX: fix layout of filter for history action type
    * FIX: better detect non-IP-number hosts in hostname translation

1.2.3i1:
    Core:
    * Agents can send data for other hosts "piggyback". This is being
      used by the vSphere and SAP plugins
    * New variable host_check_commands, that allows the definition of
      an alternative host check command (without manually defining one)
    * New variable snmp_check_interval which can be used to customize
      the check intervals of SNMP based checks
    * setup: Added missing vars rrd_path and rrdcached_sock
    * new variable check_mk_exit_status: allows to make Check_MK service OK,
      even if host in not reachable.
    * set always_cleanup_autochecks to True per default now
    * check_mk: new option --snmptranslate

    Multisite:
    * New availability view for arbitrary host/service collections
    * New option auth_by_http_header to use the value of a HTTP header
      variable for authentication (Useful in reverse proxy environments)
    * New permission that is needed for seeing views that other users
      have defined (per default this is contained in all roles)
    * New path back to the view after command exection with all
      checkboxes cleared
    * Added plugins to config module to make registration of default values
      possible for addons like mkeventd - reset to default values works now
      correctly even for multisite related settings
    * perfometer: Bit values now using base of 1000
    * Added PNP tempate for check_disk_smb
    * Dashboards can now be configured to be reloaded on resizing
      (automatically adds width/height url parameters)
    * LDAP authentification: New config option "Do not use persistent
                             connections to ldap server"
    * Hosttags and auxiliary tags can now be grouped in topics
    * Fixed output of time in view if server time differs from user time

    Event Console:
    * New rule feature: automatically delete event after actions
    * New filter for maximum service level (minimum already existed)
    * New global setting: hostname translation (allows e.g. to drop domain name)
    * New rule match: only apply rule within specified time period

    Checks & Agents:
    * solaris_mem: New check for memory and swap for Solaris agent
    * agent_vsphere: New VMWare ESX monitoring that uses pySphere and the VMWare
      API in order to get data very efficiently. Read (upcoming) documentation
      for details.
    * new special agent agent_random for creating random monitoring data
    * New checks: windows_intel_bonding / windows_broadcom_bonding
    * Implemented SAP monitoring based on the agent plugin mk_sap. This
      must be run on a linux host. It connects via RFC calls to SAP R/3
      systems to retrieve monitoring information for this or other machines.
    * sap.dialog: Monitors SAP dialog statistics like the response time
    * sap.value: Simply processes information provided by SAP to Nagios
    * openvpn_clients: new check for OpenVPN connections
    * if64_tplink: special new check for TP Link switches with broken SNMP output
    * job: Monitoring states and performance indicators of any jobs on linux systems
    * oracle_asm_diskgroups: Added missing agent plugin + asmcmd wrapper script
    * oracle_jobs: New check to monitor oracle database job execution
    * oracle_rman_backups: New check to monitor state of ORACLE RMAN backups
    * jar_signature: New check to monitor wether or not a jar is signed and
      certificate is not expired
    * cisco_qos: adhere qos-bandwidth policies
    * check_disk_smb: WATO formalization for active check check_disk_smb
    * if.include: new configurable parameters for assumed input and output speed
    * cisco_qos: new param unit:    switches between bit/byte display
                 new param average: average the values over the given minute
                 new params post/drop can be configured via int and float
                 fixed incorrect worst state if different parameters exceed limit
    * logwatch.ec: Added optional spooling to the check to prevent dataloss
      when processing of current lines needs more time than max execution time
    * mounts: ignore multiple occurrances of the same device
    * Linux agent: allow cached local/plugins checks (see docu)
    * mem.include: Linux memory check now includes size of page tables. This
      can be important e.g. on ORACLE systems with a lot of memory
    * windows_agent: Now buffers output before writing it to the socket
                     Results in less tcp packages per call
    * smart.stats: rewrote check. Please reinventorize. Error counters are now
      snapshotted during inventory.
    * smart.temp: add WATO configuration
    * windows_agent: check_mk.ini: new option "port" - specifies agent port
    * winperf_processor: introduce averaging, support predictive levels
    * cpu_util.include: fixed bug when params are set to None
    * predictive levels: fixed bug when existing predictive levels get new options
    * windows_plugin mssql.vbs: No longer queries stopped mssql instances
    * cisco_hsrp: fixed problem when HSRP groups had same ip address
    * winperf_if: hell has frozen over: a new check for network adapters on Windows
    * windows agent: new config section plugins, now able to set timeouts for specific plugins
                     new global config option: timeout_plugins_total
    * lnx_if in Linux agent: force deterministical order of network devices
    * Linux agent: remove obsolete old <<<netif>>> and <<<netctr>>> sections
    * logwatch, logwatch.ec: detect error in agent configuration
    * Linux agent: cups_queues: do not monitor non-local queues (thanks to Olaf Morgenstern)
    * AIX agent: call lparstat with argument 1 1, this give more accurate data
    * Check_MK check: enable extended performance data per default now
    * viprinet checks: New checks for firmware version/update, memory usage, power supply status, 
                       router mode, serialnumber and temperature sensors
    * uptime, snmp_uptime, esx_vsphere_counters.uptime: allow to set lower and upper levels
    * winperf_processor: Now displays (and scales) to number of cpus in pnpgraph
    * mk_postgres plugin: replace select * with list of explicit columns (fix for PG 9.1)
    * lnx_if: show MAC address for interfaces (needs also agent update)
    * winperf_tcp_conn: New check. Displays number of established tcpv4 connections in windows
                        Uses WATO Rule "TCP connection stats (Windows)"
    * windows_agent: fixed timeouts for powershell scripts in local/plugins
    * logwatch: Agent can now use logwatch.d/ to split config to multipe files
    * logwatch: Agent can now rewrite Messages
    * apache_status: New rule: set levels for number of remaining open slots
    * mrpe: handle long plugin output correctly, including performance data
    * cisco_qos: parameters now configurable via WATO

    Notifications:
    * notify.py: unique spoolfiles name no longer created with uuid
    * Warn user if only_services does never match

    Livestatus:
    * Table statehist: Improved detection of vanished hosts and services.
                       Now able to detect and remove nonsense check plugin output
    * FIX: able to handle equal comment_id between host and service
    * livestatus.log: show utf-8 decoding problems only with debug logging >=2
    * livestatus: fixed incorrect output formatting of comments_with_info column

    BI:
    * Integrated availability computing, including nifty time warp feature

    WATO:
    * Configuration of datasource programs via dedicated rules
    * New editor for Business Intelligence rules
    * Rule Editor: Now able to show infeffective rules
    * Valuespec: CascadingDropdown now able to process choice values from functions
    * Removed global option logwatch_forward_to_ec, moved this to the
      logwatch_ec ruleset. With this option the forwarding can now be enabled
      for each logfile on a host
    * Configuration of an alternative host check command
    * Inventory: Display link symbol for ps ruleset
    * New rule for notification_options of hosts and services
    * FIX: Rulesets: correct display of rules within subfolders
    * Remove Notification Command user settings, please use flexible notifications instead


1.2.2p3:
    Core:
    * FIX: get_average(): Gracefully handle time anomlies of target systems
    * FIX: notifications: /var/lib/check_mk/notify directory is now created 
           correctly during setup from tgz file. (Without it notifications
           did not get sent out.)
    * FIX: add missing $DESTDIR to auth.serials in setup.sh

    Checks & Agents:
    * FIX: winperf_processor: fix case where CPU percent is exactly 100%
    * FIX: blade_powerfan: fix mixup of default levels 50/40 -> 40/50
    * FIX: Cleaned up graph rendering of Check_MK services 
    * FIX: zypper: deal with output from SLES 10
    * FIX: zpool_status: Ignoring "No known data errors" text
    * FIX: dmi_sysinfo: Handling ":" in value correctly
    * FIX: check_http: Fixed syntax error when monitoring certificates
    * FIX: check_dns: parameter -A does not get an additional string
    * FIX: diskstat: Fixed wrong values for IO/s computation on linux hosts
    * FIX: blade_healts: Fixed wrong index checking resulting in exceptions
    * FIX: notifications: /var/lib/check_mk/notify directory is now created 
           correctly during setup from tgz file. (Without it notifications
           did not get sent out.)

    Multisite:
    * FIX: LDAP: Disabling use of referrals in active directory configuration
    * FIX: Fixed missing roles in auth.php (in some cases) which resulted in
           non visible pnp graphs and missing nagvis permissions
    * FIX: Fixed label color of black toner perfometers when fuel is low
    * FIX: Fixed wrong default settings of view filters in localized multisite
    * FIX: Fixed exception when enabling sounds for views relying on 
           e.g. alert statistics source
    * FIX: Folder Tree Snapin: make folder filter also work for remote
           folders that do not exist locally
    * FIX: correctly display sub-minute check/retry intervals
    * FIX: fix logic of some numeric sorters
    * FIX: Improved user provided variable validation in view code
    * FIX: Escaping html code in plugin output painters

    WATO:
    * FIX: fix layout of Auxiliary tags table
    * FIX: avoid exception when called first time and first page ist host tags
    * FIX: fix validation of time-of-day input field (24:00)
    * FIX: automation users can now be deleted again (bug was introduced in 1.2.2p1)
    * FIX: fix logwatch pattern analyzer message "The host xyz is not
           managed by WATO." after direct access via snapin
    * FIX: Fixed first toggle of flags in global settings when default is set to True
    * FIX: fix exception and loss of hosts in a folder when deleting all site connections
           of a distributed WATO setup
    * FIX: avoid Python exception for invalid parameters even in debug mode
    * FIX: check_ldap: Removed duplicate "-H" definition
    * FIX: Fixed some output encoding problem in snapshot restore / deletion code
    * FIX: Improved user provided variable validation in snapshot handling code
    * FIX: Improved user provided variable validation in inventory dialog

    Event Console:
    * FIX: apply rewriting of application/hostname also when cancelling events
    * FIX: check_mkevents now uses case insensitive host name matching

    Livestatus:
    * FIX: fixed incorrect output formatting of comments_with_info column
    * FIX: statehist table: fixed memory leak

1.2.2p2:
    Core:
    * FIX: livecheck: fixed handling of one-line plugin outputs and missing \n
           (Thanks to Florent Peterschmitt)

    Checks & Agents:
    * FIX: jolokia_info: ignore ERROR instances
    * FIX: apache_status: use (also) apache_status.cfg instead of apache_status.conf
    * FIX: f5_bigip_vserver: fix wrong OID (13 instead of 1), thanks to Miro Ramza
    * FIX: f5_bigip_psu: handle more than first power supply, thanks to Miro Ramza
    * FIX: ipmi_sensors: ignore sensors in state [NA] (not available)
    * FIX: aix_lvm: handle agents that output an extra header line
    * FIX: zfsget: do not assume that devices begin with /, but mountpoints
    * FIX: ipmi_sensors: handle two cases for DELL correctly (thanks to Sebastian Talmon)
    * FIX: check_dns: enable performance data
    * FIX: free_ipmi: fix name of sensor cache file if hostname contains domain part
    * FIX: ad_replication plugin: Fixed typo (Thanks to Dennis Honke)

    Multisite:
    * List of views: Output the alias of a datasource instead of internal name
    * FIX: fix column editor for join columns if "SERVICE:" is l10n'ed
    * FIX: fix invalid request in livestatus query after reconnect

    WATO:
    * FIX: convert editing of global setting to POST. This avoid URL-too-long
      when defining lots of Event Console actions
    * FIX: LDAP configuration: allow DNs without DC=

    Event Console:
    * FIX: fix icon in events check if host specification is by IP address
    * Renamed "Delete Event" to "Archive Event" to clearify the meaning

    Notifications:
    * FIX: contacts with notifications disabled no longer receive 
           custom notifications, unless forced

1.2.2p1:
    Core:
    * FIX: correctly quote ! and \ in active checks for Nagios
    * FIX: Performing regular inventory checks at configured interval even
           when the service is in problem state
    * Check_MK core now supports umlauts in host-/service- and contactgroup names

    Checks & Agents:
    * FIX: vsphere_agent: fix problems whith ! and \ in username or password
    * FIX: check_mk_agent.aix: fix shebang: was python, must be ksh
    * FIX: cisco_qos: Be compatible to newer IOS-XE versions (Thanks to Ken Smith)
    * FIX: mk_jolokia: Handling spaces in application server instances correctly

    Multisite:
    * FIX: do not remove directories of non-exisant users anymore. This lead to
           a deletion of users' settings in case of an external authentication
           (like mod_ldap).
    * FIX: Fixed handling of dashboards without title in sidebar view snapin
    * FIX: titles and services got lost when moving join-columns in views
    * FIX: Fixed exception during initial page rendering in python 2.6 in special cases
           (Internal error: putenv() argument 2 must be string, not list)

    Livestatus:
    * livestatus.log: show utf-8 decoding problems only with debug logging >=2

    Notifications:
    * FIX: HTML mails: Handle the case where plugin argument is not set
    * FIX: HTML mails: remove undefinded placeholders like $GRAPH_CODE$

    WATO:
    * Improved handling of valuespec validations in WATO rule editor. Displaying a
      warning message when going to throw away the current settings.
    * FIX: fix bug where certain settings where not saved on IE. This was mainly
           on IE7, but also IE8,9,10 in IE7 mode (which is often active). Affected
           was e.g. the nodes of a cluster or the list of services for service
           inventory

1.2.2:
    Core:
    * Added $HOSTURL$ and $SERVICEURL$ to notification macros which contain an
      URL to the host/service details views with /check_mk/... as base.

    Checks & Agents:
    * FIX: blade_bx_load: remove invalid WATO group
    * FIX: lnx_bonding: handle also 802.3ad type bonds

    Notifications:
    * FIX: Removing GRAPH_CODE in html mails when not available
    * Using plugin argument 1 for path to pnp4nagios index php to render graphs
    * Little speedup of check_mk --notify

    Multisite:
    * FIX: Fixed umlaut handling in reloaded snapins

    WATO:
    * FIX: Fix several cases where WATO rule analyser did not hilite all matching rules
    * Added tcp port parameter to SSL certificate check (Thanks to Marcel Schulte)

    Event Console:
    * FIX: Syslog server is now able to parse RFC 5424 syslog messages

1.2.2b7:
    Checks & Agents:
    * FIX: postfix_mailq: fix labels in WATO rule, set correct default levels
    

1.2.2b6:
    Core:
    * FIX: setup: detect check_icmp also on 64-Bit CentOS
           (thanks to あきら) 
    * FIX: setup.sh: create auth.serials, fix permissions of htpasswd
    * FIX: livecheck: now able to handle check output up to 16kB

    Checks & Agents:
    * FIX: apc_symmetra_power: resurrect garble PNP template for 
    * FIX: check_mk_agent.freebsd: remove garble from output
           (Thanks to Mathias Decker)
    * FIX: check_mk-mssql_counters.locks: fix computation, was altogether wrong
    * FIX: check_mk-mssql_counters.transactions: fix computation also
    * check_http: now support the option -L (urlizing the result)
    * Added mem section to Mac OSX agent (Thanks to Brad Davis)
    * FIX: mssql.vbs (agent plugin) now sets auth options for each instance
    * FIX: jolokia_metrics.mem: error when missing max values
    * Make levels for SMART temperature editable via WATO

    Multisite:
    * FIX: fix localization in non-OMD environment
           (thanks to あきら)
    * FIX: hopefully fix computation of Speed-O-Meter
    * Add $SERVICEOUTPUT$ and $HOSTOUTPUT$ to allowed macros for
      custom notes
    * FIX: Writing one clean message to webserver error_log when write fails
    * FIX: Escaping html entities when displaying comment fields
    * FIX: Monitored on site attribute always has valid default value

    Notifications:
    * FIX: fix event type for recoveries
    * FIX: fix custom notifications on older nagios versions
    * FIX: handle case where type HOST/SERVICE not correctly detected
    
    Livestatus:
    * FIX: memory leak when removing downtime / comment 

    WATO:
    * FIX: Removed "No roles assigned" text in case of unlocked role attribute
           in user management dialog
    * FIX: Fix output of rule search: chapters appeared twice sometimes

    Event Console:
    * FIX: check_mkevents: fix usage help if called with illegal options
    * check_mkevents now allows specification of a UNIX socket
      This is needed in non-OMD environments
    * setup.py now tries to setup Event Console even in non-OMD world

1.2.2b5:
    Core:
    * Checks can now omit the typical "OK - " or "WARN -". This text
      will be added automatically if missing.
    * FIX: livecheck: fixed compilation bug
    * FIX: check_mk: convert service description unicode into utf-8
    * FIX: avoid simultanous activation of changes by means of a lock
    
    Checks & Agents:
    * FIX: jolokia_metrics.mem - now able to handle negative/missing max values
    * ADD: tcp_conn_stats: now additionally uses /proc/net/tcp6
    * ADD: wmic_processs: cpucores now being considered when calculating 
           user/kernel percentages. (thanks to William Baum)
    * FIX: UPS checks support Eaton Evolution
    * FIX: windows agent plugin: mssql now exits after 10 seconds

    Notifications:
    * FIX: fixed crash on host notification when contact had explicit services set

    Livestatus:
    * FIX: possible crash with VERY long downtime comments

    WATO:
    * FIX: Fix hiliting of errors in Nagios output
    * FIX: localisation error

    Multisite:
    * FIX: Avoid duplicate "Services" button in host detail views
    * FIX: fix rescheduling icon for services with non-ASCII characters
    * New filter for IP address of a host
    * Quicksearch: allow searching for complete IP addresses and IP
      address prefixes
    * Add logentry class filter to view 'Host- and Service events'

    BI:
    * FIX: fix exception with expansion level being 'None'
    * FIX: speedup for single host tables joined by hostname (BI-Boxes)
    * FIX: avoid closing BI subtree while tree is being loaded

    Event Console:
    * FIX: make hostname matching field optional. Otherwise a .* was
           neccessary for the rule in order to match
    * FIX: event_simulator now also uses case insensitive matches

1.2.2b4:
    Core:
    * FIX: Fix output of cmk -D: datasource programs were missing
    * FIX: allow unicode encoded extra_service_conf
    * FIX: no default PING service if custom checks are defined
    * FIX: check_mk_base: fixed rounding error in get_bytes_human_readable
    * FIX: check_mk: improved support of utf-8 characters in extra_service_conf
    * FIX: livestatus: table statehist now able to check AuthUser permissions
    * New configuration variable contactgroup_members

    Checks & Agents:
    * FIX: smart - not trying to parse unhandled lines to prevent errors
    * FIX: winperf_processor - fixed wrong calculations of usage
    * FIX: WATO configuration of filesystem trends: it's hours, not days!
    * FIX: mysql: fixed crash on computing IO information
    * FIX: diskstat: fix local variable 'ios_per_sec' referenced before assignment
    * FIX: multipath: ignore warning messages in agent due to invalid multipath.conf
    * FIX: megaraid_bbu: deal with broken output ("Adpater"), found in Open-E
    * FIX: megaraid_pdisk: deal with special output of Open-E
    * FIX: jolokia_metrics.mem: renamed parameter totalheap to total
    * FIX: megaraid_bbu: deal with broken output ("Adpater")
    * FIX: check_ldap: added missing host address (check didn't work at all)
    * FIX: check_ldap: added missing version option -2, -3, -3 -T (TLS)
    * FIX: mssql: Agent plugin now supports MSSQL Server 2012
    * FIX: hr_mem: fix max value in performance data (thanks to Michaël COQUARD)
    * FIX: f5_bigip_psu: fix inventory function (returned list instead of tuple)
    * FIX: mysql.connections: avoid crash on legacy agent output
    * FIX: tcp_conn_stats: use /proc/net/tcp instead of netstat -tn. This
           should avoid massive performance problems on system with many
           connections
    * Linux agent: limit netstat to 10 seconds
    * ps: Allow %1, %2, .. instead of %s in process_inventory. That allows
      reordering of matched groups
    * FIX: f5_bigip_psu - fixed inventory function
    * FIX: printer_supply - fixed inventory function for some kind of OKI printers

    Multisite:
    * FIX: Fixed problem with error during localization scanning
    * FIX: Fixed wrong localization right after a user changed its language
    * FIX: Improved handling of error messages in bulk inventory
    * FIX: fixed focus bug in transform valuespec class
    * FIX: stop doing snapin refreshes after they have been removed
    * FIX: sidebar snapins which refresh do not register for restart detection anymore
    * FIX: fix user database corruption in case of a race condition
    * FIX: added checks wether or not a contactgroup can be deleted
    * FIX: Avoid deadlock due to lock on contacts.mk in some situations
    * Changed sidebar snapin reload to a global interval (option:
      sidebar_update_interval), defaults to 30 seconds
    * Sidebar snapins are now bulk updated with one HTTP request each interval

    BI:
    * FIX: fixed invalid links to hosts and services in BI tree view
    * FIX: fix exception in top/down and bottom/up views
    * FIX: fix styling of top/down and bottom/up views (borders, padding)
    * FIX: fix style of mouse pointer over BI boxes
    * FIX: list of BI aggregates was incomplete in some cases
    * FIX: single host aggregations didn't work for aggregations += [...]
    * FIX: top-down and bottom-up was broken in case of "only problems"
    * FIX: BI see_all permission is now working again
    * Do not handle PENDING as "problem" anymore
    * Make titles of non-leaf tree nodes klickable

    WATO:
    * FIX: flexible notification valuespec is now localizable
    * FIX: Alias values of host/service/contact groups need to be set and unique
           within the group
    * FIX: Fixed exception when editing contactgroups without alias
    * FIX: Fix localization of rule options
    * FIX: ValueSpec OptionalDropDown: fix visibility if default is "other"
    * Suggest use default value for filesystem levels that make sense
    * Valuespec: CascadingDropdown now able to process choice values from functions
    * Freshness checking for classical passive Nagios checks (custom_checks)

1.2.2b3:
    Checks & Agents:
    * FIX: Fixed date parsing code ignoring the seconds value in several checks
           (ad_replication, cups_queues, heartbeat_crm, mssql_backup, smbios_sel)
    * FIX: Fixed pnp template for apc_symmetra check when using multiple rrds

    Multisite:
    * FIX: Removed uuid module dependency to be compatible to python < 2.5
    * FIX: remove Javascript debug popup from multi-string input fields
    * FIX: list of strings (e.g. host list in rule editor) didn't work anymore

1.2.2b2:
    Checks & Agents:
    * Added dynamic thresholds to the oracle_tablespace check depending on the
      size of the tablespaces.

    BI:
    * FIX: fix exception in BI-Boxes views of host groups
    * FIX: fix problem where BI-Boxes were invisible if not previously unfolded

    Event Console:
    * FIX: support non-Ascii characters in matching expressions. Note:
           you need to edit and save each affected rule once in order
           to make the fix work.
    * FIX: Fixed exception when logging actions exectuted by mkeventd
    * FIX: etc/init.d/mkeventd flush did not work when mkeventd was stopped

    Multisite:
    * FIX: Fixed several minor IE7 related layout bugs
    * FIX: title of pages was truncated and now isn't anymore
    * Cleanup form for executing commands on hosts/services

    WATO:
    * FIX: Fixed layout of rulelist table in IE*
    * FIX: Fixed adding explicit host names to rules in IE7
    * Add: Improved navigation convenience when plugin output contains [running on ... ]

1.2.2b1:
    Core:
    * cmk --notify: added notification script to generate HTML mails including
      the performance graphs of hosts and services
    * cmk --notify: added the macros NOTIFY_LASTHOSTSTATECHANGE, NOTIFY_HOSTSTATEID,
      NOTIFY_LASTSERVICESTATECHANGE, NOTIFY_SERVICESTATEID, NOTIFY_NOTIFICATIONCOMMENT,
      NOTIFY_NOTIFICATIONAUTHOR, NOTIFY_NOTIFICATIONAUTHORNAME, NOTIFY_NOTIFICATIONAUTHORALIAS
    * FIX: more robust deletion of precompiled files to ensure the correct 
      creation of the files (Thanks to Guido Günther)
    * FIX: Inventory for cluster nodes who are part of multiple clusters 
    * cmk --notify: added plugin for sms notification
    * FIX: precompiled checks: correct handling of sys.exit() call when using python2.4 
    * cmk --notify: improved logging on wrong notification type
    * RPM: Added check_mk-agent-scriptless package (Same as normal agent rpm,
      but without RPM post scripts)

    Checks & Agents:
    * winperf_processor now outputs float usage instead of integer
    * FIX: mssql_counters.file_sizes - Fixed wrong value for "Log Files" in output
    * FIX: drbd: Parameters for expected roles and disk states can now be set to 
           None to disable alerting on changed values
    * printer_supply_ricoh: New check for Ricoh printer supply levels
    * jolokia_metrics.mem: now supports warn/crit levels for heap, nonheap, totalheap
    * jolokia_metrics.mem: add dedicated PNP graph
    * FIX: logwatch.ec: use UNIX socket instead of Pipe for forwarding into EC 
    * FIX: logwatch.ec: fixed exception when forwarding "OK" lines
    * FIX: logwatch.ec: fixed forwarding of single log lines to event console
    * Improved performance of logwatch.ec check in case of many messages
    * livestatus_status: new check for monitoring performance of monitoring
    * FIX: diskstat.include: fix computation of queue length on windows
      (thanks to K.H. Fiebig)
    * lnx_bonding: new check for bonding interfaces on Linux
    * ovs_bonding: new check for bonding interfaces on Linux / Open vSwitch
    * if: Inventory settings can now be set host based
    * FIX: lnx_bonding/ovs_bonding: correct definition of bonding.include
    * Add: if check now able to handle interface groups  (if_groups)
    * Add: New check for DB2 instance memory levels
    * Add: winperf_phydisk can now output IOPS
    * Add: oracle_tablespace now with flexible warn/crit levels(magic number)
    
    Livestatus:
    * Add: new column in hosts/services table: comments_with_extra_info
    Adds the entry type and entry time

    Multisite:
    * Added comment painter to notification related views
    * Added compatibility code to use hashlib.md5() instead of md5.md5(), which
      is deprecated in python > 2.5 to prevent warning messages in apache error log
    * Added host filter for "last host state change" and "last host check"
    * FIX: Preventing autocomplete in password fields of "edit profile" dialog
    * The ldap member attribute of groups is now configruable via WATO
    * Added option to enforce lower User-IDs during LDAP sync
    * Improved debug logging of ldap syncs (Now writing duration of queries to log)
    * Displaying date/time of comments in comment icon hover menu (Please
      note: You need to update your livestatus to current version to make this work)
    * FIX: Making "action" context link unclickable during handling actions / confirms

    BI:
    * Use Ajax to delay rendering of invisible parts of the tree (this
      saves lots of HTML code)

    WATO:
    * Added hr_mem check to the memory checkgroup to make it configurable in WATO
    * Make page_header configurable in global settings
    * FIX: Fixed some typos in ldap error messages
    * FIX: Fixed problem on user profile page when no alias set for a user
    * FIX: list valuespecs could not be extended after once saving
    * FIX: fix title of foldable areas contained in list valuespecs
    * FIX: Fixed bug where pending log was not removed in multisite setup
    * FIX: Fixed generation of auth.php (Needed for NagVis Multisite Authorisation)
    * FIX: Fixed missing general.* permissions in auth.php on slave sites in 
      case of distributed WATO setups
    * Added oracle_tablespaces configuration to the application checkgroup
    * FIX: Fixed synchronisation of mkeventd configs in distributed WATO setups
    * FIX: "Sync & Restart" did not perform restart in distributed WATO setups
    * FIX: Fixed exception in editing code of ldap group to rule plugin
    * FIX: Don't execute ldap sync while performing actions on users page

    Event Console:
    * Added UNIX socket for sending events to the EC
    * Speed up rule matches in some special cases by factor of 100 and more
    * Init-Script: Improved handling of stale pidfiles
    * Init-Script: Detecting and reporting already running processes
    * WATO: Added hook to make the mkeventd reload in distributed WATO setups
      during "activate changes" process
    * Added hook mkeventd-activate-changes to add custom actions to the mkeventd
      "activate changes" GUI function
    * FIX: When a single rule matching raises an exception, the line is now
      matched agains the following rules instead of being skipped. The
      exception is logged to mkeventd.log

1.2.1i5:
    Core:
    * Improved handling of CTRL+C (SIGINT) to terminate long runnining tasks 
      (e.g.  inventory of SNMP hosts)
    * FIX: PING services on clusters are treated like the host check of clusters
    * cmk --notify: new environment variable NOTIFY_WHAT which has HOST or SERVICE as value
    * cmk --notify: removing service related envvars in case of host notifications
    * cmk --notify: added test code to help developing nitofication plugins.
      Can be called with "cmk --notify fake-service debug" for example

    Checks & Agents:
    * Linux Agent, diskstat: Now supporting /dev/emcpower* devices (Thanks to Claas Rockmann-Buchterkirche)
    * FIX: winperf_processor: Showing 0% on "cmk -nv" now instead of 100%
    * FIX: win_dhcp_pools: removed faulty output on non-german windows 2003 servers 
           with no dhcp server installed (Thanks to Mathias Decker)
    * Add: fileinfo is now supported by the solaris agent. Thanks to Daniel Roettgermann
    * Logwatch: unknown eventlog level ('u') from windows agent treated as warning
    * FIX: logwatch_ec: Added state undefined as priority
    * Add: New Check for Raritan EMX Devices
    * Add: mailman_lists - New check to gather statistics of mailman mailinglists
    * FIX: megaraid_bbu - Handle missing charge information (ignoring them)
    * FIX: myssql_tablespaces - fix PNP graph (thanks to Christian Zock)
    * kernel.util: add "Average" information to PNP graph
    * Windows Agent: Fix startup crash on adding a logfiles pattern, but no logfile specified
    * Windows Agent: check_mk.example.ini: commented logfiles section

    Multisite:
    * FIX: Fixed rendering of dashboard globes in opera
    * When having row selections enabled and no selected and performing
      actions an error message is displayed instead of performing the action on
      all rows
    * Storing row selections in user files, cleaned up row selection 
      handling to single files. Cleaned up GET/POST mixups in confirm dialogs
    * Add: New user_options to limit seen nagios objects even the role is set to see all
    * Fix: On site configaration changes, only relevant sites are marked as dirty
    * Fix: Distributed setup: Correct cleanup of pending changes logfile after "Activate changes"
    * FIX: LDAP: Fixed problem with special chars in LDAP queries when having
    contactgroup sync plugin enabled
    * FIX: LDAP: OpenLDAP - Changed default filter for users
    * FIX: LDAP: OpenLDAP - Using uniqueMember instead of member when searching for groups of a user
    * FIX: LDAP: Fixed encoding problem of ldap retrieved usernames
    * LDAP: Role sync plugin validates the given group DNs with the group base dn now
    * LDAP: Using roles defined in default user profile in role sync plugin processing
    * LDAP: Improved error handling in case of misconfigurations
    * LDAP: Reduced number of ldap querys during a single page request / sync process
    * LDAP: Implemnted some kind of debug logging for LDAP communication
    * FIX: Re-added an empty file as auth.py (wato plugin) to prevent problems during update 

    WATO:
    * CPU load ruleset does now accept float values
    * Added valuespec for cisco_mem check to configure thresholds via WATO
    * FIX: Fixed displaying of tag selections when creating a rule in the ruleeditor
    * FIX: Rulesets are always cloned in the same folder
    * Flexibile notifications: removed "debug notification" script from GUI (you can make it
      executable to be choosable again)
    * Flexibile notifications: added plain mail notification which uses the
      mail templates from global settings dialog

    BI:
    * Added FOREACH_SERVICE capability to leaf nodes
    * Add: Bi views now support debug of livestatus queries

1.2.1i4:
    Core:
    * Better exception handling when executing "Check_MK"-Check. Printing python
      exception to status output and traceback to long output now.
    * Added HOSTTAGS to notification macros which contains all Check_MK-Tags
      separated by spaces
    * Output better error message in case of old inventory function
    * Do object cache precompile for monitoring core on cmk -R/-O
    * Avoid duplicate verification of monitoring config on cmk -R/-O
    * FIX: Parameter --cleanup-autochecks (long for -u) works now like suggested in help
    * FIX: Added error handling when trying to --restore with a non existant file

    Notifications:
    * Fix flexible notifications on non-OMD systems
    
    Checks & Agents:
    * Linux Agent, mk_postgres: Supporting pgsql and postgres as user
    * Linux Agent, mk_postgres: Fixed database stats query to be compatible
      with more versions of postgres
    * apache_status: Modified to be usable on python < 2.6 (eg RHEL 5.x)
    * apache_status: Fixed handling of PIDs with more than 4 numbers
    * Add: New Check for Rittal CMC PSM-M devices
    * Smart plugin: Only use relevant numbers of serial
    * Add: ibm_xraid_pdisks - new check for agentless monitoring of disks on IBM SystemX servers.
    * Add: hp_proliant_da_cntlr check for disk controllers in HP Proliant servers
    * Add: Check to monitor Storage System Drive Box Groups attached to HP servers
    * Add: check to monitor the summary status of HP EML tape libraries
    * Add: apc_rackpdu_status - monitor the power consumption on APC rack PDUs
    * Add: sym_brightmail_queues - monitor the queue levels on Symantec Brightmail mail scanners.
    * Add: plesk_domains - List domains configured in plesk installations
    * Add: plesk_backups - Monitor backup spaces configured for domains in plesk
    * Add: mysql_connections - Monitor number of parallel connections to mysql daemon
    * Add: flexible notifcations: filter by hostname
    * New script multisite_to_mrpe for exporting services from a remote system
    * FIX: postgres_sessions: handle case of no active/no idle sessions
    * FIX: correct backslash representation of windows logwatch files
    * FIX: postgres_sessions: handle case of no active/no idle sessions
    * FIX: zfsget: fix exception on snapshot volumes (where available is '-')
    * FIX: zfsget: handle passed-through filesystems (need agent update)
    * FIX: loading notification scripts in local directory for real
    * FIX: oracle_version: return valid check result in case of missing agent info
    * FIX: apache_status: fixed bug with missing 'url', wrote man page
    * FIX: fixed missing localisation in check_parameteres.py 
    * FIX: userdb/ldap.py: fixed invalid call site.getsitepackages() for python 2.6
    * FIX: zpool_status: fixed crash when spare devices were available
    * FIX: hr_fs: handle negative values in order to larger disks (thanks to Christof Musik)
    * FIX: mssql_backup: Fixed wrong calculation of backup age in seconds


    Multisite:
    * Implemented LDAP integration of Multisite. You can now authenticate your
      users using the form based authentication with LDAP. It is also possible
      to synchronize some attributes like mail addresses, names and roles from
      LDAP into multisite.
    * Restructured cookie auth cookies (all auth cookies will be invalid
      after update -> all users have to login again)
    * Modularized login and cookie validation
    * Logwatch: Added buttons to acknowledge all logs of all hosts or really
      all logs which currently have a problem
    * Check reschedule icon now works on services containing an \
    * Now showing correct representation of SI unit kilo ( k )
    * if perfometer now differs between byte and bit output
    * Use pprint when writing global settings (makes files more readable)
    * New script for settings/removing downtimes: doc/treasures/downtime
    * New option when setting host downtimes for also including child hosts
    * Option dials (refresh, number of columns) now turnable by mouse wheel
    * Views: Commands/Checkboxes buttons are now activated dynamically (depending on data displayed)
    * FIX: warn / crit levels in if-check when using "bit" as unit
    * FIX: Fixed changing own password when notifications are disabled
    * FIX: On page reload, now updating the row field in the headline
    * FIX: ListOfStrings Fields now correctly autoappend on focus
    * FIX: Reloading of sidebar after activate changes
    * FIX: Main Frame without sidebar: reload after activate changes
    * FIX: output_format json: handle newlines correctly
    * FIX: handle ldap logins with ',' in distinguished name
    * FIX: quote HTML variable names, fixes potential JS injection
    * FIX: Sidebar not raising exceptions on configured but not available snapins
    * FIX: Quicksearch: Fixed Up/Down arrow handling in chrome
    * FIX: Speedometer: Terminating data updates when snapin is removed from sidebar
    * FIX: Views: toggling forms does not disable the checkbox button anymore
    * FIX: Dashboard: Fixed wrong display options in links after data reloads
    * FIX: Fixed "remove all downtimes" button in views when no downtimes to be deleted 
    * FIX: Services in hosttables now use the service name as header (if no custom title set)
    * New filter for host_contact and service_contact
    
    WATO:
    * Add: Creating a new rule immediately opens its edit formular
    * The rules formular now uses POST as transaction method
    * Modularized the authentication and user management code
    * Default config: add contact group 'all' and put all hosts into it
    * Reverse order of Condition, Value and General options in rule editor
    * Allowing "%" and "+" in mail prefixes of contacts now
    * FIX: Fixed generated manual check definitions for checks without items
      like ntp_time and tcp_conn_stats
    * FIX: Persisting changing of folder titles when only the title has changed
    * FIX: Fixed rendering bug after folder editing

    Event Console:
    * Replication slave can now copy rules from master into local configuration
      via a new button in WATO.
    * Speedup access to event history by earlier filtering and prefiltering with grep
    * New builtin syslog server! Please refer to online docu for details.
    * Icon to events of host links to view that has context button to host
    * FIX: remove event pipe on program shutdown, prevents syslog freeze
    * FIX: hostnames in livestatus query now being utf8 encoded
    * FIX: fixed a nastiness when reading from local pipe
    * FIX: fix exception in rules that use facility local7
    * FIX: fix event icon in case of using TCP access to EC
    * FIX: Allowing ":" in application field (e.g. needed for windows logfiles)
    * FIX: fix bug in Filter "Hostname/IP-Address of original event"

    Livestatus:
    * FIX: Changed logging output "Time to process request" to be debug output

1.2.1i3:
    Core:
    * added HOST/SERVICEPROBLEMID to notification macros
    * New configuration check_periods for limiting execution of
      Check_MK checks to a certain time period.

    Checks & Agents:
    * Windows agent: persist offsets for logfile monitoring

    Notifications:
    * fix two errors in code that broke some service notifications

    Event Console:
    * New performance counter for client request processing time
    * FIX: fixed bug in rule optimizer with ranges of syslog priorities

    WATO:
    * Cloning of contact/host/service groups (without members)

    Checks & Agents:
    * logwatch: Fixed confusion with ignore/ok states of log messages
    * AIX Agent: now possible to specify -d flag. Please test :)

1.2.1i2:
    Core:
    * Improved validation of inventory data reported by checks
    * Added -d option to precompiled checks to enable debug mode
    * doc/treasures: added script for printing RRD statistics

    Notifications:
    * New system of custom notification, with WATO support

    Event Console:
    * Moved source of Event Console into Check_MK project 
    * New button for resetting all rule hits counters
    * When saving a rule then its hits counter is always reset
    * New feature of hiding certain actions from the commands in the status GUI
    * FIX: rule simulator ("Try out") now handles cancelling rules correctly
    * New global option for enabling log entries for rule hits (debugging)
    * New icon linking to event views for the event services
    * check_mkevents outputs last worst line in service output
    * Max. number of queued connections on status sockets is configurable now
    * check_mkevents: new option -a for ignoring acknowledged events
    * New sub-permissions for changing comment and contact while updating an event
    * New button for generating test events directly via WATO
    * Allow Event Console to replicate from another (master) console for
      fast failover.
    * Allow event expiration also on acknowledged events (configurable)

    Multisite:
    * Enable automation login with _username= and _secret=, while
      _secret is the content of var/check_mk/web/$USER/automation.secret
    * FIX: Fixed releasing of locks and livestatus connections when logging out
    * FIX: Fixed login/login confusions with index page caching
    * FIX: Speed-o-meter: Fixed calculation of Check_MK passive check invervals
    * Removed focus of "Full name" attribute on editing a contact
    * Quicksearch: Convert search text to regex when accessing livestatus
    * FIX: WATO Folder filter not available when WATO disabled
    * WATO Folder Filter no longer available in single host views
    * Added new painters "Service check command expanded" and
      "Host check command expanded"
    * FIX: Corrected garbled description for sorter "Service Performance data" 
    * Dashboard globes can now be filtered by host_contact_group/service_contact_group
    * Dashboard "iframe" attribute can now be rendered dynamically using the
      "iframefunc" attribute in the dashlet declaration
    * Dashboard header can now be hidden by setting "title" to None
    * Better error handling in PNP-Graph hover menus in case of invalid responses

    Livestatus:
    * Added new table statehist, used for SLA queries
    * Added new column check_command_expanded in table hosts
    * Added new column check_command_expanded in table services
    * New columns livestatus_threads, livestatus_{active,queued}_connections

    BI:
    * Added missing localizations
    * Added option bi_precompile_on_demand to split compilations of
      the aggregations in several fragments. If possible only the needed
      aggregations are compiled to reduce the time a user has to wait for
      BI based view. This optimizes BI related views which display
      information for a specific list of hosts or aggregation groups.
    * Added new config option bi_compile_log to collect statistics about
      aggregation compilations
    * Aggregations can now be part of more than one aggregation group
      (just configure a list of group names instead of a group name string)
    * Correct representation of (!), (!!) and (?) markers in check output
    * Corrected representation of assumed state in box layout
    * Feature: Using parameters for hosttags

    WATO:
    * Added progress indicator in single site WATO "Activate Changes"
    * Users & Contacts: Case-insensitive sorting of 'Full name' column
    * ntp/ntp.time parameters are now configurable via WATO
    * FIX: Implemented basic non HTTP 200 status code response handling in interactive
           progress dialogs (e.g. bulk inventory mode)
    * FIX: Fixed editing of icon_image rules
    * Added support of locked hosts and folders ( created by CMDB )
    * Logwatch: logwatch agents/plugins now with ok pattern support 
    * Valuespec: Alternative Value Spec now shows helptext of its elements
    * Valuespec: DropdownChoice, fixed exception on validate_datatype

    Checks & Agents:
    * New check mssql_counters.locks: Monitors locking related information of
      MSSQL tablespaces
    * Check_MK service is now able to output additional performance data
      user_time, system_time, children_user_time, children_system time
    * windows_updates agent plugin: Fetching data in background mode, caching
      update information for 30 minutes
    * Windows agent: output ullTotalVirtual and ullAvailVirtual (not yet
      being used by check)
    * Solaris agent: add <<<uptime>>> section (thanks to Daniel Roettgermann)
    * Added new WATO configurable option inventory_services_rules for the
      windows services inventory check
    * Added new WATO configurable option inventory_processes_rules for the
      ps and ps.perf inventory
    * FIX: mssql_counters checks now really only inventorize percentage based
      counters if a base value is set
    * win_dhcp_pools: do not inventorize empty pools any more. You can switch
      back to old behaviour with win_dhcp_pools_inventorize_empty = True
    * Added new Check for Eaton UPS Devices
    * zfsget: new check for monitoring ZFS disk usage for Linux, Solaris, FreeBSD
      (you need to update your agent as well)
    * Added new Checks for Gude PDU Units
    * logwatch: Working around confusion with OK/Ignore handling in logwatch_rules
    * logwatch_ec: Added new subcheck to forward all incoming logwatch messages
      to the event console. With this check you can use the Event Console 
      mechanisms and GUIs instead of the classic logwatch GUI. It can be 
      enabled on "Global Settings" page in WATO for your whole installation.
      After enabling it you need to reinventorize your hosts.
    * Windows Update Check: Now with caching, Thanks to Phil Randal and Patrick Schlüter
    * Windows Check_MK Agent: Now able to parse textfiles for logwatch output
    * Added new Checks sni_octopuse_cpu, sni_octopuse_status, sni_octopuse_trunks: These
      allow monitoring Siemens HiPath 3000/5000 series PBX.
    * if-checks now support "bit" as measurement unit
    * winperf_phydisk: monitor average queue length for read/write

1.2.0p5:
    Checks & Agents:
    * FIX: windows agent: fixed possible crash in eventlog section

    BI:
    * FIX: fixed bug in aggregation count (thanks Neil) 

1.2.0p4:
    WATO:
    * FIX: fixed detection of existing groups when creating new groups
    * FIX: allow email addresses like test@test.test-test.com
    * FIX: Fixed Password saving problem in user settings

    Checks & Agents:
    * FIX: postgres_sessions: handle case of no active/no idle sessions
    * FIX: winperf_processor: handle parameters "None" (as WATO creates)
    * FIX: mssql_counters: remove debug output, fix bytes output
    * FIX: mssql_tablespaces: gracefully handle garbled agent output

    Multisite:
    * FIX: performeter_temparature now returns unicode string, because of °C
    * FIX: output_format json in webservices now using " as quotes

    Livestatus:
    * FIX: fix two problems when reloading module in Icinga (thanks to Ronny Biering)

1.2.0p3:
    Mulitisite
    * Added "view" parameter to dashlet_pnpgraph webservice
    * FIX: BI: Assuming "OK" for hosts is now possible
    * FIX: Fixed error in makeuri() calls when no parameters in URL
    * FIX: Try out mode in view editor does not show context buttons anymore
    * FIX: WATO Folder filter not available when WATO disabled
    * FIX: WATO Folder Filter no longer available in single host views
    * FIX: Quicksearch converts search text to regex when accessing livestatus
    * FIX: Fixed "access denied" problem with multisite authorization in PNP/NagVis
           in new OMD sites which use the multisite authorization
    * FIX: Localize option for not OMD Environments

    WATO:
    * FIX: Users & Contacts uses case-insensitive sorting of 'Full name' column  
    * FIX: Removed focus of "Full name" attribute on editing a contact
    * FIX: fix layout bug in ValueSpec ListOfStrings (e.g. used in
           list of explicit host/services in rules)
    * FIX: fix inheritation of contactgroups from folder to hosts
    * FIX: fix sorting of users, fix lost user alias in some situations
    * FIX: Sites not using distritubed WATO now being skipped when determining
           the prefered peer
    * FIX: Updating internal variables after moving hosts correctly
      (fixes problems with hosts tree processed in hooks)

    BI:
    * FIX: Correct representation of (!), (!!) and (?) markers in check output

    Livestatus:
    * FIX: check_icmp: fixed calculation of remaining length of output buffer
    * FIX: check_icmp: removed possible buffer overflow on do_output_char()
    
    Livecheck:
    * FIX: fixed problem with long plugin output
    * FIX: added /0 termination to strings
    * FIX: changed check_type to be always active (0)
    * FIX: fix bug in assignment of livecheck helpers 
    * FIX: close inherited unused filedescriptors after fork()
    * FIX: kill process group of called plugin if timeout is reached
           -> preventing possible freeze of livecheck
    * FIX: correct escaping of character / in nagios checkresult file
    * FIX: fixed SIGSEGV on hosts without defined check_command
    * FIX: now providing correct output buffer size when calling check_icmp 

    Checks & Agents:
    * FIX: Linux mk_logwatch: iregex Parameter was never used
    * FIX: Windows agent: quote '%' in plugin output correctly
    * FIX: multipath check now handles '-' in "user friendly names"
    * New check mssql_counters.locks: Monitors locking related information of
      MSSQL tablespaces
    * FIX: mssql_counters checks now really only inventorize percentage based
      counters if a base value is set
    * windows_updates agent plugin: Fetching data in background mode, caching
      update information for 30 minutes
    * FIX: netapp_vfiler: fix inventory function (thanks to Falk Krentzlin)
    * FIX: netapp_cluster: fix inventory function
    * FIX: ps: avoid exception, when CPU% is missing (Zombies on Solaris)
    * FIX: win_dhcp_pools: fixed calculation of perc_free
    * FIX: mssql_counters: fixed wrong log size output

1.2.0p3:
    Multisite:
    * Added "view" parameter to dashlet_pnpgraph webservice

    WATO:
    * FIX: It is now possible to create clusters in empty folders
    * FIX: Fixed problem with complaining empty ListOf() valuespecs

    Livestatus:
    * FIX: comments_with_info in service table was always empty

1.2.1i1:
    Core:
    * Allow to add options to rules. Currently the options "disabled" and
      "comment" are allowed. Options are kept in an optional dict at the
      end of each rule.
    * parent scan: skip gateways that are reachable via PING
    * Allow subcheck to be in a separate file (e.g. foo.bar)
    * Contacts can now define *_notification_commands attributes which can now
      override the default notification command check-mk-notify
    * SNMP scan: fixed case where = was contained in SNMP info
    * check_imap_folder: new active check for searching for certain subjects
      in an IMAP folder
    * cmk -D shows multiple agent types e.g. when using SNMP and TCP on one host

    Checks & Agents:
    * New Checks for Siemens Blades (BX600)
    * New Checks for Fortigate Firewalls
    * Netapp Checks for CPU Util an FC Port throughput
    * FIX: megaraid_pdisks: handle case where no enclosure device exists
    * FIX: megaraid_bbu: handle the controller's learn cycle. No errors in that period.
    * mysql_capacity: cleaned up check, levels are in MB now
    * jolokia_info, jolokia_metrics: new rewritten checks for jolokia (formerly
      jmx4perl). You need the new plugin mk_jokokia for using them
    * added preliminary agent for OpenVMS (refer to agents/README.OpenVMS) 
    * vms_diskstat.df: new check file usage of OpenVMS disks
    * vms_users: new check for number of interactive sessions on OpenVMS
    * vms_cpu: new check for CPU utilization on OpenVMS
    * vms_if: new check for network interfaces on OpenVMS
    * vms_system.ios: new check for total direct/buffered IOs on OpenVMS
    * vms_system.procs: new check for number of processes on OpenVMS
    * vms_queuejobs: new check for monitoring current VMS queue jobs
    * FIX: mssql_backup: Fixed problems with datetime/timezone calculations
    * FIX: mssql agent: Added compatibility code for MSSQL 9
    * FIX: mssql agent: Fixed connection to default instances ("MSSQLSERVER")
    * FIX: mssql agent: Fixed check of databases with names starting with numbers
    * FIX: mssql agent: Fixed handling of databases with spaces in names
    * f5_bigip_temp: add performance data
    * added perf-o-meters for a lot of temperature checks
    * cmctc_lcp.*: added new checks for Rittal CMC-TC LCP
    * FIX: diskstat (linux): Don't inventorize check when data empty
    * Cisco: Added Check for mem an cpu util
    * New check for f5 bigip network interfaces
    * cmctc.temp: added parameters for warn/crit, use now WATO rule
      "Room temperature (external thermal sensors)"
    * cisco_asa_failover: New Check for clustered Cisco ASA Firewalls 
    * cbl_airlaser.status: New Check for CBL Airlaser IP1000 laser bridge.
    * cbl_airlaser.hardware: New Check for CBL Airlaser IP1000 laser bridge.
      Check monitors the status info and allows alerting based on temperature.
    * df, hr_fs, etc.: Filesystem checks now support grouping (pools)
      Please refer to the check manpage of df for details
    * FIX: windows agent: try to fix crash in event log handling
    * FreeBSD Agent: Added swapinfo call to mem section to make mem check work again
    * windows_multipath: Added the missing check for multipath.vbs (Please test)
    * carel_uniflair_cooling: new check for monitoring datacenter air conditioning by "CAREL"
    * Added Agent for OpenBSD
    * Added Checks for UPS devices
    * cisco_hsrp: New Check for monitoring HSRP groups on Cisco Routers. (SMIv2 version)
    * zypper: new check and plugin mk_zypper for checking zypper updates.
    * aironet_clients: Added support for further Cisco WLAN APs (Thanks to Stefan Eriksson for OIDs)
    * aironet_errors: Added support for further Cisco WLAN APs
    * apache_status: New check to monitor apache servers which have the status-module enabled.
      This check needs the linux agent plugin "apache_status" installed on the target host.

    WATO:
    * Added permission to control the "clone host" feature in WATO
    * Added new role/permission matrix page in WATO to compare
      permissions of roles
    * FIX: remove line about number of rules in rule set overview
      (that garbled the logical layout)
    * Rules now have an optional comment and an URL for linking to 
      documntation
    * Rule now can be disabled without deleting them.
    * Added new hook "sites-saved"
    * Allow @ in user names (needed for some Kerberos setups)
    * Implemented new option in WATO attributes: editable
      When set to False the attribute can only be changed during creation
      of a new object. When editing an object this attribute is only displayed.
    * new: search for rules in "Host & Service Configuration"
    * parent scan: new option "ping probes", that allows skipping 
      unreachable gateways.
    * User managament: Added fields for editing host/service notification commands
    * Added new active check configuration for check_smtp
    * Improved visualization of ruleset lists/dictionaries
    * Encoding special chars in RegExp valuespec (e.g. logwatch patterns)
    * Added check_interval and retry_interval rules for host checks
    * Removed wmic_process rule from "inventory services" as the check does not support inventory
    * Made more rulegroup titles localizable
    * FIX: Fixed localization of default permissions
    * FIX: Removed double collect_hosts() call in activate changes hook
    * FIX: Fixed double hook execution when using localized multisite
    * FIX: User list shows names of contactgroups when no alias given
    * FIX: Reflecting alternative mode of check_http (check ssl certificate
    age) in WATO rule editor
    * FIX: Fixed monitoring of slave hosts in master site in case of special
      distributed wato configurations
    * FIX: Remove also user settings and event console rule on factory reset
    * FIX: complex list widgets (ListOf) failed back to old value when
           complaining
    * FIX: complex list widgets (ListOf) lost remaining entries after deleting one
    * FIX: Fixed error in printer_supply valuespec which lead to an exception
           when defining host/service specific rules
    * FIX: Fixed button url icon in docu-url link

    BI:
    * Great speed up of rule compilation in large environments

    Multisite:
    * Added css class="dashboard_<name>" to the dashboard div for easier
    customization of the dashboard style of a special dashboard
    * Dashboard: Param wato_folder="" means WATO root folder, use it and also
      display the title of this folder
    * Sidebar: Sorting aggregation groups in BI snapin now
    * Sidebar: Sorting sites in master control snapin case insensitive
    * Added some missing localizations (error messages, view editor)
    * Introducted multisite config option hide_languages to remove available
      languages from the multisite selection dialogs. To hide the builtin
      english language simply add None to the list of hidden languages.
    * FIX: fixed localization of general permissions
    * FIX: show multisite warning messages even after page reload
    * FIX: fix bug in Age ValueSpec: days had been ignored
    * FIX: fixed bug showing only sidebar after re-login in multisite
    * FIX: fixed logwatch loosing the master_url parameter in distributed setups
    * FIX: Fixed doubled var "site" in view editor (site and siteopt filter)
    * FIX: Don't crash on requests without User-Agent HTTP header
    * Downtimes: new conveniance function for downtime from now for ___ minutes.
      This is especially conveniant for scripting.
    * FIX: fixed layout of login dialog when showing up error messages
    * FIX: Fixed styling of wato quickaccess snapin preview
    * FIX: Made printer_supply perfometer a bit more robust against bad perfdata
    * FIX: Removed duplicate url parameters e.g. in dashboard (display_options)
    * FIX: Dashboard: If original request showed no "max rows"-message, the
           page rendered during reload does not show the message anymore
    * FIX: Fixed bug in alert statistics view (only last 1000 lines were
           processed for calculating the statistics)
    * FIX: Added missing downtime icon for comment view
    * FIX: Fixed handling of filter configuration in view editor where filters
           are using same variable names. Overlaping filters are now disabled
	   in the editor.
    * FIX: Totally hiding hidden filters from view editor now

    Livecheck:
    * FIX: Compile livecheck also if diet libc is missing

1.2.0p2:
    Core:
    * simulation_mode: legacy_checks, custom_checks and active_checks
      are replaced with dummy checks always being OK
    * FIX: Precisely define order of reading of configuration files. This
      fixes a WATO rule precedence problem

    Checks & Agents:
    * FIX: Fixed syntax errors in a bunch of man pages
    * if_lancom: silently ignore Point-To-Point interfaces
    * if_lancom: add SSID to logical WLAN interface names
    * Added a collection of MSSQL checks for monitoring MSSQL servers
      (backups, tablespaces, counters)
    * New check wut_webio_io: Monitor the IO input channels on W&T Web-IO 
      devices
    * nfsmounts: reclassify "Stale NFS handle" from WARN to CRIT
    * ORACLE agent/checks: better error handling. Let SQL errors get
      through into check output, output sections even if no database
      is running.
    * oracle_version: new check outputting the version of an ORACLE
      database - and using uncached direct SQL output.
    * ORACLE agent: fix handling of EXCLUDE, new variable ONLY_SIDS
      for explicitely listing SIDs to monitor
    * mk_logwatch on Linux: new options regex and iregex for file selection
    * remove obsolete ORACLE checks where no agent plugins where available
    * FIX: printer_supply: Fix problem on DELL printers with "S/N" in output
      (thanks to Sebastian Talmon)
    * FIX: winperf_phydisk: Fix typo (lead to WATO rule not being applied)
    * Windows agent: new [global] option crash_debug (see online docu)
    * AIX agent: new check for LVM volume status in rootvg.
    * PostgreSQL plugin: agent is now modified to work with PostgreSQL 
      versions newer than 8.1. (multiple reports, thanks!)

    Multisite:
    * Show number of rows and number of selected rows in header line
      (also for WATO hosts table)
    * FIX: fix problem in showing exceptions (due to help function)
    * FIX: fixed several localization problems in view/command processing
    * FIX: fixed duplicated settings in WATO when using localisation
    * FIX: fixed exception when refering to a language which does not exist
    * FIX: Removing all downtimes of a host/service is now possible again
    * FIX: The refresh time in footer is updated now when changing the value
    * FIX: view editor shows "(Mobile)" hint in view titles when linking to views

    WATO: 
    * Main menu of ruleeditor (Host & Service Parameters) now has
      a topic for "Used rules" - a short overview of all non-empty
      rulesets.
    * FIX: add missing context help to host details dialog
    * FIX: set new site dirty is host move due to change of
      folder attributes
    * FIX: fix exception on unknown value in DropdownChoice
    * FIX: add service specification to ruleset Delay service notifications
    * FIX: fixed problem with disabled sites in WATO
    * FIX: massive speedup when changing roles/users and activing changes
      (especially when you have a larger number of users and folders)
    * Add variable CONTACTPAGER to allowed macros in notifications
    * FIX: fixed default setting if "Hide names of configuration variables"
      in WATO
    * FIX: ListOfString Textboxes (e.g. parents of folders) do now extend in IE
    * FIX: fixed duplicated sections of permissions in rule editor

    BI:
    * New iterators FOREACH_CHILD and FOREACH_PARENT
    * FIX: fix handling of FOREACH_ in leaf nodes (remove hard coded
      $HOST$, replace with $1$, $2$, ..., apply argument substitution)
    * New logical datatable for aggregations that have the same name
      as a host. Converted view "BI Boxes" to this new table. This allows
      for Host-Aggregations containing data of other hosts as well.
    * count_ok: allow percentages, e.g. "count_ok!70%!50%"

1.2.0p1:
    Core:
    * Added macros $DATE$, $SHORTDATETIME$ and $LONGDATETIME$' to
      notification macros

    Checks & Agents:
    * FIX: diskstat: handle output 'No Devices Found' - avoiding exception
    * 3ware_units: Following states now lead to WARNING state instead of
      CRITICAL: "VERIFY-PAUSED", "VERIFYING", "REBUILDING"
    * New checks tsm_stagingpools, tsm_drive and tsm_storagepools
      Linux/UNIX
    * hpux_fchba: new check for monitoring FibreChannel HBAs und HP-UX

    Multisite:
    * FIX: fix severe exception in all views on older Python versions
      (like RedHat 5.5).

    WATO:
    * FIX: fix order of rule execution: subfolders now take precedence
      as they should.

1.2.0:
    Setup:
    * FIX: fix building of RPM packages (due to mk_mysql, mk_postgres)

    Core:
    * FIX: fix error message in case of duplicate custom check

    WATO:
    * FIX: add missing icon on cluster hosts to WATO in Multisite views
    * FIX: fix search field in host table if more than 10 hosts are shown
    * FIX: fix bulk edit and form properties (visibility of attributes was broken)
    * FIX: fix negating hosts in rule editor

    Checks & Agents: 
    * fileinfo: added this check to Linux agent. Simply put your
      file patterns into /etc/check_mk/fileinfo.cfg for configuration.
    * mysql.sessions: New check for MySQL sessions (need new plugin mk_mysql)
    * mysql.innodb_io: New check for Disk-IO of InnoDB
    * mysql_capacity: New check for used/free capacity of MySQL databases
    * postgres_sessions: New check for PostgreSQL number of sessions
    * postgres_stat_database: New check for PostgreSQL database statistics
    * postgres_stat_database.size: New check for PostgreSQL database size
    * FIX: hpux_if: convert_to_hex was missing on non-SNMP-hosts -replace
      with inline implementation
    * tcp_conn_stats: handle state BOUND (found on Solaris)
    * diskstat: support for checking latency, LVM and VxVM on Linux (needs 
      updated agent)
    * avoid duplicate checks cisco_temp_perf and cisco_sensor_temp

1.2.0b6:
    Multisite:
    * FIX: Fixed layout of some dropdown fields in view filters
    * Make heading in each page clickable -> reload page
    * FIX: Edit view: couldn't edit filter settings
    * FIX: Fixed styling of links in multisite context help
    * FIX: Fixed "select all" button for IE
    * FIX: Context links added by hooks are now hidden by the display
           option "B" again
    * FIX: preselected "refresh" option did not reflect view settings
           but was simply the first available option - usually 30.
    * FIX: fixed exception with custom views created by normal users

    WATO:
    * FIX: Fixed "select all" button in hosts & folders for IE
    * Optically mark modified variables in global settings
    * Swapped icons for rule match and previous rule match (makes for sense)

    Core:
    * FIX: Fixed "make_utf is not defined" error when having custom
           timeperiods defined in WATO

    Checks & Agents: 
    * MacOS X: Agent for MacOS (Thanks to Christian Zigotzky)
    * AIX: New check aix_multipath: Supports checking native AIX multipathing from AIX 5.2 onward
    * Solaris: New check solaris_multipath: Supports checking native Solaris multipath from Solaris10 and up.
    * Solaris: The ZFS Zpool status check now looks more closely at the reported messages. (It's also tested to work on Linux now)

1.2.0b5:
    Core:
    * FIX: handle UTF-8 encoded binary strings correctly (e.g. in host alias)
    * FIX: fix configuration of passive checks via custom_checks
    * Added NOTIFICATIONTYPE to host/service mail bodies

    WATO:
    * Site management: "disabled" only applies to Livestatus now
    * FIX: fix folding problems with dependent host tags
    * FIX: Detecting duplicate tag ids between regular tags and auxtags
    * FIX: Fixed layout problem of "new special rule" button in rule editor
    * FIX: Fixed layout problem on "activate changes" page
    * FIX: Added check if contacts belong to contactgroup before contactgroup deletion
    * FIX: fix site configuration for local site in Multisite environments
    * FIX: "(no not monitor)" setting in distributed WATO now works
    * FIX: Site management: replication setting was lost after re-editing
    * FIX: fixed problems after changing D/WATO-configuration
    * FIX: D/WATO: mark site dirty after host deletion
    * FIX: D/WATO: replicate auth.secret, so that login on one site also
           is valid on the replication slaves
    * FIX: implement locking in order to prevent data corruption on
           concurrent changes
    * FIX: Fixed handling of validation errors in cascading dropdown fields
    * FIX: fix cloning of users
    * Keep track of changes made by other users before activating changes,
      let user confirm this, new permission can be used to prevent a user
      from activating foreign changes.
    * FIX: Allowing german umlauts in users mail addresses
    * Allow list of aux tags to be missing in host tag definitions. This
      makes migration from older version easier.
    * FIX: user management modules can now deal with empty lines in htpasswd
    * FIX: Fixed js error on hostlist page with search form

    Multisite:
    * New display type 'boxes-omit-root' for BI views
    * Hostgroup view BI Boxes omits the root level
    * Finalized layout if view options and commands/filters/painteroptions.
    * Broken plugins prevent plugin caching now
    * FIX: remove refresh button from dashboard.
    * FIX: remove use of old option defaults.checkmk_web_uri
    * FIX: fixed outgoing bandwidth in fc port perfometer
    * FIX: remove nasty JS error in sidebar
    * FIX: fix folding in custom links (directories would not open)
    * FIX: animation of rotation treeangle in trees works again
    * FIX: Logwatch: Changed font color back to black
    * FIX: show toggle button for checkboxes in deactivated state
    * FIX: fix repeated stacked refresh when toggling columns
    * FIX: disable checkbox button in non-checkboxable layouts
    * FIX: fix table layout for views (gaps where missing sometimes)
    * FIX: Fixed sorting views by perfdata values which contain floats
    * FIX: fix sometimes-broken sizing of sidebar and dashboard on Chrome
    * FIX: fix dashboard layout on iPad
    * FIX: Fixed styling issues of sidebar in IE7
    * FIX: fix problem where filter settings (of checkboxes) are not effective
           when it comes to executing commands
    * FIX: Fixed styling issues of view filters with dropdown fields
    * FIX: multisite login can now deal with empty lines in htpasswd
    * FIX: Fixed a bunch of js/css errors

    Mobile:
    * FIX: Fixed logtime filter settings in all mobile views
    * FIX: fix some layout problems

    BI:
    * New aggregation function count_ok, that counts the number
      of nodes in state OK.
    * FIX: Removed debug output int count_ok aggregation

    Checks & Agents:
    * Linux: Modified cluster section to allow pacemaker/corosync clusters without heartbeat
    * AIX: convert NIC check to lnx_if (now being compatible with if/if64)
    * AIX: new check for CPU utilization (using section lparstat_aix)
    * ntp checks: Changed default value of time offsets to be 200ms (WARN) / 500ms (CRIT)
    * aironet_{errors,clients}: detect new kinds of devices (Thanks to Tiago Sousa)
    * check_http, check_tcp: allow to omit -I and use dynamic DNS name instead

1.2.0b4:
    Core:
    * New configuration variable snmp_timing, allowing to 
      configure timeout and retries for SNMP requests (also via WATO)
    * New configuration variable custom_checks. This is mainly for
      WATO but also usable in main.mk It's a variant of legacy_checks that
      automatically creates the required "define command" sections.

    WATO:
    * ps and ps.perf configurable via WATO now (without inventory)
    * New layout of main menu and a couple of other similar menus
    * New layout of ruleset overviews
    * Hide check_mk variable names per default now (change via global settings)
    * New layout of global settings
    * Folder layout: show contact groups of folder
    * Folder movement: always show complete path to target folder
    * Sidebar snapin: show pending changes
    * New rule for configuring custom_checks - allowing to run arbitrary
      active checks even if not yet formalized (like HTTP and TCP)
    * Added automation_commands to make automations pluginable
    * New layout and new internal implementation of input forms
    * New layout for view overview and view editor
    * Split up host search in two distinct pages
    * Use dynamic items in rule editor for hosts and items (making use
      of ListOfStrings())
    * FIX: audit log was not shown if no entry for today existed
    * FIX: fix parent scan on single site installations
    * FIX: fix folder visibility permission handling
    * FIX: honor folder-permissions when creating, deleting 
           and modifiying rules
    * FIX: detect non-local site even if unix: is being used
    * FIX: better error message if not logged into site during 
           action that needs remote access
    * FIX: send automation data via POST not GET. This fixes inventory
           on hosts with more than 500 services.
    * FIX: make config options directly active after resetting them
           to their defaults (didn't work for start_url, etc.
    * FIX: Fixed editing of ListOf in valuespec editors (e.g. used in logwatch
    pattern editor)
    * FIX: Reimplemented correct behaviour of the logwatch pattern "ignore"
    state which is used to drop the matching log lines

    Multisite:
    * FIX: fixed filter of recent event views (4 hours didn't catch)
    * FIX: convert more buttons to new graphical style
    * FIX: Logwatch handles logs with only OK lines in it correctly in logfile list views
    * FIX: Fixed syntax error in "Single-Host Problems" view definition
    * New help button at top right of each page now toggles help texts
    * Snapin Custom Links allows to specify HTTP link target
    * Redesign of bar with Display/Filter/Commands/X/1,2,3,4,6,8/30,60,90/Edit

    Mobile GUI:
    * FIX: commands can be executed again
    * FIX: fixed styling of buttons

    Checks & Agents:
    * FIX: Logwatch: fixed missing linebreak during reclassifing lines of logfiles
    * FIX: Logwatch: Logwatch services in rules configured using WATO must be
      given as item, not as whole service name
    * New active check via WATO: check_ldap
    * printer_alerts: new configuration variable printer_alerts_text_map. Make
      'Energiesparen' on Brother printers an OK state.
    * services: This check can now be parameterized in a way that it warn if
      a certain service is running. WATO formalization is available.

    BI:
    * FIX: make rotating folding arrows black (white was not visible)
    * Display format 'boxes' now in all BI views available
    * Display format 'boxes' now persists folding state

1.2.0b3:
    Core:
    * FIX: fixed SNMP info declaration in checks: could be garbled
      up in rare cases
    * avoid duplicate parents definition, when using 'parents' and
      extra_host_conf["parents"] at the same time. The later one has
      precedence.

    Multisite:
    * Logwatch: Colorizing OK state blocks correctly
    * FIX: allow web plugins to be byte compiled (*.pyc). Those
      are preferred over *.py if existing
    * View Editor: Fixed jump to top of the page after moving painters during
      editing views
    * FIX: Fixed login redirection problem after relogging
    * Filter for times now accept ranges (from ... until)
    * New view setting for page header: repeat. This repeats the
      column headers every 20'th row.
    * FIX: Fixed problem with new eval/pickle
    * FIX: Fixed commands in host/service search views

    Checks & Agents:
    * FIX: Made logwatch parsing mechanism a little more robust
      (Had problems with emtpy sections from windows agent)
    * FIX: brocade_fcport: Configuration of portsates now possible  
    * if_lancom: special version for if64 for LANCOM devices (uses
      ifName instead of ifDescr)


    WATO:
    * Reimplemented folder listing in host/folders module
    * Redesigned the breadcrumb navigation
    * Global settings: make boolean switches directly togglable
    * New button "Recursive Inventory" on folder: Allows to do
      a recursive inventory over all hosts. Also allows to selectively
      retry only hosts that have failed in a previous inventory.
    * You can configure parents now (via a host attribute, no rules are
      neccessary).
    * You can now do an automated scan for parents and layer 3 (IP)
    * You can configure active checks (check_tcp, ...) via WATO now
    * FIX: fix page header after confirmation dialogs
    * FIX: Fixed umlaut problem in host aliases and ip addresses created by WATO
    * FIX: Fixed exception caused by validation problems during editing tags in WATO
    * FIX: create sample config only if both rules.mk and hosttags.mk are missing
    * FIX: do not loose host tags when both using WATO-configured and 
      manual ones (via multisite.mk)
    * Timeperiods: Make list of exceptions dynamic, not fixed to 10 entries
    * Timeperiods: Configure exclusion of other timeperiods
    * Configuration of notification_delay and notification_interval

1.2.0b2:
    Core:
    * FIX: Cluster host checks were UNKNOWN all the time
    * FIX: reset counter in case of (broken) future time
    * FIX: Automation try-inventory: Fixed problem on where checks which
      produce equal service descriptions could lead to invalid inventory
      results on cluster hosts.
    * FIX: do not create contacts if they won't be assigned to any host
      or service. Do *not* assign to dummy catch-all group "check_mk".

    WATO:
    * Added new permission "move hosts" to allow/deny moving of hosts in WATO
    * Also write out contact definitions for users without contactgroups to
      have the mail addresses and other notification options persisted
    * FIX: deletion of automation accounts now works
    * FIX: Disabling notifications for users does work now
    * New main overview for rule editor
    * New multisite.mk option wato_hide_varnames for hiding Check_MK 
      configuration variable names from the user
    * New module "Logwatch Pattern Analyzer" to verify logwatch rules
    * Added new variable logwatch_rules which can also be managed through the
      WATO ruleset editor (Host/Service Parameters > Parameters and rules for
      inventorized checks > Various applications > Logwatch Patterns)
    * Users & Contacts: Added new option wato_hidden_users which holds a list
      of userids to hide the listed users from the WATO user management GUI.
    * WATO API: Added new method rewrite_configuration to trigger a rewrite of
      all host related wato configuration files to distribute changed tags
    * Added new internal hook pre-activate-changes to execute custom
      code BEFORE Check_MK is called to restart Nagios
    * FIX: Only showing sudo hint message on sudo error message in automation
      command
    * FIX: Fixed js eror in IE7 on WATO host edit page
    * FIX: Using pickle instead of repr/eval when reading data structures from
      urls to prevent too big security issues
    * Rule editor: improve sorting of groups and rulesets
    * FIX: Escaping single quotes in strings when writing auth.php
    * FIX: Fix resorting of host tags (was bug in ListOf)

    Multisite
    * Added config option default_ts_format to configure default timestamp
      output format in multisite
    * Layout and design update
    * Quicksearch: display site name if more than one different site
      is present in the current search result list
    * FIX: Fixed encoding problem in "custom notification" message
    * New configuration parameter page_heading for the HTML page heads
      of the main frameset (%s will be replaced with OMD site name)
    * FIX: Fix problem where snapins where invisible
    * FIX: Fixed multisite timeout errors when nagios not running
    * Sidebar: some new layout improvements
    * Login page is not shown in framesets anymore (redirects framed page to
      full screen login page)
    * FIX: fix exception when disallowing changing display options
    * FIX: Automatically redirect from login page to target page when already
      logged in
    * FIX: Updating the dashboard header time when the dashlets refresh

    BI:
    * Added new painter "affected hosts (link to host page)" to show all
      host names with links to the "hosts" view
    * FIX: Fixed filtering of Single-Host Aggregations
    * New sorter for aggregation group
    * FIX: fix sorting of Single-Host Aggregations after group
    * Avoid duplicate rule incarnations when using FOREACH_*
    * BI Boxes: allow closing boxes (not yet persisted)
    * New filter for services (not) contained in any aggregate
    * Configure sorting for all BI views

    Checks & Agents:
    * FIX: snmp_uptime handles empty snmp information without exception
    * FIX: Oracle checks try to handle ORA-* errors reported by the agent
      All oracle checks will return UNKNOWN when finding an ORA-* message
    * FIX: filesystem levels set via WATO didn't work, but do now
    * FIX: Group filters can handle groups without aliases now
    * nfsmounts: Added nfs4 support thanks to Thorsten Hintemann
    * megaraid_pdisks megaraid_ldisks: Support for Windows.  Thanks to Josef Hack

1.2.0b1:
    Core, Setup, etc.:
    * new tool 'livedump' for dumping configuration and status
      information from one monitoring core and importing this
      into another.
    * Enable new check registration API (not yet used in checks)
    * FIX: fix handling of prefix-tag rules (+), needed for WATO
    * FIX: handle buggy SNMP devices with non-consecutive OIDS
      (such as BINTEC routers)
    * Check API allows a check to get node information
    * FIX: fix problem with check includes in subchecks
    * Option --checks now also applies to ad-hoc check (e.g.
      cmk --checks=mrpe,df -v somehost)
    * check_mk_templates.cfg: added s to notification options
      of host and service (= downtime alerts)

    WATO:
    * Hosttag-editor: allow reordering of tags
    * Create very basic sample configuration when using
      WATO the first time (three tag groups, two rules)
    * Much more checks are configurable via WATO now
    * Distributed WATO: Made all URL calls using curl now
    * FIX: fix bug in inventory in validate_datatype()
    * Better output in case of inventory error
    * FIX: fix bug in host_icon rule on non OMD
    * FIX: do not use isdisjoint() (was in rule editor on Lenny)
    * FIX: allow UTF-8 encoded permission translations
    * FIX: Fixed several problems in OMD apache shared mode
    * FIX: Do not use None$ as item when creating new rules
    * FIX: Do load *all* users from htpasswd, so passwords from
      users not created via WATO will not be lost.
    * FIX: honor site disabling in replication module
    * FIX: honor write permissions on folder in "bulk delete"
    * FIX: honor permissions for "bulk cleanup" and "bulk edit"
    * FIX: honor write permissions and source folder when moving hosts
    * FIX: honor permissions on hosts also on bulk inventory
    * Only create contacts in Nagios if they are member of at
      least one contact group.
    * It is now possible to configure auxiliary tags via WATO
      (formerly also called secondary tags)
    * FIX: Fixed wrong label "Main Overview" shown for moved WATO folders
      in foldertree snapin
    * FIX: Fixed localization of empty host tags
    * FIX: User alias and notification enabling was not saved

    Checks & Agents:
    * hpux_if: fix missing default parameter errors
    * hpux_if: make configurable via WATO
    * if.include: fix handling of NIC with index 0
    * hpux_lunstats: new check for disk IO on HP-UX
    * windows - mk_oracle tablespace: Added missing sid column
    * diskstat: make inventory mode configurable via WATO
    * added new checks for Fujitsu ETERNUS DX80 S2 
      (thanks to Philipp Höfflin)
    * New checks: lgp_info, lgp_pdu_info and lgp_pdu_aux to monitor Liebert
      MPH/MPX devices
    * Fix Perf-O-Meter of fileage
    * hpux_snmp_cs.cpu: new SNMP check for CPU utilization
      on HP-UX.
    * if/if64: inventory also picks up type 62 (fastEther). This
      is needed on Cisco WLC 21xx series (thanks to Ralf Ertzinger)
    * FIX: fix inventory of f5_bigip_temp
    * mk_oracle (lnx+win): Fixed TEMP tablespace size calculations
    * ps: output node process is running on (only for clusters)
    * FIX: Linux Agent: Fixed ipmi-sensors handling of Power_Unit data
    * hr_mem: handle rare case where more than one entry is present
      (this prevents an exception of pfSense)
    * statgrab_load: level is now checked against 15min average - 
      in order to be consistent with the Linux load check
    * dell_powerconnect_cpu: hopefully correctly handle incomplete
      output from agent now.
    * ntp: do not check 'when' anymore since it can produce false
      alarms.
    * postfix_mailq: handle output with 'Total requests:' in last line
    * FIX: check_mk-hp_blade_psu.php: allow more than 4 power supplies
    * FIX: smart plugin: handle cases with missing vendor (thanks
      to Stefan Kärst)
    * FIX: megaraid_bbu: fix problem with alternative agent output
      (thanks to Daniel Tuecks)
    * mk_oracle: fix quoting problem, replace sessions with version,
      use /bin/bash instead of /bin/sh

    Multisite:
    * Added several missing localization strings
    * IE: Fixed problem with clicking SELECT fields in the new wato foldertree snapin
    * Fixed problem when trying to visit dashboards from new wato foldertree snapin
    * Chrome: Fixed styling problem of foldertree snapin
    * Views: Only show the commands and row selection options for views where
      commands are possible
    * The login mask honors the default_language definition now
    * check_bi_local.py: works now with cookie based authentication
    * FIX: Fixed wrong redirection after login in some cases
    * FIX: Fixed missing stats grouping in alert statistics view
    * FIX: Fixed preview table styling in view editor
    * FIX: Multisite authed users without permission to multisite are
      automatically logged out after showing the error message
    * Retry livestatus connect until timeout is used up. This avoids
      error messages when the core is being restarted
    * Events view now shows icon and text for "flapping" events
    * Use buffer for HTML creation (this speeds up esp. HTTPS a lot)
    * FIX: Fixed state filter in log views

    Livestatus:
    * Add missing column check_freshness to services table

    BI:
    * New column (painter) for simplistic box display of tree.
      This is used in a view for a single hostgroup.

1.1.13i3:
    Core, Setup, etc.:
    * *_contactgroups lists: Single group rules are all appended. When a list
      is found as a value this first list is used exclusively. All other
      matching rules are ignored
    * cmk -d does now honor --cache and --no-tcp
    * cmk -O/-R now uses omd re{start,load} core if using OMD
    * FIX: setup.sh now setups up permissions for conf.d/wato
      correctly
    * cmk --localize update supports an optional ALIAS which is used as
      display string in the multisite GUI
    * FIX: Fixed encoding problems with umlauts in group aliases
    * FIX: honor extra_summary_host_conf (was ignored)
    * new config variable snmpv2c_hosts that allows to enable SNMP v2c
      but *not* bulkwalk (for some broken devices). bulkwalk_hosts still
      implies v2c.

    Checks & Agents:
    * Windows agent: output eventlog texts in UTF-8 encoding. This
      should fix problems with german umlauts in message texts.
    * Windows agent: Added installer for the windows agent (install_agent.exe)
    * Windows agent: Added dmi_sysinfo.bat plugin (Thanks to Arne-Nils Kromer for sharing)
    * Disabled obsolete checks fc_brocade_port and fc_brocade_port_detailed.
      Please use brocade_fcport instead.
    * aironet_errors, statgrab_disk, statgrab_net: Performance data has
      been converted from counters to rates. You might need to delete your
      existing RRDs of these checks. Sorry, but these have been that last
      checks still using counters...
    * ibm_imm_health: added last missing scan function
    * Filesystem checks: trend performance data is now normalized to MB/24h.
      If you have changed the trend range, then your historic values will
      be displayed in a wrong scale. On the other hand - from now on changes
      in the range-setting will not affect the graph anymore.
    * if/if64/lnx_if: pad port numbers with zeros in order to sort correctly.
      This can be turned off with if_inventory_pad_portnumbers = False.
    * Linux agent: wrap freeipmi with lock in order to avoid cache corruption
    * New check: megaraid_bbu - check existance & status of LSI MegaRaid BBU module
    * HP-UX Agent: fix mrpe (remove echo -e and test -e, thanks to Philipp Lemke)
    * FIX: ntp checks: output numeric data also if stratum too high
    * Linux agent: new check for dmraid-based "bios raid" (agent part as plugin)
    * FIX: if64 now uses ifHighSpeed instead of ifSpeed for determining the
      link speed (fixes speed of 10GBit/s and 20GBit/s ports, thanks Marco Poet)
    * cmctc.temp: serivce has been renamed from "CMC Temperature %s" to just
      "Temperature %s", in order to be consistent with the other checks.
    * mounts: exclude changes of the commit option (might change on laptops),
      make only switch to ro critical, other changes warning.
    * cisco_temp_sensor: new check for temperature sensors of Cisco NEXUS
      and other new Cisco devices
    * oracle_tablespace: Fixed tablespace size/free space calculations
    * FIX: if/if64: omit check result on counter wrap if bandwidth traffic levels
      are used.

    Multisite:
    * Improve transaction handling and reload detection: user can have 
      multiple action threads in parallel now
    * Sounds in views are now enabled per default. The new configuration
      variable enable_sounds can be set to False in multisite.mk in order
      to disable sounds.
    * Added filter for log state (UP,DOWN,OK,CRIT...) to all log views
    * New painter for normal and retry check interval (added to detail views)
    * Site filter shows "(local)" in case of non multi-site setup
    * Made "wato folder" columns sortable
    * Hiding site filter in multisite views in single site setups
    * Replaced "wato" sidebar snapin which mixed up WATO and status GUIs with
      the new "wato_foldertree" snapin which only links to the status views
      filtered by the WATO folder.
    * Added "Dashboard" section to views snapin which shows a list of all dashboards
    * FIX: Fixed auth problem when following logwatch icon links while using
      the form based auth
    * FIX: Fix problem with Umlaut in contact alias
    * FIX: Creating auth.php file on first login dialog based login to ensure
      it exists after login when it is first needed
    * Dashboard: link problem views to *unhandled* views (this was
      inconsistent)
    * Localization: Fixed detection of gettext template file when using the
      local/ hierarchy in OMD

    Mobile:
    * Improved sorting of views in main page 
    * Fix: Use all the availiable space in header
    * Fix: Navigation with Android Hardwarekeys now working
    * Fix: Links to pnp4nagios now work better
    * Fix: Host and Service Icons now finger friendly
    * Fix: Corrected some buildin views

    WATO:
    * Removed IP-Address attribute from folders
    * Supporting localized tag titles
    * Using Username as default value for full names when editing users
    * Snapshot/Factory Reset is possible even with a broken config
    * Added error messages to user edit dialog to prevent notification problems
      caused by incomplete configuration
    * Activate Changes: Wato can also reload instead of restarting nagios
    * Replication: Can now handle replication sites which use the form based auth
    * Replication: Added option to ignore problems with the ssl certificates
                   used in ssl secured replications
    * WATO now supports configuring Check_MK clusters
    * FIX: Fixed missing folders in "move to" dropdown fields
    * FIX: Fixed "move to target folders" after CSV import
    * FIX: Fixed problem with duplicate extra_buttons when using the i18n of multiisite
    * FIX: Fixed problem with duplicate permissions when using the i18n of multiisite
    * FIX: Writing single host_contactgroups rules for each selected
      contactgroup in host edit dialog
    * FIX: Fixed wrong folder contacgroup related permissions in auth.php api
    * FIX: Fixed not up-to-date role permission data in roles_saved hook
    * FIX: Fixed duplicate custom columns in WATO after switching languages

    BI:
    * improve doc/treasures/check_bi_local.py: local check that creates
      Nagios services out of BI aggregates

    Livestatus:
    * ColumnHeaders: on is now able to switch column header on even if Stats:
      headers are used. Artifical header names stats_1, stats_2, etc. are
      begin used. Important: Use "ColumnHeaders: on" after Columns: and 
      after Stats:.

1.1.13i2:
    Core, Setup, etc.:
    * cmk -I: accept host tags and cluster names

    Checks & Agents:
    * linux agent - ipmi: Creating directory of cache file if not exists
    * dell_powerconnect_cpu: renamed service from CPU to "CPU utilization", in
      order to be consistent with other checks
    
    Multisite:
    * Several cleanups to prevent css/js warning messages in e.g. Firefox
    * Made texts in selectable rows selectable again
    * Adding reschedule icon to all Check_MK based services. Clicks on these
      icons will simply trigger a reschedule of the Check_MK service
    * FIX: ship missing CSS files for mobile GUI
    * FIX: rename check_mk.js into checkmk.js in order to avoid browser
      caching problems during version update

    WATO:
    * Optimized wraps in host lists tag column
    * Bulk inventory: Remove leading pipe signs in progress bar on main
      folder inventory
    * NagVis auhtorization file generation is also executed on activate_changes
    * Implemented a new inclusion based API for using multisite permissions
      in other addons
    * Inventory of SNMP devices: force implicit full scan if no services
      are configured yet
    * FIX: Calling activate_changes hook also in distributed WATO setups
    * FIX: Fixed display bug in host tags drop down menu after POST of form
    * FIX: Fixed javascript errors when doing replication in distributed
      wato environments when not having the sidebar open
    * FIX: Fixed search form dependant attribute handling
    * FIX: Fixed search form styling issues
    * You can now move folders to other folders
    * FIX: Distributed WATO: Supressing site sync progress output written in
      the apache error log

1.1.13i1:
    Multisite:
    * New nifty sidebar snapin "Speed-O-Meter"
    * Implemented new cookie based login mechanism including a fancy login GUI
    * Implemented logout functionality for basic auth and the new cookie based auth
    * Implemented user profile management page for changing the user password and
      the default language (if available)
    * New filter for the (new) state in host/service alerts
    * New command for sending custom notifications
    * FIX: Fixed encoding problem when opening dashboard
    * New icon on a service whos host is in downtime
    * Only show most frequently used context buttons (configurable
      in multisite.mk via context_buttons_to_show)
    * Show icon if user has modified a view's filter settings
    * New config option debug_livestatus_queries, normal debug
      mode does not include this anymore
    * Icons with link to page URL at bottom of each page
    * Logwatch: Switched strings in logwatch to i18n strings
    * Logwatch: Fixed styling of context button when acknowleding log messages
    * Logwatch: Implemented overview page to show all problematic logfiles
    * Add Snapin page: show previews of all snapins
    * Add Snapin page: Trying to prevent dragging confusions by using other click event
    * New (hidden) button for reloading a snapin (left to the close button)
    * Automatically falling back to hardcoded default language if configured
    language is not available
    * Repair layout of Perf-O-Meter in single dataset layout
    * FIX: Fixed duplicate view plugin loading when using localized multisite
    * FIX: Host-/Servicegroup snapin: Showing group names when no alias is available
    * FIX: Removed double "/" from pnp graph image urls in views

    BI:
    * Host/Service elements are now iterable via FOREACH_HOST, e.g.
      (FOREACH_HOST, ['server'], ALL_HOSTS, "$HOST$", "Kernel" ),
    * FIX: Assuming host states is possible again (exception: list index "3")

    WATO:
    * Evolved to full featured monitoring configuration tool!
    * Major internal code cleanup
    * Hosts can now be created directly in folders. The concept of host lists
      has been dropped (see migration notes!)
    * Configuration of global configuration variables of Check_MK via WATO
    * Configuration of main.mk rules
    * Configuration of Nagios objects and attributes
    * Configuration of users and roles
    * Configuration of host tags
    * Distributed WATO: replication of the configuration to slaves and peers
    * Added missing API function update_host_attributes() to change the
      attributes of a host
    * Added API function num_hosts_in_folder() to count the number of hosts
      below the given folder
    * Added option to download "latest" snapshot
    * extra_buttons can now register a function to gather the URL to link to
    * Implemented NagVis Authorisation management using WATO users/permissions

    Livestatus:
    * Experimental feature: livecheck -> super fast active check execution
      by making use of external helper processes. Set livecheck=PATH_TO_bin/livecheck
      in nagios.cfg where you load Livestatus. Optional set num_livecheck_helpers=NUM
      to set number of processes. Nagios will not fork() anymore for check exection.
    * New columns num_hosts and num_services in status table
    * New aggregation functions suminv and avginv (see Documentation)

    Core, Setup, etc.:
    * New configuration variable static_checks[] (used by WATO)
    * New configuration variable checkgroup_parameters (mainly for WATO)
    * check_submission defaults now to "file" (was "pipe")
    * Added pre-configured notification via cmk --notify
    * Drop RRA-configuration files for PNP4Nagios completely
    * New configuration variable ping_levels for configuring parameters
      for the host checks.
    * cmk --notify: new macros $MONITORING_HOST$, $OMD_ROOT$ and $OMD_SITE$
    * make ping_levels also apply to PING services for ping-only hosts
      (thanks to Bernhard Schmidt)

    Checks & Agents:
    * if/if64: new ruleset if_disable_if64_hosts, that force if on
      hosts the seem to support if64
    * Windows agent: new config variable "sections" in [global], that
      allows to configure which sections are being output.
    * Windows agent: in [logwatch] you can now configure which logfiles
      to process and which levels of messages to send.
    * Windows agent: new config variable "host" in all sections that
      restricts the folling entries to certain hosts.
    * Windows agent: finally implemented <<<mrpe>>. See check_mk.ini
      for examples.
    * Windows agent: do not execute *.txt and *.dir in <<<plugins>>> and
      <<<local>>>
    * Windows agent: make extensions to execute configurable (see
      example check_mk.ini)
    * Windows agent: agent now reuses TCP port even when taskkill'ed, so
      a system reboot is (hopefully) not neccessary anymore
    * Windows agent: section <<<df>>> now also outputs junctions (windows
      mount points). No external plugin is needed.
    * Windows agent: new section <<<fileinfo>>> for monitoring file sizes
      (and later possible ages)
    * logwatch: allow to classify messages based on their count (see
      man page of logwatch for details)
    * fileinfo: new check for monitoring age and size of files
    * heartbeat_crm: apply patches from Václav Ovsík, so that the check
      should work on Debian now.
    * ad_replication: added warninglevel 
    * fsc_*: added missing scan functions
    * printer_alerts: added further state codes (thanks to Matthew Stew)
    * Solaris agent: changed shell to /usr/bin/bash (fixes problems with LC_ALL=C)

1.1.12p7:
    Multisite:
    * FIX: detail view of host was missing column headers
    * FIX: fix problem on IE with background color 'white'
    * FIX: fix hitting enter in host search form on IE
    * FIX: fix problem in ipmi_sensors perfometer

    Checks & Agents:
    * FIX: fixed man pages of h3c_lanswitch_sensors and statgrab_cpu
    * FIX: netapp_volumes: added raid4 as allowed state (thanks to Michaël Coquard)

    Livestatus
    * FIX: fix type column in 'GET columns' for dict-type columns (bug found
      by Gerhard Lausser)

1.1.12p6:
    Checks & Agents:
    * FIX: lnx_if: remove debug output (left over from 1.1.12p5)
    
1.1.12p5:
    Multisite:
    * FIX: fix hitting enter in Quicksearch on IE 8
    * FIX: event/log views: reverse sorting, so that newest entries
      are shown first
    * FIX: fix dashboard dashlet background on IE
    * FIX: fix row highlight in status GUI on IE 7/8
    * FIX: fix row highlight after status page reload
    * FIX: single dataset layout honors column header settings
    * FIX: quote '#' in PNP links (when # is contained in services)
    * FIX: quote '#' in PNP image links also
    * FIX: add notifications to host/service event view

    Checks & Agents:
    * FIX: lnx_if: assume interfaces as up if ethtool is missing or
      not working but interface has been used since last reboot. This
      fixes the problem where interface are not found by inventory.
    * FIX: snmp_uptime: handels alternative timeformat
    * FIX: netapp_*: scan functions now detect IBM versions of firmware
    * FIX: bluecoat_diskcpu: repair scan function
    * FIX: mem.vmalloc: fix default levels (32 and 64 was swapped)
    * FIX: smart: make levels work (thanks to Bernhard Schmidt)
    * FIX: PNP template if if/if64: reset LC_ALL, avoids syntax error
    * FIX: dell_powerconnect_cpu: handle sporadic incomplete output
      from SNMP agent

1.1.12p4:
    Multisite:
    * FIX: sidebar snapin Hostgroups and Servicegroups sometimes
           failed with non-existing "available_views".
    * FIX: Fix host related WATO context button links to point to the hosts site
    * FIX: Fixed view editor redirection to new view after changing the view_name
    * FIX: Made icon painter usable when displaying hostgroup rows
    * Logwatch: Switched strings in logwatch to i18n strings
    * Logwatch: Fixed styling of context button when acknowleding log messages
    * Logwatch: Implemented overview page to show all problematic logfiles

    WATO:
    * FIX: add missing icon_csv.png
    * FIX: WATO did not write values of custom macros to extra_host_conf definitions

1.1.12p3:
    Core, Setup, etc.:
    * FIX: really suppress precompiling on PING-only hosts now

1.1.12p2:
    Core, Setup, etc.:
    * FIX: fix handling of empty suboids
    * FIX: do not create precomiled checks for host without Check_MK services

    Checks & Agents:
    * FIX: mem.win: Default levels now works, check not always OK
    * FIX: blade_health: fix OID specification
    * FIX: blade_bays: fix naming of item and man page

    Multisite:
    * FIX: Fixed styling of view header in older IE browsers
    * FIX: Do not show WATO button in views if WATO is disabled
    * FIX: Remove WATO Folder filter if WATO is disabled 
    * FIX: Snapin 'Performance': fix text align for numbers
    * FIX: Disallow setting downtimes that end in the past
    * FIX: Fix links to downtime services in dashboard
    * FIX: Fix popup help of reschedule icon

1.1.12p1:
    Core, Setup, etc.:
    * FIX: fix aggregate_check_mk (Summary host agent status)

    Checks & Agents:
    * FIX: mk_oracle now also detects XE databases
    * FIX: printer_alerts: handle 0-entries of Brother printers
    * FIX: printer_supply: fix Perf-O-Meter if no max known
    * FIX: Added id parameter to render_statistics() method to allow more than
      one pie dashlet for host/service stats
    * FIX: drbd: fixed inventory functions
    * FIX: printer_supply: handle output of Brother printers
    * FIX: ps.perf PNP template: show memory usage per process and not
      summed up. This is needed in situations where one process forks itself
      in irregular intervals and rates but you are interested just in the
      memory usage of the main process.

    Multisite:
    * FIX: finally fixed long-wanted "NagStaMon create hundreds
      of Apache processes" problem!
    * FIX: query crashed when sorting after a join columns without
      an explicit title.
    * FIX: filter for WATO file/folder was not always working.
    * Added filter for hard services states to search and service
      problems view
    * FIX: dashboard problem views now ignore notification period,
      just as tactical overview and normal problem views do
    * FIX: Loading dashboard plugins in dashboard module
 

1.1.12:
    Checks & Agents:
    * dell_powerconnect_*: final fixed, added PNP-templates
    * ps.perf: better error handling in PNP template

    Multisite:
    * Dashboard: fix font size of service statistics table
    * Dashboard: insert links to views into statistics
    * Dashboard: add links to PNP when using PNP graphs
    
1.1.12b2:
    Core, Setup, etc.:
    * FIX: fix crash with umlauts in host aliases
    * FIX: remove duplicate alias from Nagios config

    Checks & Agents:
    * services: better handling of invalid patterns
    * FIX: multipath: fix for another UUID format
    * AIX agent: fix implementation of thread count
    * blade_bays: detect more than 16 bays
    * statgrab_*: added missing inventory functions
    * FIX: fix smart.temp WARN/CRIT levels were off by one degree

    Multisite:
    * Remove Check_MK logo from default dashboard
    * Let dashboard use 10 more pixels right and bottom
    * FIX: do not show WATO icon if no WATO permission
    * Sidebar sitestatus: Sorting sites by sitealias
    * FIX: removed redundant calls of view_linktitle()

    WATO:
    * FIX: fix update of file/folder title after title property change

    Livestatus:
    * FIX: fix crash on imcomplete log lines (i.e. as
      as result of a full disk)
    * FIX: Livestatus-API: fix COMMAND via persistent connections
	

1.1.12b1:
    Core, Setup, etc.:
    * FIX: fix cmk -D on cluster hosts
    * Made profile output file configurable (Variable: g_profile_path)

    Checks & Agents:
    * FIX: j4p_performance: fix inventory functions 
    * FIX: mk_oracle: fix race condition in cache file handling (agent data
      was missing sections in certain situations)
    * mrpe: make check cluster-aware and work as clustered_service
    * cups_queues: Run agent part only on directly on CUPS servers,
      not on clients
    * FIX: mbg_lantime_state: Fixed output UOM to really be miliseconds
    * FIX: ntp: Handling large times in "poll" column correctly
    * New check dmi_sysinfo to gather basic hardware information
    * New check bintec_info to gather the software version and serial number
    of bintec routers

    Multisite:
    * FIX: fix rescheduling of host check
    * FIX: fix exception when using status_host while local site is offline
    * FIX: Fixed not updating pnp graphs on dashboard in some browsers (like chrome)
    * FIX: fix URL-too-long in permissions page
    * FIX: fix permission computation
    * FIX: fixed sorting of service perfdata columns
    * FIX: fixed sorting of multiple joined columns in some cases
    * FIX: fixed some localisation strings
    * Cleanup permissions page optically, add comments for views and snapins
    * Added some missing i18n strings in general HTML functions
    * Added display_option "w" to disable limit messages and livestatus errors in views
    * Service Perfdata Sorters are sorting correctly now
    * Added "Administration" snapin to default sidebar
    * Tactical Overview: make link clickable even if count is zero
    * Minor cleanup in default dashboard
    * Dashboard: new dashlet attribute title_url lets you make a title into a link
    * Dashboard: make numbers match "Tactical Overview" snapin

    Livestatus:
    * Write messages after initialization into an own livestatus.log

    WATO:
    * FIX: "bulk move to" at the top of wato hostlists works again
    * FIX: IE<9: Fixed problem with checkbox events when editing a host
    * FIX: "move to" dropdown in IE9 works again

1.1.11i4:
    Core, Setup, etc.:
    * FIX: use hostgroups instead of host_groups in Nagios configuration.
      This fixes a problem with Shinken
    * --scan-parents: detected parent hosts are now tagged with 'ping', so
      that no agent will be contacted on those hosts

    Checks & Agents:
    * Added 4 new checks dell_powerconnect_* by Chris Bowlby
    * ipmi_sensors: correctly handle further positive status texts
      (thanks to Sebastian Talmon)
    * FIX: nfsmounts handles zero-sized volumes correctly
    * AIX agent now outputs the user and performance data in <<<ps>>>

    Multisite:
    * FIX: WATO filtered status GUIs did not update the title after changing
      the title of the file/folder in WATO
    * FIX: Removed new python syntax which is incompatible with old python versions
    * FIX: Made bulk inventory work in IE
    * FIX: Fixed js errors in IE when having not enough space on dashboard 
    * FIX: fix error when using non-Ascii characters in view title
    * FIX: fix error on comment page caused by missing sorter
    * FIX: endless javascript when fetching pnp graphs on host/service detail pages
    * FIX: Not showing the action form in "try" mode of the view editor
    * FIX: Preventing up-then-over effect while loading the dashboard in firefox
    * Added missing i18n strings in command form and list of views
    * Views are not reloaded completely anymore. The data tables are reloaded
      on their own.
    * Open tabs in views do not prevent reloading the displayed data anymore
    * Added display_option "L" to enable/disable column title sortings
    * Sorting by joined columns is now possible
    * Added missing sorters for "service nth service perfdata" painters
    * Implemented row selection in views to select only a subset of shown data
      for actions
    * Sort titles in views can be enabled by clicking on the whole cells now
    * Submitting the view editor via ENTER key saves the view now instead of try mode
    * Host comments have red backgrounded rows when host is down
    * Implemented hook api to draw custom link buttons in views

    WATO:
    * Changed row selection in WATO to new row selection mechanism
    * Bulk action buttons are shown at the top of hostlists too when the lists
      have more than 10 list items
    * New function for backup and restore of the configuration

    Livestatus:
    * FIX: fix compile error in TableLog.cc by including stddef.h
    * FIX: tables comments and downtimes now honor AuthUser
    * Table log honors AuthUser for entries that belong to hosts
      (not for external commands, though. Sorry...)
    * FIX: fix Stats: sum/min/max/avg for columns of type time

1.1.11i3:
    Core, Setup, etc.:
    * FIX: allow host names to have spaces
    * --snmpwalk: fix missing space in case of HEX strings
    * cmk --restore: be aware of counters and cache being symbolic links
    * do_rrd_update: direct RRD updates have completely been removed.
      Please use rrdcached in case of performance problems.
    * install_nagios.sh has finally been removed (was not maintained anyway).
      Please use OMD instead.
    * Inventory functions now only take the single argument 'info'. The old
      style FUNC(checkname, info) is still supported but deprecated.
    * Show datasource program on cmk -D
    * Remove .f12 compile helper files from agents directory
    * Output missing sections in case of "WARNING - Only __ output of __..."
    * Remove obsolete code of snmp_info_single
    * Remove 'Agent version (unknown)' for SNMP-only hosts
    * Options --version, --help, --man, --list-checks and --packager now
      work even with errors in the configuration files
    * Minor layout fix in check man-pages

    Checks & Agents:
    * FIX: hr_mem: take into account cache and buffers
    * FIX: printer_pages: workaround for trailing-zero bug in HP Jetdirect
    * mk_logwatch: allow to set limits in processing time and number of
      new log messages per log file
    * Windows Agent: Now supports direct execution of powershell scripts
    * local: PNP template now supports multiple performance values
    * lnx_if: make lnx_if the default interface check for Linux
    * printer_supply: support non-Ascii characters in items like
      "Resttonerbehälter". You need to define snmp_character_encodings in main.mk
    * mem.win: new dedicated memory check for Windows (see Migration notes)
    * hr_mem: added Perf-O-Meter
    * Renamed all temperature checks to "Temperature %s". Please
      read the migration notes!
    * df and friends: enabled trend performance data per default. Please
      carefully read the migration notes!
    * diskstat: make summary mode the default behavious (one check per host)

    MK Livestatus:
    * WaitObject: allow to separate host name and service with a semicolon.
      That makes host names containing spaces possible.
    * Better error messages in case of unimplemented operators

    Multisite:
    * FIX: reschedule now works for host names containing spaces
    * FIX: correctly sort log views in case of multi site setups
    * FIX: avoid seven broken images in case of missing PNP graphs
    * FIX: Fixed javascript errors when opening dashboard in IE below 9
    * FIX: Views: Handling deprecated value "perpage" for option
      column_headers correctly
    * FIX: Fixed javascript error when saving edited views without sidebar
    * FIX: Showing up PNP hover menus above perfometers
    * Host/Service Icon column is now modularized and can be extended using
      the multisite_icons list.
    * New sorters for time and line number of logfile entries
    * Bookmarks snapin: save relative URLs whenever possible
    * Man-Pages of Check_MK checks shown in Multisite honor OMD's local hierarchy
    * nicer output of substates, translate (!) and (!!) into HTML code
    * new command for clearing modified attributes (red cross, green checkmark)
    * Perf-O-Meters: strip away arguments from check_command (e.g.
      "check-foo!17!31" -> "check-foo").
    * Added several missing i18n strings in view editor
    * Views can now be sorted by the users by clicking on the table headers.
      The user sort options are not persisted.
    * Perf-O-Meters are now aware if there really is a PNP graph

    WATO:
    * Show error message in case of empty inventory due to agent error
    * Commited audit log entries are now pages based on days
    * Added download link to download the WATO audit log in CSV format

1.1.11i2:
    Core, Setup, etc.:
    * FIX: sort output of cmk --list-hosts alphabetically
    * FIX: automatically remove leading and trailing space from service names
      (this fixes a problem with printer_pages and an empty item)
    * Great speed up of cmk -N/-C/-U/-R, especially when number of hosts is
      large.
    * new main.mk option delay_precompile: if True, check_mk will skip Python 
      precompilation during cmk -C or cmk -R, but will do this the first 
      time the host is checked.  This speeds up restarts. Default is False.
      Nagios user needs write access in precompiled directory!
    * new config variable agent_ports, allowing to specify the agent's
      TCP port (default is 6556) on a per-host basis.
    * new config variable snmp_ports, allowing to specify the UDP port
      to used with SNMP, on a per-host basis.
    * new config variable dyndns_hosts. Hosts listed in this configuration
      list (compatible to bulkwalk_hosts) use their hostname as IP address.
    
    Checks & Agents:
    * FIX: AIX agent: output name of template in case of MRPE
    * FIX: cisco_temp: skip non-present sensors at inventory
    * FIX: apc_symmetra: fix remaining runtime calculation (by factor 100)
    * FIX: Added PNP-template for winperf_phydisk
    * FIX: if64: fix UNKNOWN in case of non-unique ifAlias
    * FIX: lnx_if/if/if64: ignore percentual traffic levels on NICs without
           speed information.
    * FIX: cisco_temp_perf: add critical level to performance data
    * FIX: windows agent: hopefully fix case with quotes in directory name
    * FIX: printer_supply: fixed logic of Perf-O-Meter (mixed up crit with ok)
    * FIX: Solaris agent: reset localization to C, fixes problems with statgrab
    * FIX: blade_*: fix SNMP scan function for newer firmwares (thanks to Carlos Peón)
    * snmp_uptime, snmp_info: added scan functions. These checks will now
      always be added. Please use ingored_checktypes to disable, if non needed.
    * brocade_port: check for Brocade FC ports has been rewritten with
      lots of new features.
    * AIX agent now simulates <<<netctr>>> output (by Jörg Linge)
    * mbg_lantime_state: Handling refclock offsets correctly now; Changed
      default thresholds to 5/10 refclock offset
    * brocade_port: parameter for phystate, opstate and admstate can now
      also be lists of allowed states.
    * lnx_if: treat interfaces without information from ethtool as
      softwareLoopback interface. The will not be found by inventory now.
    * vbox_guest: new check for checking guest additions of Linux virtual box hosts
    * if/if64: Fixed bug in operstate detection when using old tuple based params
    * if/if64: Fixed bug in operstate detection when using tuple of valid operstates
    * mk_oracle: Added caching of results to prevent problems with long
    running SQL queries. Cache is controlled by CACHE_MAXAGE var which is preset to
    120 seconds 
    * mk_oracle: EXCLUDE_<sid>=ALL or EXCLUDE_<sid>=oracle_sessions can be
    used to exclude specific checks now
    * mk_oracle: Added optional configuration file to configure the new options
    * j4p_performance agent plugin: Supports basic/digest auth now
    * New checks j4p_performance.threads and j4p_performance.uptime which
      track the number of threads and the uptime of a JMX process
    * j4p_performance can fetch app and servlet specific status data. Fetching
      the running state, number of sessions and number of requests now. Can be
      extended via agent configuration (j4p.cfg).
    * Added some preflight checks to --scan-parents code
    * New checks netapp_cluster, netapp_vfiler for checking NetAPP filer 
      running as cluster or running vfilers.
    * megaraid_pdisks: Better handling of MegaCli output (Thanks to Bastian Kuhn)
    * Windows: agent now also sends start type (auto/demand/disabled/boot/system)
    * Windows: inventory_services now allowes regexes, depends and state/start type
      and also allows host tags.

    Multisite:
    * FIX: make non-Ascii characters in services names work again
    * FIX: Avoid exceptions in sidebar on Nagios restart
    * FIX: printer_supply perfometer: Using white font for black toners
    * FIX: ipmi: Skipping items with invalid data (0.000 val, "unspecified" unit) in summary mode
    * FIX: ipmi: Improved output formating in summary mode
    * FIX: BI - fixed wrong variable in running_on aggregation function
    * FIX: "view_name" variable missing error message when opening view.py
      while using the "BI Aggregation Groups" and "Hosts" snapins in sidebar
    * FIX: Fixed styling of form input elements in IE + styling improvements
    * FIX: Fixed initial folding state on page loading on pages with multiple foldings opened
    * Introduced basic infrastructure for multilanguage support in Multisite
    * Make 'Views' snapin foldable
    * Replace old main view by dashboard
    * Sidebar: Snapins can register for a triggered reload after a nagios
      restart has been detected. Check interval is 30 seconds for now.
    * Quicksearch snapin: Reloads host lists after a detected nagios restart.
    * New config directory multisite.d/ - similar to conf.d/
    * great speed up of HTML rendering
    * support for Python profiling (set profile = True in multisite.mk, profile
      will be in var/check_mk/web)
    * WATO: Added new hook "active-changes" which calls the registered hosts
      with a dict of "dirty" hosts
    * Added column painter for host contacts
    * Added column painters for contact groups, added those to detail views
    * Added filters for host and service contact groups
    * Detail views of host/service now show contacts
    * Fix playing of sounds: All problem views now have play_sounds activated,
      all other deactivated.
    * Rescheduling of Check_MK: introduce a short sleep of 0.7 sec. This increases
      the chance of the passive services being updated before the repaint.
    * Added missing i18n strings in filter section of view editor
    * Added filter and painter for the contact_name in log table
    * Added several views to display the notification logs of Nagios

    WATO:
    * Configration files can now be administered via the WEB UI
      (config_files in multisite.mk is obsolete)
    * Snapin is tree-based and foldable
    * Bulk operation on host lists (inventory, tags changed, etc)
    * Easy search operation in host lists
    * Dialog for global host search
    * Services dialog now tries to use cached data. On SNMP hosts
      no scan will be done until new button "Full Scan" is pressed.

    BI:
    * FIX: Fixed displaying of host states (after i18n introduction)h
    * FiX: Fixed filter for aggregation group
    * FIX: Fixed assumption button for services with non-Ascii-characters

    MK Livestatus:
    * FIX: fix compile problem on Debian unstable (Thanks to Sven Velt)
    * Column aggregation (Stats) now also works for perf_data
    * New configuration variable data_encoding and full UTF-8 support.
    * New column contact_groups in table hosts and services (thanks to
      Matthew Kent)
    * New headers Negate:, StatsNegate: and WaitConditionNegate:

1.1.11i1:
    Core, Setup, etc.:
    * FIX: Avoid duplicate SNMP scan of checktypes containing a period
    * FIX: honor ignored_checktypes also on SNMP scan
    * FIX: cmk -II also refreshes cluster checks, if all nodes are specified
    * FIX: avoid floating points with 'e' in performance data
    * FIX: cmk -D: drop obsolete (and always empty) Notification:
    * FIX: better handling of broken checks returning empty services
    * FIX: fix computation of weight when averaging
    * FIX: fix detection of missing OIDs (led to empty lines) 
    * SNMP scan functions can now call oid(".1.3.6.1.4.1.9.9.13.1.3.1.3.*")
      That will return the *first* OID beginning with .1.3.6.1.4.1.9.9.13.1.3.1.3
    * New config option: Set check_submission = "file" in order to write
      check result files instead of using Nagios command pipe (safes
      CPU ressources)
    * Agent simulation mode (for internal use and check development)
    * Call snmpgetnext with the option -Cf (fixes some client errors)
    * Call snmp(bulk)walk always with the option -Cc (fixes problems in some
      cases where OIDs are missing)
    * Allow merging of dictionary based check parameters
    * --debug now implies -v
    * new option --profile: creates execution profile of check_mk itself
    * sped up use of stored snmp walks
    * find configuration file in subdirectories of conf.d also
    * check_mk_templates.cfg: make check-mk-ping take arguments

    Multisite:
    * FIX: Display limit-exceeded message also in multi site setups
    * FIX: Tactical Overview: fix unhandled host problems view
    * FIX: customlinks snapin: Suppressing exception when no links configured
    * FIX: webservice: suppress livestatus errors in multi-site setups
    * FIX: install missing example icons in web/htdocs/images/icons
    * FIX: Nagios-Snapin: avoid duplicate slash in URL
    * FIX: custom_style_sheet now also honored by sidebar
    * FIX: ignore case when sorting groups in ...groups snapin
    * FIX: Fixed handling of embedded graphs to support the changes made to
    * FIX: avoid duplicate import of plugins in OMD local installation
    the PNP webservice
    * FIX: Added host_is_active and host_flapping columns for NagStaMon views
    * Added snmp_uptime, uptime and printer_supply perfometers
    * Allow for displaying service data in host tables
    * View editor foldable states are now permament per user
    * New config variable filter_columns (default is 2)

    BI:
    * Added new component BI to Multisite.

    WATO:
    * FIX: fix crash when saving services after migration from old version
    * Allow moving hosts from one to another config file

    Checks & Agents:
    * FIX: hr_mem: ignore devices that report zero memory
    * FIX: cisco_power: fix syntax error in man page (broke also Multisite)
    * FIX: local: fixed search for custom templates PNP template
    * FIX: if/if64: always generate unique items (in case ifAlias is used)
    * FIX: ipmi: fix ugly ouput in case of warning and error
    * FIX: vms_df: fix, was completely broken due to conversion to df.include
    * FIX: blade_bays: add missing SNMP OIDs (check was always UNKNOWN)
    * FIX: df: fix layout problems in PNP template
    * FIX: df: fix trend computation (thanks to Sebastian Talmon)
    * FIX: df: fix status in case of critical trend and warning used
    * FIX: df: fix display of trend warn/crit in PNP-graph
    * FIX: cmctc: fix inventory in case of incomplete entries
    * FIX: cmctc: add scan function
    * FIX: ucd_cpu_load and ucd_cpu_util: make scan function find Rittal
    * FIX: ucd_cpu_util: fix check in case of missing hi, si and st
    * FIX: mk_logwatch: improve implementation in order to save RAM
    * FIX: mk_oracle: Updated tablespace query to use 'used blocks' instead of 'user blocks'
    * FIX: mk_oracle: Fixed computation for TEMP table spaces
    * FIX: bluecoat_sensors: Using scale parameter provided by the host for reported values
    * FIX: fjdarye60_devencs, fjdarye60_disks.summary: added snmp scan functions
    * FIX: decru_*: added snmp scan functions
    * FIX: heartbeat_rscstatus handles empty agent output correctly
    * FIX: hp_procurve_cpu: fix synatx error in man page
    * FIX: hp_procurve_memory: fix syntax error in man page
    * FIX: fc_brocade_port_detailed: fix PNP template in MULTIPLE mode
    * FIX: ad_replication.bat only generates output on domain controllers now.
           This is useful to prevent checks on non DC hosts (Thanks to Alex Greenwood)
    * FIX: cisco_temp_perf: handle sensors without names correctly
    * printer_supply: Changed order of tests. When a printer reports -3 this
      is used before the check if maxlevel is -2.
    * printer_supply: Skipping inventory of supplies which have current value
    and maxlevel both set to -2.
    * cisco_locif: The check has been removed. Please switch to if/if64
      has not the index 1
    * cisco_temp/cisco_temp_perf: scan function handles sensors not beginning
      with index 1
    * df: split PNP graphs for growth/trend into two graphs
    * omd_status: new check for checking status of OMD sites
    * printer_alerts: Added new check for monitoring alert states reported by
      printers using the PRINTER-MIB
    * diskstat: rewritten check: now show different devices, r+w in one check
    * canon_pages: Added new check for monitoring processed pages on canon
    printer/multi-function devices
    * strem1_sensors: added check to monitor sensors attached to Sensatorinc EM1 devices
    * windows_update: Added check to monitor windows update states on windows
      clients. The check monitors the number of pending updates and checks if
      a reboot is needed after updates have been installed.
    * lnx_if: new check for Linux NICs compatible with if/if64 replacing 
      netif.* and netctr.
    * if/if64: also output performance data if operstate not as expected
    * if/if64: scan function now also detects devices where the first port
    * if/if64: also show perf-o-meter if speed is unknown
    * f5_bigip_pool: status of F5 BIP/ip load balancing pools
    * f5_bigip_vserver: status of F5 BIP/ip virtual servers
    * ipmi: new configuration variable ipmi_ignored_sensors (see man page)
    * hp_procurve_cpu: rename services description to CPU utilization
    * ipmi: Linux agent now (asynchronously) caches output of ipmitool for 20 minutes
    * windows: agent has new output format for performance counters
    * winperf_process.util: new version of winperf.cpuusage supporting new agent
    * winperf_system.diskio: new version of winperf.diskstat supporting new agent
    * winperf_msx_queues: new check for MS Exchange message queues
    * winperf_phydisk: new check compatible with Linux diskstat (Disk IO per device!)
    * smart.temp/smart.stats: added new check for monitoring health of HDDs
      using S.M.A.R.T
    * mcdata_fcport: new check for ports of MCData FC Switches
    * hp_procurve_cpu: add PNP template
    * hp_procurve_cpu: rename load to utilization, rename service to CPU utilizition
    * df,df_netapp,df_netapp32,hr_fs,vms_df: convert to mergeable dictionaries
    * mbg_lantime_state,mbg_lantime_refclock: added new checks to monitor 
      Meinberg LANTIME GPS clocks

    Livestatus:
    * Updated Perl API to version 0.74 (thanks to Sven Nierlein)

1.1.10:
    Core, Setup, etc.:
    * --flush now also deletes all autochecks 
    
    Checks & Agents:
    * FIX: hr_cpu: fix inventory on 1-CPU systems (thanks to Ulrich Kiermayr)


1.1.10b2:
    Core, Setup, etc.:
    * FIX: setup.sh on OMD: fix paths for cache and counters
    * FIX: check_mk -D did bail out if host had no ip address
    * cleanup: all OIDs in checks now begin with ".1.3.6", not "1.3.6"

    WATO:
    * FIX: Fixed bug that lost autochecks when using WATO and cmk -II together

    Checks & Agents:
    * Added check man pages for systemtime, multipath, snmp_info, sylo,
      ad_replication, fsc_fans, fsc_temp, fsc_subsystems
    * Added SNMP uptime check which behaves identical to the agent uptime check


1.1.10b1:
    Core, Setup, etc.:
    * FIX: do not assume 127.0.0.1 as IP address for usewalk_hosts if
      they are not SNMP hosts.
    * FIX: precompile: make sure check includes are added before actual
      checks
    * FIX: setup.sh: do not prepend current directory to url_prefix
    * FIX: output agent version also for mixed (tcp|snmp) hosts
    * RPM: use BuildArch: noarch in spec file rather than as a command
      line option (thanks to Ulrich Kiermayr)
    * setup.sh: Allow to install Check_MK into existing OMD site (>= 0.46).
      This is still experimental!

    Checks & Agents:
    * FIX: Windows agent: fix output of event ID of log messages
    * FIX: if/if64: output speed correctly (1.50MB/s instead of 1MB/s)
    * FIX: drbd now handles output of older version without an ep field
    * FIX: repaired df_netapp32
    * FIX: Added SNMP scan function of df_netapp and df_netapp32
    * FIX: repaired apc_symmetra (was broken due to new option -Ot 
      for SNMP)
    * FIX: df, hr_fs and other filesystem checks: fix bug if using
      magic number. levels_low is now honored.
    * FIX: scan function avoids hr_cpu and ucd_cpu_utilization
      at the same time
    * FIX: HP-UX agent: fixed output of df for long mount points
      (thanks to Claas Rockmann-Buchterkirche)
    * FIX: df_netapp/32: fixed output of used percentage (was always
      0% due to integer division)
    * FIX: fixed manual of df (magic_norm -> magic_normsize)
    * FIX: removed filesystem_trend_perfdata. It didn't work. Use
      now df-parameter "trend_perfdata" (see new man page of df)
    * FIX: cisco_temp_perf: fix return state in case of WARNING (was 0 = OK)
    * FIX: repair PNP template for df when using trends
    * FIX: cisco_qos: fix WATO exception (was due to print command in check)
    * FIX: check_mk check: fixed template for execution time
    * FIX: blade_health, fc_brocade_port_detailed removed debug outputs
    * FIX: netapp_volumes: The check handled 64-bit aggregates correctly
    * FIX: netapp_volumes: Fixed snmp scan function
    * FIX: blade_*: Fixed snmp scan function
    * FIX: nfsmount: fix exception in check in case of 'hanging'
    * systemtime: new simple check for time synchronization on Windows
      (needs agent update)
    * Added Perf-O-Meter for non-df filesystem checks (e.g. netapp)
    * hp_proliant_*: improve scan function (now just looks for "proliant")

    Multisite:
    * FIX: fix json/python Webservice

1.1.9i9:
    Core, Setup, etc.:
    * FIX: check_mk_templates.cfg: add missing check_period for hosts
      (needed for Shinken)
    * FIX: read *.include files before checks. Fixes df_netapp not finding
      its check function
    * FIX: inventory checks on SNMP+TCP hosts ignored new TCP checks
    * local.mk: This file is read after final.mk and *not* backup up
      or restored
    * read all files in conf.d/*.mk in alphabetical order now.
    * use snmp commands always with -Ot: output time stamps as UNIX epoch
      (thanks to Ulrich Kiermayr)

    Checks & Agents:
    * ucd_cpu_load: new check for CPU load via UCD SNMP agent
    * ucd_cpu_util: new check for CPU utilization via UCD SNMP agent
    * steelhead_status: new check for overall health of Riverbed Steelhead appliance
    * steelhead_connections: new check for Riverbed Steelhead connections
    * df, df_netapp, df_netapp32, hr_fs, vms_df: all filesystem checks now support
      trends. Please look at check manpage of df for details.
    * FIX: heartbeat_nodes: Fixed error handling when node is active but at least one link is dead
    * 3ware_units: Handling INITIALIZING state as warning now
    * FIX: 3ware_units: Better handling of outputs from different tw_cli versions now
    * FIX: local: PNP template for local now looks in all template directories for
      specific templates (thanks to Patrick Schaaf)

    Multisite:
    * FIX: fix "too many values to unpack" when editing views in single layout
      mode (such as host or service detail)
    * FIX: fix PNP icon in cases where host and service icons are displayed in 
      same view (found by Wolfgang Barth)
    * FIX: Fixed view column editor forgetting pending changes to other form
           fields
    * FIX: Customlinks snapin persists folding states again
    * FIX: PNP timerange painter option field takes selected value as default now
    * FIX: Fixed perfometer styling in single dataset layouts
    * FIX: Tooltips work in group headers now
    * FIX: Catching exceptions caused by unset bandwidth in interface perfometer

    WATO:
    * FIX: fix problem with vanishing services on Windows. Affected were services
      containing colons (such as fs_C:/).

    Livestatus:
    * FIX: fix most compiler warnings (thanks to patch by Sami Kerola)
    * FIX: fix memory leak. The leak caused increasing check latency in some
      situations
    
1.1.9i8:
    Multisite:
    * New "web service" for retrieving data from views as JSON or 
      Python objects. This allows to connect with NagStaMon 
      (requires patch in NagStaMon). Simply add &output_format=json
      or &output_format=python to your view URL.
    * Added two builtin views for NagStaMon.
    * Acknowledgement of problem now has checkboxes for sticky,
      send notification and persisten comment
    * Downtimes: allow to specify fixed/flexible downtime
    * new display_options d/D for switching on/off the tab "Display"
    * Improved builtin views for downtimes
    * Bugfix: Servicegroups can be searched with the quicksearch snapin using
      the 'sg:' prefix again

    WATO:
    * Fixed problem appearing at restart on older Python version (RH)

1.1.9i7:
    Core, Setup, etc.:
    * Fix crash on Python 2.4 (e.g. RedHat) with fake_file
    * Fixed clustering of SNMP hosts
    * Fix status output of Check_MK check in mixed cluster setups

    Checks & Agents:
    * PNP templates for if/if64: fix bugs: outgoing packets had been
      same as incoming, errors and discards were swapped (thanks to 
      Paul Freeman)
    * Linux Agent: Added suport for vdx and xvdx volumes (KVM+Virtio, XEN+xvda)

    Multisite:
    * Fix encoding problem when host/service groups contain non-ascii
      characters.

    WATO:
    * Fix too-long-URL problem in cases of many services on one host


1.1.9i6:
    INCOMPATIBLE CHANGES:
    * Removed out-dated checks blade_misc, ironport_misc and snia_sml. Replaced
      with dummy checks begin always UNKNOWN.

    Core, Setup, etc.:
    * cmk -D: show ip address of host 
    * Fix SNMP inventory find snmp misc checks inspite of negative scan function
    * Fix output of MB and GB values (fraction part was zero)

    Checks & Agents:
    * megaraid_ldisks: remove debug output
    * fc_brocade_port: hide on SNMP scan, prefer fc_brocade_port_detailed
    * fc_brocade_port_detailed: improve scan function, find more devices
    * New agent for HP-UX
    * hpux_cpu: new check for monitoring CPU load average on HP-UX
    * hpux_if: New check for monitoring NICs on HP-UX (compatible to if/if64)
    * hpux_multipath: New check for monitoring Multipathing on HP-UX
    * hpux_lvm: New check for monitoring LVM mirror state on HP-UX
    * hpux_serviceguard: new check for monitoring HP-UX Serviceguard
    * drbd: Fixed var typo which prevented inventory of drbd general check
      (Thanks to Andreas Behler)
    * mk_oracle: new agent plugin for monitoring ORACLE (currently only
      on Linux and HP-UX, but easily portable to other Unices)
    * oracle_sessions: new check for monitoring the current number of active
      database sessions.
    * oracle_logswitches: new check for monitoring the number of logswitches
      of an ORACLE instances in the last 60 minutes.
    * oracle_tablespaces: new check for monitoring size, state and autoextension
      of ORACLE tablespaces.
    * h3c_lanswitch_cpu: new check for monitoring CPU usage of H3C/HP/3COM switches
    * h3c_lanswitch_sensors: new check for monitoring hardware sensors of H3C/HP/3COM switches
    * superstack3_sensors: new check for monitoring hardware sensors of 3COM Superstack 3 switches

    Multisite:
    * Fixed aligns/widths of snapin contents and several small styling issues
    * Fixed links and border-styling of host matrix snapin
    * Removed jQuery hover menu and replaced it with own code

1.1.9i5:
    Multisite:
    * custom notes: new macros $URL_PREFIX$ and $SITE$, making 
      multi site setups easier
    * new intelligent logwatch icon, using url_prefix in multi site
      setups


1.1.9i4:
    Core, Setup, etc.:
    * added missing 'register 0' to host template
    * setup: fix creation of symlink cmk if already existing

    Multisite:
    * New reschedule icon now also works for non-local sites.
    * painter options are now persisted on a per-user-base
    * new optional column for displaying host and service comments
      (not used in shipped views but available in view editor)

    Livestatus:
    * Check for buffer overflows (replace strcat with strncat, etc.)
    * Reduce number of log messages (reclassify to debug)

    Checks & Agents:
    * apc_symmetra: handle empty SNMP variables and treat as 0.


1.1.9i3:
    INCOMPATIBLE CHANGES:
    * You need a current version of Livestatus for Multisite to work!
    * Multisite: removed (undocumented) view parameters show_buttons and show_controls.
      Please use display_options instead.
    * Finally removed deprecated filesystem_levels. Please use check_parameters instead.
    * Livestatus: The StatsGroupBy: header is still working but now deprecated.
      Please simply use Columns: instead. If your query contains at least one Stats:-
      header than Columns: has the meaning of the old StatsGroupBy: header

    Core, Setup, etc.:
    * Create alias 'cmk' for check_mk in bin/ (easier typing)
    * Create alias 'mkp' for check_mk -P in bin/ (easier typing) 

    Multisite:
    * Each column can now have a tooltip showing another painter (e.g.
      show the IP address of a host when hovering over its name)
    * Finally show host/services icons from the nagios value "icon_image".
      Put your icon files in /usr/share/check_mk/web/htdocs/images/icons.
      OMD users put the icons into ~/local/share/check_mk/web/htdocs/images/icons.
    * New automatic PNP-link icons: These icons automatically appear, if
      the new livestatus is configured correctly (see below). 
    * new view property "hidebutton": allow to hide context button to a view.
    * Defaults views 'Services: OK', 'Services: WARN, etc. do now not create
      context buttons (cleans up button bar).
    * new HTML parameter display_options, which allows to switch off several
      parts of the output (e.g. the HTML header, external links, etc).
    * View hoststatus: show PNP graph of host (usually ping stats)
    * new tab "Display": here the user can choose time stamp
      display format and PNP graph ranges
    * new column "host_tags", showing the Check_MK host tags of a host
    * new datasource "alert_stats" for computing alert statistics
    * new view "Alert Statistics" showing alert statistics for all hosts
      and services
    * Sidebar: Fixed snapin movement to the bottom of the snapin list in Opera
    * Sidebar: Fixed scroll position saving in Opera
    * Fixed reloading button animation in Chrome/IE (Changed request to async mode)
    * Sidebar: Removed scrollbars of in older IE versions and IE8 with compat mode
    * Sidebar: Fixed scrolling problem in IE8 with compat mode (or maybe older IE versions)
      which broke the snapin titles and also the tactical overview table
    * Sidebar: Fixed bulletlist positioning
    * Sidebar: The sidebar quicksearch snapin is case insensitive again
    * Fixed header displaying on views when the edit button is not shown to the user
    * View pages are not refreshed when at least one form (Filter, Commands,
      Display Options) is open
    * Catching javascript errors when pages from other domain are opened in content frame
    * Columns in view editor can now be added/removed/moved easily

    Checks & Agents:
    * Fixed problem with OnlyFrom: in Linux agent (df didn't work properly)
    * cups_queues: fixed plugin error due to invalid import of datetime,
      converted other checks from 'from datetime import...' to 'import datetime'.
    * printer_supply: handle the case where the current value is missing
    * megaraid_ldisks: Fixed item detection to be compatible with different versions of megaraid
    * Linux Agent: Added new 3ware agent code to support multiple controllers
      (Re-inventory of 3ware checks needed due to changed check item names)

    Livestatus:
    * new column pnpgraph_present in table host and service. In order for this
      column to work you need to specify the base directory of the PNP graphs
      with the module option pnp_path=, e.g. pnp_path=/omd/sites/wato/var/pnp4nagios/perfdata
    * Allow more than one column for StatsGroupBy:
    * Do not use function is_contact_member_of_contactgroup anymore (get compatible
      with Nagios CVS)
    * Livestatus: log timeperiod transitions (active <-> inactive) into Nagios
      log file. This will enable us to create availability reports more simple
      in future.

    Multisite:
    * allow include('somefile.mk') in multisite.mk: Include other files.
      Paths not beginning with '/' are interpreted relative to the directory
      of multisite.mk

    Livestatus:
    * new columns services_with_info: similar to services_with_state but with
      the plugin output appended as additional tuple element. This tuple may
      grow in future so do not depend on its length!

1.1.9i2:
    Checks & Agents:
    * ibm_imm_health: fix inventory function
    * if/if64: fix average line in PNP-template, fix display of speed for 20MBit
      lines (e.g. Frame Relay)

    Multisite:
    * WATO: Fixed omd mode/site detection and help for /etc/sudoers
    * WATO: Use and show common log for pending changes 
    * Sidebar Quicksearch: Now really disabling browser built-in completion
      dropdown selections
    
1.1.9i1:
    INCOMPATIBLE CHANGES:
    * TCP / SNMP: hosts using TCP and SNMP now must use the tags 'tcp'
      and 'snmp'. Hosts with the tag 'ping' will not inventorize any
      service. New configuration variable tcp_hosts.
    * Inventory: The call syntax for inventory has been simplified. Just
      call check_mk -I HOSTNAME now. Omit the "tcp" or "snmp". If you
      want to do inventory just for certain check types, type "check_mk --checks=snmp_info,if -I hostnames..."
      instead
    * perfdata_format now defaults to "pnp". Previous default was "standard".
      You might have to change that in main.mk if you are not using PNP (only
      relevant for MRPE checks)
    * inventory_check_severity defaults to 1 now (WARNING)
    * aggregation_output_format now defaults to "multiline"
    * Removed non_bulkwalk_hosts. You can use bulkwalk_hosts with NEGATE
      instead (see docu)
    * snmp_communites is now initialized with [], not with {}. It cannot
      be a dict any longer.
    * bulkwalk_hosts is now initizlized with []. You can do += here just
      as with all other rule variables.
    * Configuration check (-X) is now always done. It is now impossible to
      call any Check_MK action with an invalid configuration. This saves
      you against mistyped variables.
    * Check kernel: converted performance data from counters to rates. This
      fixes RRD problems (spikes) on reboots and also allows better access 
      to the peformance data for the Perf-O-Meters.  Also changed service 
      descriptions. You need to reinventurize the kernel checks. Your old
      RRDs will not be deleted, new ones will be created.
    * Multisite: parameters nagios_url, nagios_cgi_url and pnp_url are now
      obsolete. Instead the new parameter url_prefix is used (which must
      end with a /).

    Core, Setup, etc.:
    * Improve error handling: if hosts are monitored with SNMP *and* TCP,
      then after an error with one of those two agents checks from the
      other haven't been executed. This is fixed now. Inventory check
      is still not complete in that error condition.
    * Packages (MKP): Allow to create and install packages within OMD!
      Files are installed below ~/local/share/check_mk. No root permissions
      are neccessary
    * Inventory: Better error handling on invalid inventory result of checks
    * setup.sh: fix problem with missing package_info (only appears if setup
      is called from another directory)
    * ALL_SERVICES: Instead of [ "" ] you can now write ALL_SERVICES
    * debug_log: also output Check_MK version, check item and check parameters
    * Make sure, host has no duplicate service - this is possible e.g. by
      monitoring via agent and snmp in parallel. duplicate services will
      make Nagios reject the configuration.
    * --snmpwalk: do not translate anymore, use numbers. All checks work
      with numbers now anyway.
    * check_mk -I snmp will now try all checktypes not having an snmp scan
      function. That way all possible checks should be inventorized.
    * new variable ignored_checks: Similar to ignored_checktypes, but allows
      per-host configuration
    * allow check implementations to use common include files. See if/if64
      for an example
    * Better handling for removed checks: Removed exceptions in check_mk calls
      when some configured checks have been removed/renamed

    Checks & Agents:
    * Renamed check functions of imm_health check from test_imm to imm_health
      to have valid function and check names. Please remove remove from
      inventory and re-inventory those checks.
    * fc_brocade_port_detailed: allow to specify port state combinations not 
      to be critical
    * megaraid_pdisks: Using the real enclosure number as check item now
    * if/if64: allow to configure averaging of traffic over time (e.g. 15 min) 
      and apply traffic levels and averaged values. Also allow to specify relative
      traffic levels. Allow new parameter configuration via dictionary. Also
      allow to monitor unused ports and/or to ignore link status.
    * if/if64: Added expected interface speed to warning output
    * if/if64: Allow to ignore speed setting (set target speed to None)
    * wut_webtherm: handle more variants of WuT Webtherms (thanks to Lefty)
    * cisco_fan: Does not inventorize 'notPresent' sensors anymore. Improved output
    * cisco_power: Not using power source as threshold anymore. Improved output
    * cisco_fan: Does not inventorize 'notPresent' sensors anymore. Improved output
    * cisco_power: Not using power source as threshold anymore. Improved output
    * cisco_power: Excluding 'notPresent' devices from inventory now
    * cisco_temp_perf: Do not crash if device does not send current temperature
    * tcp_conn_stats: new check for monitoring number of current TCP connections
    * blade_*: Added snmp scan functions for better automatic inventory
    * blade_bays: Also inventorizes standby blades and has a little more
                  verbose output.
    * blade_blowers: Can handle responses without rpm values now. Improved output
    * blade_health: More detailed output on problems
    * blade_blades: Added new check for checking the health-, present- and
                    power-state of IBM Bladecenter blades
    * win_dhcp_pools: Several cleanups in check
    * Windows agent: allow restriction to ip addresses with only_hosts (like xinetd)
    * heartbeat_rscstatus: Catching empty output from agent correctly
    * tcp_conn_stats: Fixed inventory function when no conn stats can be inventoried
    * heartbeat_nodes: fix Linux agent for hostname with upper case letters (thanks to
            Thorsten Robers)
    * heartbeat_rscstatus: Catching empty output from agent correctly
    * heartbeat_rscstatus: Allowing a list as expected state to expect multiple OK states
    * win_dhcp_pools agent plugin: Filtering additional error message on
      systems without dhcp server
    * j4p_performance: Added experimental agent plugin fetching data via 
      jmx4perl agent (does not need jmx4perl on Nagios)
    * j4p_performance.mem: added new experimental check for memory usage via JMX.
    * if/if64: added Perf-O-Meter for Multisite
    * sylo: fix performance data: on first execution (counter wrap) the check did
      output only one value instead of three. That lead to an invalid RRD.
    * Cleaned up several checks to meet the variable naming conventions
    * drbd: Handling unconfigured drbd devices correctly. These devices are
      ignored during nventory
    * printer_supply: In case of OKI c5900 devices the name of the supply units ins not
      unique. The color of the supply unit is reported in a dedicated OID and added to the
      check item name to have a unique name now.
    * printer_supply: Added simple pnp template to have better graph formating for the check results
    * check_mk.only_from: new check for monitoring the IP address access restriction of the
      agent. The current Linux and Windows agents provide this information.
    * snmp_info check: Recoded not to use snmp_info_single anymore
    * Linux Agent: Fixed <<<cpu>>> output on SPARC machines with openSUSE
    * df_netapp/df_netapp32: Made check inventory resistant against empty size values
    * df_netapp32: Added better detection for possible 32bit counter wrap
    * fc_brocade_port_detailed: Made check handle phystate "noSystemControlAccessToSlot" (10)
      The check also handles unknown states better now
    * printer_supply: Added new parameter "printer_supply_some_remaining_status" to
      configure the reported state on small remaining capacity.
    * Windows agent: .vbs scripts in agents plugins/ directory are executed
      automatically with "cscript.exe /Nologo" to prevent wrong file handlers
    * aironet_clients: Only counting clients which don't have empty values for strength
    * statgrab_disk: Fixed byte calculation in plugin output
    * statgrab_disk: Added inventory function
    * 3ware_disks: Ignoring devices in state NOT-PRESENT during inventory

    Multisite:
    * The custom open/close states of custom links are now stored for each
      user
    * Setting doctype in sidebar frame now
    * Fixed invalid sidebar css height/width definition
    * Fixed repositioning the sidebar scroll state after refreshing the page
    * Fixed mousewheel scrolling in opera/chrome
    * Fixed resize bug on refresh in chrome
    * New view for all services of a site
    * Sidebar snapin site_status: make link target configurable
    * Multisite view "Recently changed services": sort newest first
    * Added options show_header and show_controls to remove the page headers
      from views
    * Cool: new button for an immediate reschedule of a host or service
      check: the view is redisplayed exactly at the point of time when
      Nagios has finished the check. This makes use of MK Livestatus'
      unique waiting feature.

   Livestatus:
    * Added no_more_notifications and check_flapping_recovery_notification
      fields to host table and no_more_notifications field to service table.
      Thanks to Matthew Kent

1.1.8:
    Core, Setup, etc.:
    * setup.sh: turn off Python debugging
    * Cleaned up documentation directory
    * cluster host: use real IP address for host check if cluster has
      one (e.g. service IP address)

    Checks & Agents:
    * Added missing PNP template for check_mk-hr_cpu
    * hr_fs: inventory now ignores filesystem with size 0,
      check does not longer crash on filesystems with size 0
    * logwatch: Fixed typo in 'too many unacknowledged logs' error message
    * ps: fix bug: inventory with fixed user name now correctly puts
      that user name into the resulting check - not None.
    * ps: inventory with GRAB_USER: service description may contain
      %u. That will be replaced with the user name and thus makes the
      service description unique.
    * win_dhcp_pools: better handle invalid agent output
    * hp_proliant_psu: Fixed multiple PSU detection on one system (Thanks to Andreas Döhler)
    * megaraid_pdisks: Fixed coding error
    * cisco_fan: fixed check bug in case of critical state
    * nfsmounts: fix output (free and used was swapped), make output identical to df

    Livestatus:
    * Prohibit { and } in regular expressions. This avoids a segmentation
      fault caused by regcomp in glibc for certain (very unusual) regular
      expressions.
    * Table status: new columns external_command_buffer_slots,
      external_command_buffer_usage and external_command_buffer_max
      (this was implemented according to an idea and special request of
       Heinz Fiebig. Please sue him if this breaks anything for you. I was
       against it, but he thinks that it is absolutely neccessary to have
       this in version 1.1.8...)
    * Table status: new columns external_commands and external_commands_rate
      (also due to Mr. Fiebig - he would have quit our workshop otherwise...)
    * Table downtimes/comments: new column is_service

    Multisite:
    * Snapin Performance: show external command per second and usage and
      size of external command buffer
    * Downtimes view: Group by hosts and services - just like comments
    * Fix links for items containing + (e.g. service descriptionen including
      spaces)
    * Allow non-ASCII character in downtimes and comments
    * Added nagvis_base_url to multisite.mk example configuration
    * Filter for host/service groups: use name instead of alias if 
      user has no permissions for groups

1.1.8b3:
    Core, Setup, etc.:
    * Added some Livestatus LQL examples to documentation
    * Removed cleanup_autochecks.py. Please use check_mk -u now.
    * RRA configuration for PNP: install in separate directory and do not
      use per default, since they use an undocumented feature of PNP.

    Checks & Agents:
    * postfix_mailq: Changed limit last 6 lines which includes all needed
		information
    * hp_proliant_temp/hp_proliant_fans: Fixed wrong variable name
    * hp_procurve_mem: Fixed wrong mem usage calculation
    * ad_replication: Works no with domain controller hostnames like DC02,DC02
    * aironet_client: fix crash on empty variable from SNMP output
    * 3ware_disks, 3ware_units: hopefully repaired those checks
    * added rudimentary agent for HP-UX (found in docs/)

    Multisite:
    * added Perf-O-Meter to "Problems of Host" view
    * added Perf-O-Meter to "All Services" view
    * fix bug with cleaning up persistent connections
    * Multisite now only fetches the available PNP Graphs of hosts/services
    * Quicksearch: limit number of items in dropdown to 80
      (configurable via quicksearch_dropdown_limit)
    * Views of hosts: make counts of OK/WARN/CRIT klickable, new views
      for services of host in a certain state
    * Multisite: sort context buttons in views alphabetically
    * Sidebar drag scrolling: Trying to compensate lost mouse events when
	leaving the sidebar frame while dragging

    Livestatus:
    * check for event_broker_options on start
    * Fix memory leakage caused by Filter: headers using regular expressions
    * Fix two memory leaks in logfile parser

1.1.8b2:
    Core, Setup, etc.:
    * Inventory: skip SNMP-only hosts on non-SNMP checktypes (avoids timeouts)
    * Improve error output for invalid checks
    
    Checks & Agents:
    * fix bug: run local and plugins also when spaces are in path name
      (such as C:\Program Files\Check_MK\plugins
    * mem.vmalloc: Do not create a check for 64 bit architectures, where
      vmalloc is always plenty
    * postfix_mailq: limit output to 1000 lines
    * multipath: handle output of SLES 11 SP1 better
    * if/if64: output operstatus in check output
    * if/if64: inventory now detects type 117 (gigabitEthernet) for 3COM
    * sylo: better handling of counter wraps.

    Multisite:
    * cleanup implementation of how user settings are written to disk
    * fix broken links in 'Edit view -> Try out' situation
    * new macros $HOSTNAME_LOWER$, $HOSTNAME_UPPER$ and $HOSTNAME_TITLE$ for
      custom notes

1.1.8b1:
    Core, Setup, etc.:
    * SNMPv3: allow privProtocol and privPassword to be specified (thanks
      to Josef Hack)
    * install_nagios.sh: fix problem with broken filenames produced by wget
    * install_nagios.sh: updated software to newest versions
    * install_nagios.sh: fix Apache configuration problem
    * install_nagios.sh: fix configuration vor PNP4Nagios 0.6.6
    * config generation: fix host check of cluster hosts
    * config generation: add missing contact groups for summary hosts
    * RPM package of agent: do not overwrite xinetd.d/check_mk, but install
      new version with .rpmnew, if admin has changed his one
    * legacy_checks: fix missing perfdata, template references where in wrong
      direction (thanks Daniel Nauck for his precise investigation)

    Checks & Agents:
    * New check imm_health by Michael Nieporte
    * rsa_health: fix bug: detection of WARNING state didn't work (was UNKNOWN
            instead)
    * check_mk_agent.solaris: statgrab now excludes filesystems. This avoids hanging
      in case of an NFS problem. Thanks to Divan Santana.
    * multipath: Handle new output of multipath -l (found on SLES11 SP1)
    * ntp: fix typo in variable ntp_inventory_mode (fixes inventory problem)
    * if64: improve output formatting of link speed
    * cisco_power: inventory function now ignores non-redundant power supplies
    * zpool_status: new check from Darin Perusich for Solaris zpools

    Multisite:
    * fix several UTF-8 problems: allow non-ascii characters in host names
      (must be UTF 8 encoded!)
    * improve compatibility with Python 2.3
    * Allow loading custom style sheet overriding Check_MK styles by setting
      custom_style_sheet in multisite.mk
    * Host icons show link to detail host, on summary hosts.
    * Fix sidebar problem: Master Control did not display data correctly
    * status_host: honor states even if sites hosting status hosts is disabled
      (so dead-detection works even if local site is disabled)
    * new config variable start_url: set url for welcome page
    * Snapin Quicksearch: if no host is matching, automatically search for
      services
    * Remove links to legacy Nagios GUI (can be added by user if needed)
    * Sidebar Quicksearch: fix several annoyances
    * Views with services of one host: add title with host name and status

    Livestatus:
    * fix memory leak: lost ~4K on memory on each StatsAnd: or StatsOr:
      header (found by Sven Nierlein)
    * fix invalid json output for empty responses (found by Sven Nierlein)
    * fix Stats: avg ___ for 0 matching elements. Output was '-nan' and is
      now '0.0'
    * fix output of floating point numbers: always use exponent and make
      sure a decimal point is contained (this makes JSON/Python detect
      the correct type)

1.1.7i5:
    Core, Setup, etc.:
    * SNMP: do not load any MIB files (speeds up snmpwalk a lot!)
    * legacy_checks: new config variable allowing creating classical
      non-Check_MK checks while using host tags and config options
    * check_mk_objects.cfg: beautify output, use tabs instead of spaces
    * check_mk -II: delete only specified checktypes, allow to reinventorize
      all hosts
    * New option -O, --reload: Does the same as -R, but reloads Nagios
      instead of restarting it.
    * SNMP: Fixed string detection in --snmpwalk calls
    * SNMP: --snmpwalk does walk the enterprises tree correctly now
    * SNMP: Fixed missing OID detection in SNMP check processing. There was a problem
      when the first column had OID gaps in the middle. This affected e.g. the cisco_locif check.
    * install_nagios.sh: correctly detect Ubuntu 10.04.1
    * Config output: make order of service deterministic
    * fix problem with missing default hostgroup

    Multisite:
    * Sidebar: Improved the quicksearch snapin. It can search for services, 
      servicegroups and hostgroups now. Simply add a prefix "s:", "sg:" or "hg:"
      to search for other objects than hosts.
    * View editor: fix bug which made it impossible to add more than 10 columns
    * Service details: for Check_MK checks show description from check manual in
      service details
    * Notes: new column 'Custom notes' which allows customizable notes
      on a per host / per service base (see online docu for details)
    * Configuration: new variable show_livestatus_errors which can be set
      to False in order to hide error about unreachable sites
    * hiding views: new configuration variables hidden_views and visible_views
    * View "Service problems": hide problems of down or unreachable hosts. This
      makes the view consistant with "Tactical Overview"

    Checks & Agents:
    * Two new checks: akcp_sensor_humidity and akcp_sensor_temp (Thanks to Michael Nieporte)
    * PNP-template for kernel: show average of displayed range
    * ntp and ntp.time: Inventory now per default just creates checks for ntp.time (summary check).
      This is controlled by the new variable ntp_inventory_mode (see check manuals).
    * 3ware: Three new checks by Radoslav Bak: 3ware_disks, 3ware_units, 3ware_info
    * nvidia: agent now only queries GPUCoreTemp and GPUErrors. This avoids
      a vmalloc leakage of 32kB per call (bug in NVIDIA driver)
    * Make all SNMP based checks independent of standard MIB files
    * ad_replication: Fixed syntax errors and unhandled date output when
      not replicated yet
    * ifoperstatus: Allowing multiple target states as a list now
    * cisco_qos: Added new check to monitor traffic in QoS classes on Cisco routers
    * cisco_power: Added scan function
    * if64/if/cisco_qos: Traffic is displayed in variable byte scales B/s,KB/s,MB/s,GB/s
      depending on traffic amount.
    * if64: really using ifDescr with option if_inventory_uses_description = True
    * if64: Added option if_inventory_uses_alias to using ifAlias for the item names
    * if64/if: Fixed bug displaying the out traffic (Perfdata was ok)
    * if64/if: Added WARN/CRIT thresholds for the bandwidth usage to be given as rates
    * if64/if: Improved PNP-Templates
    * if64/if: The ifoperstatus check in if64/if can now check for multiple target states
    * if64/if: Removing all null bytes during hex string parsing (These signs Confuse nagios pipe)
    * Fixed hr_mem and hr_fs checks to work with new SNMP format
    * ups_*: Inventory works now on Riello UPS systems
    * ups_power: Working arround wrong implemented RFC in some Riello UPS systems (Fixing negative power
      consumption values)
    * FreeBSD Agent: Added sections: df mount mem netctr ipmitool (Thanks to Florian Heigl)
    * AIX: exclude NFS and CIFS from df (thanks to Jörg Linge)
    * cisco_locif: Using the interface index as item when no interface name or description are set

    Livestatus:
    * table columns: fix type of num_service_* etc.: was list, is now int (thanks to Gerhard Laußer)
    * table hosts: repair semantics of hard_state (thanks to Michael Kraus). Transition was one
      cycle to late in certain situations.

1.1.7i4:
    Core, Setup, etc.:
    * Fixed automatic creation of host contactgroups
    * templates: make PNP links work without rewrite

    Multisite:
    * Make page handler modular: this allows for custom pages embedded into
      the Multisite frame work and thus using Multisite for other tasks as
      well.
    * status_host: new state "waiting", if status host is still pending
    * make PNP links work without rewrite
    * Fix visibility problem: in multisite setups all users could see
      all objects.

1.1.7i3:
    Core, Setup, etc.:
    * Fix extra_nagios_conf: did not work in 1.1.7i2
    * Service Check_MK now displays overall processing time including
      agent communication and adds this as performance data
    * Fix bug: define_contactgroups was always assumed True. That led to duplicate
      definitions in case of manual definitions in Nagios 

    Checks & Agents:
    * New Check: hp_proliant_da_phydrv for monitoring the state of physical disks
      in HP Proliant Servers
    * New Check: hp_proliant_mem for monitoring the state of memory modules in
      HP Proliant Servers
    * New Check: hp_proliant_psu for monitoring the state of power supplies in
      HP Proliant Servers
    * PNP-templates: fix several templates not working with MULTIPLE rrds
    * new check mem.vmalloc for monitoring vmalloc address space in Linux kernel.
    * Linux agent: add timeout of 2 secs to ntpq 
    * wmic_process: make check OK if no matching process is found

    Livestatus:
    * Remove obsolete parameter 'accept_timeout'
    * Allow disabling idle_timeout and query_timeout by setting them to 0.

    Multisite:
    * logwatch page: wrap long log lines

1.1.7i2:
    Incompatible Changes:
    * Remove config option define_timeperiods and option --timeperiods.
      Check_MK does not longer define timeperiod definitions. Please
      define them manually in Nagios.
    * host_notification_period has been removed. Use host_extra_conf["notification_period"]
      instead. Same holds for service_notification_periods, summary_host_notification_periods
      and summary_service_notification_periods.
    * Removed modes -H and -S for creating config data. This now does
      the new option -N. Please set generate_hostconf = False if you
      want only services to be defined.

    Core, Setup, etc.:
    * New config option usewalk_hosts, triggers --usewalk during
      normal checking for selected hosts.
    * new option --scan-parents for automatically finding and 
      configuring parent hosts (see online docu for details)
    * inventory check: put detailed list of unchecked items into long
      plugin output (to be seen in status details)
    * New configuration variable check_parameters, that allows to
      override default parameters set by inventory, without defining 
      manual checks!

    Checks & Agents:
    * drbd: changed check parameters (please re-inventorize!)
    * New check ad_replication: Checks active directory replications
      of domain controllers by using repadm
    * New check postifx_mailq: Checks mailqueue lengths of postifx mailserves
    * New check hp_procurve_cpu: Checks the CPU load on HP Procurve switches
    * New check hp_procurve_mem: Checks the memory usage on HP Procurve switches
    * New check hp_procurve_sensors: Checks the health of PSUs, FANs and
      Temperature on HP Procurve switches
    * New check heartbeat_crm: Monitors the general state of heartbeat clusters
      using the CRM
    * New check heartbeat_crm_resources: Monitors the state of resources and nodes
      in heartbeat clusters using the CRM
    * *nix agents: output AgentOS: in header
    * New agent for FreeBSD: It is based on the linux agent. Most of the sections
      could not be ported easily so the FreeBSD agent provides information for less
      checks than the linux agent.
    * heartbeat_crm and heartbeat_crm.resources: Change handling of check parameters.
      Please reinvenurize and read the updated man page of those checks
    * New check hp_proliant_cpu: Check the physical state of CPUs in HP Proliant servers
    * New check hp_proliant_temp: Check the temperature sensors of HP Proliant servers
    * New check hp_proliant_fans: Check the FAN sensors of HP Proliant servers

    Multisite:
    * fix chown problem (when nagios user own files to be written
      by the web server)
    * Sidebar: Fixed snapin movement problem using older firefox
      than 3.5.
    * Sidebar: Fixed IE8 and Chrome snapin movement problems
    * Sidebar: Fixed IE problem where sidebar is too small
    * Multisite: improve performance in multi site environments by sending
      queries to sites in parallel
    * Multisite: improve performance in high latency situations by
      allowing persistent Livestatus connections (set "persist" : True 
      in sites, use current Livestatus version)

    Livestatus:
    * Fix problems with in_*_period. Introduce global
      timeperiod cache. This also improves performance
    * Table timeperiods: new column 'in' which is 0/1 if/not the
      timeperiod is currently active
    * New module option idle_timeout. It sets the time in ms
      Livestatus waits for the next query. Default is 300000 ms (5 min).
    * New module option query_timeout. It limits the time between
      two lines of a query (in ms). Default is 10000 ms (10 sec).

1.1.7i1: Core, Setup, etc.:
    * New option -u for reordering autochecks in per-host-files
      (please refer to updated documentation about inventory for
       details)
    * Fix exception if check_mk is called without arguments. Show
      usage in that case.
    * install_nagios.sh: Updated to NagVis 1.5 and fixed download URL
    * New options --snmpwalk and --usewalk help implemeting checks
      for SNMP hardware which is not present
    * SNMP: Automatically detect missing entries. That fixes if64
      on some CISCO switches.
    * SNMP: Fix hex string detection (hopefully)
    * Do chown only if running as root (avoid error messages)
    * SNMP: SNMPv3 support: use 4-tuple of security level, auth protocol,
      security name and password instead of a string in snmp_communities
      for V3 hosts.
    * SNMP: Fixed hexstring detection on empty strings
    * New option -II: Is like -I, but removes all previous autochecks
      from inventorized hosts
    * install_nagios.sh: Fix detection of PNP4Nagios URL and URL of
      NagVis
    * Packager: make sanity check prohibiting creating of package files
      in Check MK's directories
    * install_nagios.sh: Support Ubuntu 10.04 (Thanks to Ben)
      
    Checks & Agents:
    * New check ntp.time: Similar to 'ntp' but only honors the system peer
      (that NTP peer where ntpq -p prints a *).
    * wmic_process: new check for ressource consumption of windows processes
    * Windows agent supports now plugins/ and local/ checks
    * [FIX] ps.perf now correctly detects extended performance data output
      even if number of matching processes is 0
    * renamed check cisco_3640_temp to cisco_temp, renamed cisco_temp
      to cisco_temp_perf, fixed snmp detection of those checks
    * New check hr_cpu - checking the CPU utilization via SNMP
    * New check hr_fs - checking filesystem usage via SNMP
    * New check hr_mem - checking memory usage via SNMP
    * ps: inventory now can configured on a per host / tag base
    * Linux: new check nvidia.temp for monitoring temperature of NVIDIA graphics card
    * Linux: avoid free-ipmi hanging forever on hardware that does not support IPMI
    * SNMP: Instead of an artificial index column, which some checks use, now
      the last component of the OID is used as index. That means that inventory
      will find new services and old services will become UNKNOWN. Please remove
      the outdated checks.
    * if: handle exception on missing OIDs
    * New checks hp_blade* - Checking health of HP BladeSystem Enclosures via SNMP
    * New check drbd - Checking health of drbd nodes
    * New SNMP based checks for printers (page counter, supply), contributed
      by Peter Lauk (many thanks!)
    * New check cups_queues: Checking the state of cups printer queues
    * New check heartbeat_nodes: Checking the node state and state of the links
      of heartbeat nodes
    * New check heartbeat_rscstatus: Checks the local resource status of
      a heartbeat node
    * New check win_dhcp_pools: Checks the usage of Windows DHCP Server lease pools
    * New check netapp_volumes: Checks on/offline-condition and states of netapp volumes 

    Multisite:
    * New view showing all PNP graphs of services with the same description
    * Two new filters for host: notifications_enabled and acknowledged
    * Files created by the webserver (*.mk) are now created with the group
      configured as common group of Nagios and webserver. Group gets write
      permissions on files and directories.
    * New context view: all services of a host group
    * Fix problems with Umlauts (non-Ascii-characters) in performance data
    * New context view: all services of a host group
    * Sidebar snapins can now fetch URLs for the snapin content instead of
      building the snapin contents on their own.
    * Added new nagvis_maps snapin which displays all NagVis maps available
      to the user. Works with NagVis 1.5 and newer.

1.1.6:
    Core, Setup, etc.:
    * Service aggregation: new config option aggregation_output_format.
      Settings this to "multiline" will produce Nagios multiline output
      with one line for each individual check.

    Multisite:
    * New painter for long service plugin output (Currently not used
      by any builtin view)

    Checks & Agents:
    * Linux agent: remove broken check for /dev/ipmi0

1.1.6rc3:
    Core, Setup, etc.:
    * New option --donate for donating live host data to the community.
      Please refer to the online documentation for details.
    * Tactical Overview: Fixed refresh timeout typo
      (Was 16 mins instead of 10 secs)

    Livestatus:
    * Assume strings are UTF-8 encoded in Nagios. Convert from latin-1 only
      on invalid UTF-8 sequences (thanks to Alexander Yegorov)

    Multisite:
    * Correctly display non-ascii characters (fixes exception with 'ascii codec')
      (Please also update Livestatus to 1.1.6rc3)

1.1.6rc2:
    Multisite:
    * Fix bug in Master control: other sites vanished after klicking buttons.
      This was due to connection error detection in livestatus.py (Bug found
      by Benjamin Odenthal)
    * Add theme and baseurl to links to PNP (using features of new PNP4Nagios
      0.6.4)

    Core, Setup, etc.:
    * snmp: hopefully fix HEX/string detection now

    Checks & Agents:
    * md: fix inventory bug on resync=PENDING (Thanks to Darin Perusich)

1.1.6rc1:
    Multisite:
    * Repair Perf-O-Meters on webkit based browsers (e.g. Chrome, Safari)
    * Repair layout on IE7/IE8. Even on IE6 something is working (definitely
      not transparent PNGs though). Thanks to Lars.
    * Display host state correct if host is pending (painter "host with state")
    * Logfile: new filter for plugin output
    * Improve dialog flow when cloning views (button [EDIT] in views snapin)
    * Quicksearch: do not open search list if text did not change (e.g. Shift up),
      close at click into field or snapin.

    Core, Setup, etc.:
    * Included three patched from Jeff Dairiki dealing with compile flags
      and .gitignore removed from tarballs
    * Fix problem with clustered_services_of[]: services of one cluster
      appeared also on others
    * Packager: handle broken files in package dir
    * snmp handling: better error handling in cases where multiple tables
      are merged (e.g. fc_brocade_port_detailed)
    * snmp: new handling of unprintable strings: hex dumps are converted
      into binary strings now. That way all strings can be displayed and
      no information is lost - nevertheless.
      
    Checks & Agents:
    * Solaris agent: fixed rare df problems on Solaris 10, fix problem with test -f
      (thanks to Ulf Hoffmann)
    * Converted all PNP templates to format of 0.6.X. Dropped compatibility
      with 0.4.X.
    * Do not use ipmi-sensors if /dev/ipmi0 is missing. ipmi-sensors tries
      to fiddle around with /dev/mem in that case and miserably fails
      in some cases (infinite loop)
    * fjdary60_run: use new binary encoding of hex strings
    * if64: better error handling for cases where clients do not send all information
    * apc_symmetra: handle status 'smart boost' as OK, not CRITICAL

    Livestatus:
    * Delay starting of threads (and handling of socket) until Nagios has
      started its event loop. This prevents showing services as PENDING 
      a short time during program start.

1.1.6b3:
    Multisite:
    * Quicksearch: hide complete host list if field is emptied via Backspace or Del.
      Also allow handle case where substring match is unique.

1.1.6b2:
    Core, Setup, etc.:
    * Packager: fix unpackaged files (sounds, etc)

    Multisite:
    * Complete new design (by Tobias Roeckl, Kopf & Herz)
    * New filters for last service check and last service state change
    * New views "Recently changed services" and "Unchecked services"
    * New page for adding sidebar snapins
    * Drag & Drop for sidebar snapins (thanks to Lars)
    * Grab & Move for sidebar scrolling (thanks to Lars)
    * Filter out summary hosts in most views.
    * Set browser refresh to 30 secs for most views
    * View host status: added a lot of missing information
    * View service status: also added information here
    * Make sure, enough columns can be selected in view editor
    * Allow user to change num columns and refresh directly in view
    * Get back to where you came after editing views
    * New sidebar snapin "Host Matrix"
    * New feature "status_host" for remote sites: Determine connection
      state to remote side by considering a certain host state. This
      avoids livestatus time outs to dead sites.
    * Sidebar snapin site status: fix reload problem
    * New Perf-O-Meters displaying service performance data
    * New snapin "Custom Links" where you easily configure your own
      links via multisite.mk (see example in new default config file)
    * Fixed problem when using only one site and that is not local

    Livestatus:
    * new statistics columns: log_messages and log_messages_rate
    * make statistics average algorithm more sluggish

1.1.5i3:
     Core, Setup, etc.:
     * New Check_MK packager (check_mk -P)

1.1.5i2:
     Core, Setup, etc.:
     * install_nagios.sh: add missing package php5-iconv for SLES11

     Checks & Agents:
     * if64: new SNMP check for network interfaces. Like if, but uses 64 bit
       counters of modern switches. You might need to configure bulkwalk_hosts.
     * Linux agent: option -d enabled debug output
     * Linux agent: fix ipmi-sensors cache corruption detection
     * New check for temperature on Cisco devices (cisco_3640_temp)
     * recompiled waitmax with dietlibc (fixed incompatibility issues
       on older systems)

     Multisite:
     * Filters for groups are negateable.

1.1.5i1:
     Checks & Agents:
     * uptime: new check for system uptime (Linux)
     * if: new SNMP check for network interfaces with very detailed traffic,
       packet and error statistics - PNP graphs included

     Multisite:
     * direct integration of PNP graphs into Multisite views
     * Host state filter: renamed HTML variables (collision with service state). You
       might need to update custom views using a filter on host states.
     * Tactical overview: exclude services of down hosts from problems, also exclude
       summary hosts
     * View host problems/service problems: exclude summary hosts, exclude services
       of down hosts
     * Simplified implementation of sidebar: sidebar is not any longer embeddeable.
     * Sidebar search: Added host site to be able to see the context links on
       the result page
     * Sidebar search: Hitting enter now closes the hint dropdown in all cases

1.1.5i0:
      Core, Setup, etc.:
      * Ship check-specific rra.cfg's for PNP4Nagios (save much IO and disk space)
      * Allow sections in agent output to apear multiple times
      * cleanup_autochecks.py: new option -f for directly activating new config
      * setup.sh: better detection for PNP4Nagios 0.6
      * snmpwalk: use option -Oa, inhibit strings to be output as hex if an umlaut
        is contained.

      Checks & Agents:
      * local: allow more than once performance value, separated by pipe (|)
      * ps.perf: also send memory and CPU usage (currently on Linux and Solaris)
      * Linux: new check for filesystems mount options
      * Linux: new very detailed check for NTP synchronization
      * ifoperstatus: inventory honors device type, per default only Ethernet ports
        will be monitored now
      * kernel: now inventory is supported and finds pgmajfault, processes (per/s)
        and context switches
      * ipmi_sensors: Suppress performance data for fans (save much IO/space)
      * dual_lan_check: fix problem which using MRPE
      * apc_symmetra: PNP template now uses MIN for capacity (instead of AVERAGE)
      * fc_brocade_port_detailed: PNP template now uses MAX instead of AVERAGE
      * kernel: fix text in PNP template
      * ipmi_sensors: fix timeout in agent (lead to missing items)
      * multipath: allow alias as item instead of uuid
      * caching agent: use /var/cache/check_mk as cache directory (instead of /etc/check_mk)
      * ifoperstatus: is now independent of MIB

      Multisite:
      * New column host painter with link to old Nagios services
      * Multisite: new configuration parameter default_user_role
      
      Livestatus:
      * Add missing LDFLAGS for compiling (useful for -g)

1.1.4:
      Summary:
      * A plentitude of problem fixes (including MRPE exit code bug)
      * Many improvements in new Multisite GUI
      * Stability and performance improvements in Livestatus

      Core, Setup, etc.:
      * Check_MK is looking for main.mk not longer in the current and home
        directory
      * install_nagios.sh: fix link to Check_MK in sidebar
      * install_nagios.sh: switch PNP to version 0.6.3
      * install_nagios.sh: better Apache-Config for Multisite setup
      * do not search main.mk in ~ and . anymore (brought only trouble) 
      * clusters: new variable 'clustered_services_of', allowing for overlapping
         clusters (as proposed by Jörg Linge)
      * install_nagios.sh: install snmp package (needed for snmp based checks)
      * Fix ower/group of tarballs: set them to root/root
      * Remove dependency from debian agent package    
      * Fixed problem with inventory when using clustered_services
      * tcp_connect_timeout: Applies now only for connect(), not for
        time of data transmission once a connection is established
      * setup.sh now also works for Icinga
      * New config parameter debug_log: set this to a filename in main.mk and you
        will get a debug log in case if 'invalid output from plugin...'
      * ping-only-hosts: When ping only hosts are summarized, remove Check_MK and
        add single PING to summary host.
      * Service aggregation: fix state relationship: CRIT now worse than UNKNOWN 
      * Make extra_service_conf work also for autogenerated PING on ping-only-hosts
        (groups, contactgroups still missing)

      Checks & Agents:
      * mrpe in Linux agent: Fix bug introduced in 1.1.3: Exit status of plugins was
        not honored anymore (due to newline handling)
      * mrpe: allow for sending check_command to PNP4Nagios (see MRPE docu)
      * Logwatch GUI: fix problem on Python 2.4 (thanks to Lars)
      * multipath: Check is now less restrictive when parsing header lines with
        the following format: "<alias> (<id>)"
      * fsc_ipmi_mem_status: New check for monitoring memory status (e.g. ECC)
         on FSC TX-120 (and maybe other) systems.
      * ipmi_sensors in Linux agent: Fixed compatibility problem with new ipmi
        output. Using "--legacy-output" parameter with newer freeipmi versions now.
      * mrpe: fix output in Solaris agent (did never work)
      * IBM blade center: new checks for chassis blowers, mediatray and overall health
      * New caching agent (wrapper) for linux, supporting efficient fully redundant
        monitoring (please read notes in agents/check_mk_caching_agent)
      * Added new smbios_sel check for monitoring the System Event Log of SMBIOS.
      * fjdarye60_rluns: added missing case for OK state
      * Linux agent: The xinetd does not log each request anymore. Only
        failures are logged by xinetd now. This can be changed in the xinetd
	configuration files.
      * Check df: handle mountpoints containing spaces correctly 
        (need new inventorization if you have mountpoints with spaces)
      * Check md on Linux: handle spare disks correctly
      * Check md on Linux: fix case where (auto-read-only) separated by space
      * Check md on Linux: exclude RAID 0 devices from inventory (were reported as critical)
      * Check ipmi: new config variable ipmi_ignore_nr
      * Linux agent: df now also excludes NFSv4
      * Wrote man-page for ipmi check
      * Check mrpe: correctly display multiline output in Nagios GUI
      * New check rsa_health for monitoring IBM Remote Supervisor Adapter (RSA)
      * snmp scan: suppress error messages of snmpget
      * New check: cpsecure_sessions for number of sessions on Content Security Gateway
      * Logwatch GUI: move acknowledge button to top, use Multisite layout,
         fix several layout problem, remove list of hosts
      * Check logwatch: limit maximum size of stored log messages (configurable
        be logwatch_max_filesize)
      * AIX agent: fix output of MRPE (state and description was swapped)
      * Linux agent: fixed computation of number of processors on S390
      * check netctr: add missing perfdata (was only sent on OK case)
      * Check sylo: New check for monitoring the sylo state
      
      Livestatus:
      * Table hosts: New column 'services' listing all services of that host
      * Column servicegroups:members: 'AuthUser' is now honored
      * New columns: hosts:services_with_state and servicegroups:members_with_state
      * New column: hostgroup:members_with_state
      * Columns hostgroup:members and hostgroup:members_with_state honor AuthUser
      * New rudimentary API for C++
      * Updates API for Python
      * Make stack size of threads configurable
      * Set stack size of threads per default o 64 KB instead of 8 MB
      * New header Localtime: for compensating time offsets of remote sites
      * New performance counter for fork rate
      * New columns for hosts: last_time_{up,down,unreachable}
      * New columns for services: last_time_{ok,warning,critical,unknown}
      * Columns with counts honor now AuthUser
      * New columns for hosts/services: modified_attributes{,_list}
      * new columns comments_with_info and downtimes_with_info
      * Table log: switch output to reverse chronological order!
      * Fix segfault on filter on comments:host_services
      * Fix missing -lsocket on Solaris
      * Add missing SUN_LEN (fixed compile problem on Solaris)
      * Separators: remote sanitiy check allowing separators to be equal
      * New output format "python": declares strings as UTF-8 correctly
      * Fix segault if module loaded without arguments

      Multisite:
      * Improved many builtin views
      * new builtin views for host- and service groups
      * Number of columns now configurable for each layout (1..50)
      * New layout "tiled"
      * New painters for lists of hosts and services in one column
      * Automatically compensate timezone offsets of remote sites
      * New datasources for downtimes and comments
      * New experimental datasource for log
      * Introduce limitation, this safes you from too large output
      * reimplement host- and service icons more intelligent
      * Output error messages from dead site in Multisite mode
      * Increase wait time for master control buttons from 4s to 10s
      * Views get (per-view) configurable browser automatic reload interval
      * Playing of alarm sounds (configurable per view)
      * Sidebar: fix bookmark deletion problem in bookmark snapin
      * Fixed problem with sticky debug
      * Improve pending services view
      * New column with icon with link to Nagios GUI
      * New icon showing items out of their notification period.
      * Multisite: fix bug in removing all downtimes
      * View "Hostgroups": fix color and table heading
      * New sidebar snapin "Problem hosts"
      * Tactical overview: honor downtimes
      * Removed filter 'limit'. Not longer needed and made problems
        with new auto-limitation.
      * Display umlauts from Nagios comments correctly (assuming Latin-1),
         inhibit entering of umlauts in new comments (fixes exception)
      * Switched sidebar from synchronous to asynchronous requests
      * Reduced complete reloads of the sidebar caused by user actions
      * Fix reload problem in frameset: Browser reload now only reloads
        content frames, not frameset.


1.1.3:

      Core, Setup, etc.:
      * Makefile: make sure all files are world readable
      * Clusters: make real host checks for clusters (using check_icmp with multiple IP addresses)
      * check_mk_templates: remove action_url from cluster and summary hosts (they have no performance data)
      * check_mk_template.cfg: fix typo in notes_url
      * Negation in binary conf lists via NEGATE (clustered_services, ingored_services,
	bulkwalk_hosts, etc).
      * Better handling of wrapping performance counters
      * datasource_programs: allow <HOST> (formerly only <IP>)
      * new config variable: extra_nagios_conf: string simply added to Nagios
        object configuration (for example for define command, etc.)
      * New option --flush: delete runtime data of some or all hosts
      * Abort installation if livestatus does not compile.
      * PNP4Nagios Templates: Fixed bug in template file detection for local checks
      * nagios_install.sh: Added support for Ubuntu 9.10
      * SNMP: handle multiline output of snmpwalk (e.g. Hexdumps)
      * SNMP: handle ugly error output of snmpwalk
      * SNMP: allow snmp_info to fetch multiple tables
      * check_mk -D: sort hostlist before output
      * check_mk -D: fix output: don't show aggregated services for non-aggregated hosts
      * check_mk_templates.cfg: fix syntax error, set notification_options to n

      Checks & Agents:
      * logwatch: fix authorization problem on web pages when acknowledging
      * multipath: Added unhandled multipath output format (UUID with 49 signs)
      * check_mk-df.php: Fix locale setting (error of locale DE on PNP 0.6.2)
      * Make check_mk_agent.linux executable
      * MRPE: Fix problems with quotes in commands
      * multipath: Fixed bug in output parser
      * cpu: fixed bug: apply level on 15min, not on 1min avg
      * New check fc_brocade_port_detailed
      * netctrl: improved handling of wrapped counters
      * winperf: Better handling of wrapping counters
      * aironet_client: New check for number of clients and signal
        quality of CISCO Aironet access points
      * aironet_errors: New check for monitoring CRC errors on
        CISCO Aironet access points
      * logwatch: When Agent does not send a log anymore and no local logwatch
                  file present the state will be UNKNOWN now (Was OK before).
      * fjdarye60_sum: New check for summary status of Fidary-E60 devices
      * fjdarye60_disks: New check for status of physical disks
      * fjdarye60_devencs: New check for status of device enclosures
      * fjdarye60_cadaps: New check for status of channel adapters
      * fjdarye60_cmods: New check for status of channel modules
      * fjdarye60_cmods_flash: New check for status of channel modules flash
      * fjdarye60_cmods_mem: New check for status of channel modules memory
      * fjdarye60_conencs: New check for status of controller enclosures
      * fjdarye60_expanders: New check for status of expanders
      * fjdarye60_inletthmls: New check for status of inlet thermal sensors
      * fjdarye60_thmls: New check for status of thermal sensors
      * fjdarye60_psus: New check for status of PSUs
      * fjdarye60_syscaps: New check for status of System Capacitor Units
      * fjdarye60_rluns: New check for RLUNs
      * lparstat_aix: New check by Joerg Linge
      * mrpe: Handles multiline output correctly (only works on Linux,
	      Agents for AIX, Solaris still need fix).
      * df: limit warning and critical levels to 50/60% when using a magic number
      * fc_brocade_port_detailed: allow setting levels on in/out traffic, detect
         baudrate of inter switch links (ISL). Display warn/crit/baudrate in
	 PNP-template

      MK Livestatus:
      * fix operators !~ and !~~, they didn't work (ever)
      * New headers for waiting (please refer to online documentation)
      * Abort on errors even if header is not fixed16
      * Changed response codes to better match HTTP
      * json output: handle tab and other control characters correctly
      * Fix columns host:worst_service_state and host:worst_service_hard_state
      * New tables servicesbygroup, servicesbyhostgroup and hostsbygroup
      * Allow to select columns with table prefix, e.g. host_name instead of name
        in table hosts. This does not affect the columns headers output by
	ColumnHeaders, though.
      * Fix invalid json output of group list column in tables hosts and services
      * Fix minor compile problem.
      * Fix hangup on AuthUser: at certain columns
      * Fix some compile problems on Solaris

      Multisite:
      * Replaced Multiadmin with Multisite.


1.1.2:
      Summary:
      * Lots of new checks
      * MK Livestatus gives transparent access to log files (nagios.log, archive/*.log)
      * Many bug fixes

      MK Livestatus:
      * Added new table "log", which gives you transparent access to the Nagios log files!
      * Added some new columns about Nagios status data to stable 'status'
      * Added new table "comments"
      * Added logic for count of pending service and hosts
      * Added several new columns in table 'status' 
      * Added new columns flap_detection and obsess_over_services in table services
      * Fixed bug for double columns: filter truncated double to int
      * Added new column status:program_version, showing the Nagios version
      * Added new column num_services_pending in table hosts
      * Fixed several compile problems on AIX
      * Fixed bug: queries could be garbled after interrupted connection
      * Fixed segfault on downtimes:contacts
      * New feature: sum, min, max, avg and std of columns in new syntax of Stats:

      Checks & Agents:
      * Check ps: this check now supports inventory in a very flexible way. This simplifies monitoring a great number of slightly different processes such as with ORACLE or SAP.
      * Check 'md': Consider status active(auto-read-only) as OK
      * Linux Agent: fix bug in vmware_state
      * New Checks for APC Symmetra USV
      * Linux Agent: made <<<meminfo>>> work on RedHat 3.
      * New check ps.perf: Does the same as ps, but without inventory, but with performance data
      * Check kernel: fixed missing performance data
      * Check kernel: make CPU utilization work on Linux 2.4
      * Solaris agent: don't use egrep, removed some bashisms, output filesystem type zfs or ufs
      * Linux agent: fixed problem with nfsmount on SuSE 9.3/10.0
      * Check 'ps': fix incompability with old agent if process is in brackets
      * Linux agent: 'ps' now no longer supresses kernel processes
      * Linux agent: make CPU count work correctly on PPC-Linux
      * Five new checks for monitoring DECRU SANs
      * Some new PNP templates for existing checks that still used the default templates
      * AIX Agent: fix filesystem output
      * Check logwatch: Fix problem occuring at empty log lines
      * New script install_nagios.sh that does the same as install_nagios_on_lenny.sh, but also works on RedHat/CentOS 5.3.
      * New check using the output of ipmi-sensors from freeipmi (Linux)
      * New check for LSI MegaRAID disks and arrays using MegaCli (based on the driver megaraid_sas) (Linux)
      * Added section <<<cpu>>> to AIX and Solaris agents
      * New Check for W&T web thermograph (webthermometer)
      * New Check for output power of APC Symmetra USP
      * New Check for temperature sensors of APC Symmetra WEB/SNMP Management Card.
      * apc_symmetra: add remaining runtime to output
      * New check for UPS'es using the generic UPS-MIB (such as GE SitePro USP)
      * Fix bug in PNP-template for Linux NICs (bytes and megabytes had been mixed up).
      * Windows agent: fix bug in output of performance counters (where sometimes with , instead of .)
      * Windows agent: outputs version if called with 'version'
      
      Core, Setup, etc.:
      * New SNMP scan feature: -I snmp scans all SNMP checks (currently only very few checks support this, though)
      * make non-bulkwalk a default. Please edit bulkwalk_hosts or non_bulkwalk_hosts to change that
      * Improve setup autodetection on RedHat/CentOS.  Also fix problem with Apache config for Mutliadmin: On RedHat Check_MK's Apache conf file must be loaded after mod_python and was thus renamed to zzz_check_mk.conf.
      * Fix problem in Agent-RPM: mark xinetd-configfile with %config -> avoid data loss on update
      * Support PNP4Nagios 0.6.2
      * New setup script "install_nagios.sh" for installing Nagios and everything else on SLES11
      * New option define_contactgroups: will automatically create contactgroup definitions for Nagios

1.1.0:
      * Fixed problems in Windows agent (could lead
        to crash of agent in case of unusal Eventlog
	messages)
      * Fixed problem sind 1.0.39: recompile waitmax for
        32 Bit (also running on 64)
      * Fixed bug in cluster checks: No cache files
        had been used. This can lead to missing logfile
	messages.
      * Check kernel: allow to set levels (e.g. on 
	pgmajfaults)
      * Check ps now allows to check for processes owned
        by a specific user (need update of Linux agent)
      * New configuration option aggregate_check_mk: If
        set to True, the summary hosts will show the
	status auf check_mk (default: False)
      * Check winperf.cpuusage now supports levels
        for warning and critical. Default levels are
	at 101 / 101
      * New check df_netapp32 which must be used
        for Netapps that do not support 64 bit 
	counters. Does the same as df_netapp
      * Symlink PNP templates: df_netapp32 and
        df_netapp use same template as df
      * Fix bug: ifoperstatus does not produce performance
        data but said so.
      * Fix bug in Multiadmin: Sorting according to
        service states did not work
      * Fix two bugs in df_netapp: use 64 bit counters
        (32 counter wrap at 2TB filesystems) and exclude
       	snapshot filesystems with size 0 from inventory.
      * Rudimentary support for monitoring ESX: monitor
        virtual filesystems with 'vdf' (using normal df
	check of check_mk) and monitor state of machines 
	with vcbVmName -s any (new check vmware_state).
      * Fixed bug in MRPE: check failed on empty performance
        data (e.g. from check_snmp: there is emptyness
        after the pipe symbol sometimes)
      * MK Livestatus is now multithreaded an can
        handle up to 10 parallel connections (might
        be configurable in a future version).
      * mk_logwatch -d now processes the complete logfile
        if logwatch.state is missing or not including the
	file (this is easier for testing)
      * Added missing float columns to Livestatus.
      * Livestatus: new header StatsGroupBy:
      * First version with "Check_MK Livestatus Module"!
        setup.sh will compile, install and activate
	Livestatus per default now. If you do not want
	this, please disable it by entering <tt>no</tt>,
	when asked by setup.
      * New Option --paths shows all installation, config
        and data paths of Check_mk and Nagios
      * New configuration variable define_hostgroups and
        define service_groups allow you to automatically
        create host- and service groups - even with aliases.
      * Multiadmin has new filter for 'active checks enabled'.
      * Multiadmin filter for check_command is now a drop down list.
      * Dummy commands output error message when passive services
        are actively checked (by accident)
      * New configuration option service_descriptions allows to
        define customized service descriptions for each check type
      * New configuration options extra_host_conf, extra_summary_host_conf
        and extra_service_conf allow to define arbitrary Nagios options
	in host and service defitions (notes, icon_image, custom variables,
        etc)
      * Fix bug: honor only_hosts also at option -C


1.0.39:
      * New configuration variable only_hosts allows
	you to limit check_mk to a subset of your
	hosts (for testing)
      * New configuration parameter mem_extended_perfdata
	sends more performance data on Linux (see 
	check manual for details)
      * many improvements of Multiadmin web pages: optionally 
	filter out services which are (not) currently in downtime
	(host or service itself), optionally (not) filter out summary
	hosts, show host status (down hosts), new action
	for removing all scheduled downtimes of a service.
	Search results will be refreshed every 90 seconds.
	Choose between two different sorting orders.
	Multadmin now also supports user authentication
      * New configuration option define_timeperiods, which
	allows to create Nagios timeperiod definitions.
	This also enables the Multiadmin tools to filter
	out services which are currently not in their
	notification interval.
      * NIC check for Linux (netctr.combined) now supports
	checking of error rates
      * fc_brocade_port: New possibility of monitoring
	CRC errors and C3 discards
      * Fixed bug: snmp_info_single was missing
        in precompiled host checks
	
1.0.38:
      * New: check_mk's multiadmin tool (Python based
	web page). It allows mass administration of
	services (enable/disable checks/notifications, 
	acknowledgements, downtimes). It does not need
	Nagios service- or host groups but works with
	a freeform search.
      * Remove duplicate <?php from the four new 
	PNP templates of 1.0.37.
      * Linux Agent: Kill hanging NFS with signal 9
	(signal 15 does not always help)
      * Some improvements in autodetection. Also make
	debug mode: ./autodetect.py: This helps to
	find problems in autodetection.
      * New configuration variables generate_hostconf and
	generate_dummy_commands, which allows to suppress
	generation of host definitions for Nagios, or 
	dummy commands, resp.
      * Now also SNMP based checks use cache files.
      * New major options --backup and --restore for
	intelligent backup and restore of configuration
	and runtime data
      * New variable simulation_mode allows you to dry
	run your Nagios with data from another installation.
      * Fixed inventory of Linux cpu.loads and cpu.threads
      * Fixed several examples in checks manpages
      * Fixed problems in install_nagios_on_lenny.sh
      * ./setup.sh now understands option --yes: This
        will not output anything except error messages
	and assumes 'yes' to all questions
      * Fix missing 'default.php' in templates for
	local
	
1.0.37:
      * IMPORTANT: Semantics of check "cpu.loads" has changed.
	Levels are now regarded as *per CPU*. That means, that
	if your warning level is at 4.0 on a 2 CPU machine, then 
	a level of 8.0 is applied.
      * On check_mk -v now also ouputs version of check_mk
      * logfile_patterns can now contain host specific entries.
	Please refer to updated online documentation for details.
      * Handling wrapping of performance counters. 32 and 64 bit
	counters should be autodetected and handled correctly.
	Counters wrapping over twice within one check cycle
	cannot be handled, though.
      * Fixed bug in diskstat: Throughput was computed twice
	too high, since /proc/diskstats counts in sectors (512 Bytes)
	not in KB
      * The new configuration variables bulkwalk_hosts and
	non_bulkwalk_hosts, that allow 	to specify, which hosts 
	support snmpbulkwalk (which is
	faster than snmpwalk) and which not. In previos versions,
	always bulk walk was used, but some devices do not support
	that.
      * New configuration variable non_aggregated_hosts allows
	to exclude hosts generally from service aggregation.
      * New SNMP based check for Rittal CMC TC 
	(ComputerMultiControl-TopConcept) Temperature sensors 
      * Fixed several problems in autodetection of setup
      * Fixed inventory check: exit code was always 0
	for newer Python versions.
      * Fixed optical problem in check manual pages with
	newer version of less.
      * New template check_mk-local.php that tries to
	find and include service name specific templates.
	If none is found, default.php will be used.
      * New PNP templates check_mk-kernel.php for major page
	faults, context switches and process creation
      * New PNP template for cpu.threads (Number of threads)
      * Check nfsmounts now detects stale NFS handles and
	triggers a warning state in that case

1.0.36:
      * New feature of Linux/UNIX Agent: "MRPE" allows
	you to call Nagios plugins by the agent. Please
	refer to online documentation for details.
      * Fix bug in logwatch.php: Logfiles names containing spaces
	now work.
      * Setup.sh now automatically creates cfg_dir if
	none found in nagios.cfg (which is the case for the
	default configuration of a self compiled Nagios)
      * Fix computation of CPU usage for VMS.
      * snmp_hosts now allows config-list syntax. If you do
	not define snmp_hosts at all, all hosts with tag
	'snmp' are considered to be SNMP hosts. That is 
	the new preferred way to do it. Please refer
	to the new online documentation.
      * snmp_communities now also allows config-list syntax
	and is compatible to datasource_programs. This allows
	to define different SNMP communities by making use
	of host tags.
      * Check ifoperstatus: Monitoring of unused ports is
	now controlled via ifoperstatus_monitor_unused.
      * Fix problem in Windows-Agent with cluster filesystems:
	temporarily non-present cluster-filesystems are ignored by
	the agent now.
      * Linux agent now supports /dev/cciss/d0d0... in section
	<<<diskstat>>>
      * host configuration for Nagios creates now a variable
	'name host_$HOSTNAME' for each host. This allows
	you to add custom Nagios settings to specific hosts
	in a quite general way.
      * hosts' parents can now be specified with the
	variable 'parents'. Please look at online documentation
	for details.
      * Summary hosts now automatically get their real host as a
	parent. This also holds for summary cluster hosts.
      * New option -X, --config-check that checks your configuration
	for invalid variables. You still can use your own temporary
	variables if you prefix them with an underscore.
	IMPORTANT: Please check your configuration files with
	this option. The check may become an implicit standard in
	future versions.
      * Fixed problem with inventory check on older Python 
	versions.
      * Updated install_nagios_on_lenny.sh to Nagios version
	3.2.0 and fixed several bugs.

1.0.35:
      * New option -R/--restart that does -S, -H and -C and
	also restarts Nagios, but before that does a Nagios
	config check. If that fails, everything is rolled
	back and Nagios keeps running with the old configuration.
      * PNP template for PING which combines RTA and LOSS into
	one graph.
      * Host check interval set to 1 in default templates.
      * New check for hanging NFS mounts (currently only
	on Linux)
      * Changed check_mk_templates.cfg for PING-only hosts:
	No performance data is processed for the PING-Check
	since the PING data is already processed via the
	host check (avoid duplicate RRDs)
      * Fix broken notes_url for logwatch: Value from setup.sh
	was ignored and always default value taken.
      * Renamed config variable mknagios_port to agent_port
	(please updated main.mk if you use that variable)
      * Renamed config variable mknagios_min_version to
	agent_min_version (update main.mk if used)
      * Renamed config variable mknagios_autochecksdir to 
	autochecksdir (update main.mk if used)
      * configuration directory for Linux/UNIX agents is
	now configurable (default is /etc/check_mk)
      * Add missing configuration variable to precompiled
	checks (fix problem when using clusters)
      * Improved multipath-check: Inventory now determines
	current number of paths. And check output is more
	verbose.
      * Mark config files as config files in RPM. RPM used
	to overwrite main.mk on update!
	
1.0.34:
      * Ship agents for AIX and SunOS/Solaris (beta versions).
      * setup script now autodetects paths and settings of your
	running Nagios
      * Debian package of check_mk itself is now natively build
	with paths matching the prepackaged Nagios on Debian 5.0
      * checks/df: Fix output of check: percentage shown in output
	did include reserved space for root where check logic did
	not. Also fix logic: account reserved space as used - not
	as avail.
      * checks/df: Exclude filesystems with size 0 from inventory.
      * Fix bug with host tags in clusters -> precompile did not
	work.
      * New feature "Inventory Check": Check for new services. Setting
	inventory_check_interval=120 in main.mk will check for new services
	every 2 hours on each host. Refer to online documentation
	for more details.
      * Fixed bug: When agent sends invalid information or check
	has bug, check_mk now handles this gracefully
      * Fixed bug in checks/diskstat and in Linux agent. Also
	IDE disks are found. The inventory does now work correctly
	if now disks are found.
      * Determine common group of Apache and Nagios at setup.
	Auto set new variable www_group which replaces logwatch_groupid.
	Fix bug: logwatch directories are now created with correct
	ownership when check_mk is called manually as root.
      * Default templates: notifications options for hosts and
	services now include also recovery, flapping and warning
	events.
      * Windows agent: changed computation of RAM and SWAP usage
	(now we assume that "totalPageFile" includes RAM *and*
	SWAP).
      * Fix problem with Nagios configuration files: remove
	characters Nagios considers as illegal from service
	descriptions.
      * Processing of performance data (check_icmp) for host
        checks and PING-only-services now set to 1 in default
	templates check_mk_templates.cfg.
      * New SNMP checks for querying FSC ServerView Agent: fsc_fans,
	fsc_temp and fsc_subsystems. Successfully tested with agents
	running	on Windows and Linux.
      * RPM packaged agent tested to be working on VMWare ESX 4.0 
	(simply install RPM package with rpm -i ... and open port 
	in firewall with "esxcfg-firewall -o 6556,tcp,in,check_mk")
      * Improve handling of cache files: inventory now uses cache
	files only if they are current and if the hosts are not
	explicitely specified.
	
1.0.33:
      * Made check_mk run on Python 2.3.4 (as used in CentOS 4.7
	und RedHat 4.7). 
      * New option -M that prints out manual pages of checks.
	Only a few check types are documented yet, but more will
	be following.
      * Package the empty directory /usr/lib/check_mk_agent/plugins
	and ../local into the RPM and DEB package of the agent
      * New feature: service_dependencies. check_mk lets you comfortably
	create Nagios servicedependency definitions for you and also
	supports them by executing the checks in an optimal order.
      * logwatch.php: New button for hiding the context messages.
	This is a global setting for all logfiles and its state is
	stored in a cookie.
	
1.0.32:
      * IMPORTANT: Configuration variable datasource_programs is now
        analogous to that of host_groups. That means: the order of
        program and hostlist must be swapped!
      * New option --fake-dns, useful for tests with non-existing
	hosts.
      * Massive speed improvement for -S, -H and -C
      * Fixed bug in inventory of clusters: Clustered services where
	silently dropped (since introduction of host tags). Fixed now.
      * Fixed minor bug in inventory: Suppress DNS lookup when using
	--no-tcp
      * Fixed bug in cluster handling: Missing function strip_tags()
	in check_mk_base.py was eliminated.
      * Changed semantics of host_groups, summary_host_groups,
	host_contactgroups, and summary_host_groups for clusters. 
	Now the cluster names will be relevant, not
	the names of the nodes. This allows the cluster hosts to
	have different host/contactgroups than the nodes. And it is more
	consistent with other parts of the configuration.
      * Fixed bug: datasource_programs on cluster nodes did not work
	when precompiling

1.0.31:
      * New option -D, --dump that dumps all configuration information
	about one, several or all hosts
	New config variables 'ignored_checktypes' and 'ignored_services',
        which allow to include certain checktypes in general or
        some services from some hosts from inventory
      * Config variable 'clustered_services' now has the same semantics
	as ignored_checktypes and allows to make it host dependent.
      * Allow magic tags PHYSICAL_HOSTS, CLUSTER_HOSTS and ALL_HOSTS at
	all places, where lists of hosts are expected (except checks).
	This fixes various problems that arise when using all_hosts at
	those places:
	  * all_hosts might by changed by another file in conf.d
	  * all_hosts does not contain the cluster hosts
      * Config file 'final.mk' is read after all other config files -
	if it exists. You can put debug code there that prints the
	contents of your variables.
      * Use colored output only, if stdout is a tty. If you have
	problems with colors, then you can pipe the output
	through cat or less
      * Fixed bug with host tags: didn't strip off tags when
	processing configuration lists (occurs when using
	custom host lists)
      * mk_logwatch is now aware of inodes of logfiles. This
	is important for fast rotating files: If the inode
	of a logfile changes between two checks mk_logwatch
	assumes that the complete content is new, even if
	the new file is longer than the old one.
      * check_mk makes sure that you do not have duplicate
	hosts in all_hosts or clusters.

1.0.30:
      * Windows agent now automatically monitors all existing
	event logs, not only "System" and "Application".

1.0.29:
      * Improved default Nagios configuration file:
	added some missing templates, enter correct URLs
	asked at setup time.
      * IMPORANT: If you do not use the new default 
	Nagios configuration file you need to rename
	the template for aggregated services (summary
	services) to check_mk_summarizes (old name
	was 'check_mk_passive-summary'). Aggregated
	services are *always* passive and do *never*
	have performance data.
      * Hopefully fixed CPU usage output on multi-CPU
	machines
      * Fixed Problem in Windows Agent: Eventlog monitoring
	does now also work, if first record has not number 1
	(relevant for larger/older eventlogs)
      * Fixed bug in administration.html: Filename for Nagios
	must be named check_mk.cfg and *not* main.mk. Nagios
	does not read files without the suffix .cfg. 
      * magic factor for df, that allows to automatgically 
        adapt levels for very big or very small filesystems.
      * new concept of host tags simplyfies configuration.
      * IMPORTANT: at all places in the configuration where
	lists of hosts are used those are not any longer
	interpreted as regular expressions. Hostnames
	must match exactly. Therefore the list [ "" ] does
	not any longer represent the list of all hosts.
	It is a bug now. Please write all_hosts instead
	of [ "" ]. The semantics for service expressions
	has not changed.
      * Fixed problem with logwatch.php: Begin with
	<?php, not with <?. This makes some older webservers
	happy.
      * Fixed problem in check ipmi: Handle corrupt output
	from agent
      * Cleaned up code, improved inline documentation
      * Fixed problem with vms_df: default_filesystem_levels,
	filesystem_levels and df magic number now are used
	for df, vms_df and df_netapp together. Works now also
	when precompiled.
	
1.0.28:
      * IMPORTANT: the config file has been renamed from
	check_mk.cfg to main.mk. This has been suggested
	by several of my customers in order to avoid 
	confusion with Nagios configuration files. In addition,
	all check_mk's configuration file have to end in
	'.mk'. This also holds for the autochecks. The 
	setup.sh script will automatically rename all relevant
	files. Users of RPM or DEB installations have to remove
	the files themselves - sorry.
      * Windows agent supports eventlogs. Current all Warning
        and Error messages from 'System' and 'Application' are
        being sent to check_mk. Events can be filtered on the
	Nagios host.
      * Fixed bug: direct RRD update didn't work. Should now.
      * Fixed permission problems when run as root.
      * Agent is expected to send its version in <<<check_mk>>>
	now (not any longer in <<<mknagios>>>
      * Fixed bug in Windows agent. Performance counters now output
	correct values
      * Change checks/winperf: Changed 'ops/sec' into MB/s.
	That measures read and write disk throughput
	(now warn/crit levels possible yet)
      * new SNMP check 'ifoperstatus' for checking link
        of network interfaces via SNMP standard MIB
      * translated setup script into english
      * fixed bug with missing directories in setup script
      * made setup script's output nicer, show version information
      * NEW: mk_logwatch - a new plugin for the linux/UNIX agent
	for watching logfiles
      * Better error handling with Nagios pipe
      * Better handling of global error: make check_mk return
	CRIT, when no data can retrieved at all.
      * Added missing template 'check_mk_pingonly' in sample
	Nagios config file (is needed for hosts without checks)
	
1.0.27:
      * Ship source code of windows agent
      * fix several typos
      * fix bug: option --list-hosts did not work
      * fix bug: precompile "-C" did not work because
	of missing extension .py
      * new option -U,--update: It combines -S, -H and
	-U and writes the Nagios configuration into a
	file (not to stdout).
      * ship templates for PNP4Nagios matching most check_mk-checks.
	Standard installation path is /usr/share/check_mk/pnp-templates
	
1.0.26:
      -	Changed License to GNU GPL Version 2
      * modules check_mk_admin and check_mk_base are both shipped
	uncompiled.
      * source code of windows agent togehter with Makefile shipped
	with normal distribution
      * checks/md now handles rare case where output of /proc/mdstat
	shows three lines per array

1.0.25:
      * setup skript remembers paths

1.0.24:
      * fixed bug with precompile: Version of Agent was always 0

1.0.23:
      * fixed bug: check_config_variables was missing in precompiled
	files
      * new logwatch agent in Python plus new logwatch-check that
	handles both the output from the old and the new agent

1.0.22:
      * Default timeout for TCP transfer increased from 3.0 to 60.0
      * Windows agent supports '<<<mem>>>' that is compatible with Linux
      * Windows agents performance counters output fixed
      * Windows agent can now be cross-compiled with mingw on Linux
      * New checktype winperf.cpuusage that retrieves the percentage
	of CPU usage from windows (still has to be tested on Multi-CPU
	machine)
      * Fixed bug: logwatch_dir and logwatch_groupid got lost when
	precompiling. 
      * arithmetic for CPU usage on VMS multi-CPU machines changed

1.0.21:
      * fixed bug in checks/df: filesystem levels did not work
	with precompiled checks

1.0.20:
      * new administration guide in doc/
      * fixed bug: option -v now works independent of order
      * fixed bug: in statgrab_net: variable was missing (affected -C)
      * fixed bug: added missing variables, imported re (affected -C)
      * check ipmi: new option ipmi_summarize: create only one check for all sensors
      * new pnp-template for ipmi summarized ambient temperature
 
1.0.19:
      * Monitoring of Windows Services
      * Fixed bug with check-specific default parameters
      * Monitoring of VMS (agent not included yet)
      * Retrieving of data via an external programm (e.g. SSH/RSH)
      * setup.sh does not overwrite check_mk.cfg but installs
	the new default file as check_mk.cfg-1.0.19
      * Put hosts into default hostgroup if none is configured<|MERGE_RESOLUTION|>--- conflicted
+++ resolved
@@ -51,12 +51,9 @@
     * 0162 if_brocade: New if64 Check version for Brocade VDX Switches...
             NOTE: Please refer to the migration notes!
     * 0956 fast_lta_headunit.status, fast_lta_headunit.replication: New checks for FAST LTA Storage Systems
-<<<<<<< HEAD
+    * 0957 fast_lta_silent_cubes.capacity: New check for Total Capacity over all Silent Cubes on FAST LTA Storage Systems
     * 0975 esx_vsphere_vm.guest_tools: renamed check (formerly esx_vsphere_vm.guestTools)...
             NOTE: Please refer to the migration notes!
-=======
-    * 0957 fast_lta_silent_cubes.capacity: New check for Total Capacity over all Silent Cubes on FAST LTA Storage Systems
->>>>>>> d7f2e410
     * 0777 FIX: special agent emcvnx: did not work with security file authentication...
     * 0786 FIX: zfsget: fixed compatibility with older Solaris agents...
     * 0809 FIX: brocade_fcport: Fixed recently introduced problem with port speed detection
