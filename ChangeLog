1.1.11i1:
    Core, Setup, etc.:
    * FIX: fix computation of weight when averaging
    * SNMP scan functions can now call oid(".1.3.6.1.4.1.9.9.13.1.3.1.3.*")
      That will return the *first* OID beginning with .1.3.6.1.4.1.9.9.13.1.3.1.3
    * New config option: Set check_submission = "file" in order to write
      check result files instead of using Nagios command pipe (safes
      CPU ressources)
    * Agent simulation mode (for internal use and check development)

    Multisite:
    * Added snmp_uptime, uptime and printer_supply perfometers

    BI:
    * Added new component BI to Multisite.

    WATO:
    * Allow moving hosts from one to another config file

    Checks & Agents:
    * FIX: df: fix layout problems in PNP template
    * FIX: df: fix trend computation (thanks to Sebastian Talmon)
    * FIX: df: fix status in case of critical trend and warning used
    * FIX: df: fix display of trend warn/crit in PNP-graph
    * FIX: cmctc: fix inventory in case of incomplete entries
    * FIX: cmctc: add scan function
    * FIX: ucd_cpu_load and ucd_cpu_util: make scan function find Rittal
    * FIX: ucd_cpu_util: fix check in case of missing hi, si and st
    * printer_supply: Changed order of tests. When a printer reports -3 this
      is used before the check if maxlevel is -2.
    * printer_supply: Skipping inventory of supplies which have current value
    and maxlevel both set to -2.
    * cisco_locif: The check has been removed. Please switch to if/if64
    * if/if64: scan function now also detects devices where the first port
      has not the index 1
    * cisco_temp/cisco_temp_perf: scan function handles sensors not beginning
      with index 1
    * df: split PNP graphs for growth/trend into two graphs
    * omd_status: new check for checking status of OMD sites
<<<<<<< HEAD
    * printer_alerts: Added new check for monitoring alert states reported by
      printers using the PRINTER-MIB
=======
    * diskstat: rewritten check: now show different devices, r+w in one check
>>>>>>> 2fc908e0


1.1.10:
    Core, Setup, etc.:
    * --flush now also deletes all autochecks 
    
    Checks & Agents:
    * FIX: hr_cpu: fix inventory on 1-CPU systems (thanks to Ulrich Kiermayr)


1.1.10b2:
    Core, Setup, etc.:
    * FIX: setup.sh on OMD: fix paths for cache and counters
    * FIX: check_mk -D did bail out if host had no ip address
    * cleanup: all OIDs in checks now begin with ".1.3.6", not "1.3.6"

    WATO:
    * FIX: Fixed bug that lost autochecks when using WATO and cmk -II together

    Checks & Agents:
    * Added check man pages for systemtime, multipath, snmp_info, sylo,
      ad_replication, fsc_fans, fsc_temp, fsc_subsystems
    * Added SNMP uptime check which behaves identical to the agent uptime check


1.1.10b1:
    Core, Setup, etc.:
    * FIX: do not assume 127.0.0.1 as IP address for usewalk_hosts if
      they are not SNMP hosts.
    * FIX: precompile: make sure check includes are added before actual
      checks
    * FIX: setup.sh: do not prepend current directory to url_prefix
    * FIX: output agent version also for mixed (tcp|snmp) hosts
    * RPM: use BuildArch: noarch in spec file rather than as a command
      line option (thanks to Ulrich Kiermayr)
    * setup.sh: Allow to install Check_MK into existing OMD site (>= 0.46).
      This is still experimental!

    Checks & Agents:
    * FIX: Windows agent: fix output of event ID of log messages
    * FIX: if/if64: output speed correctly (1.50MB/s instead of 1MB/s)
    * FIX: drbd now handles output of older version without an ep field
    * FIX: repaired df_netapp32
    * FIX: Added SNMP scan function of df_netapp and df_netapp32
    * FIX: repaired apc_symmetra (was broken due to new option -Ot 
      for SNMP)
    * FIX: df, hr_fs and other filesystem checks: fix bug if using
      magic number. levels_low is now honored.
    * FIX: scan function avoids hr_cpu and ucd_cpu_utilization
      at the same time
    * FIX: HP-UX agent: fixed output of df for long mount points
      (thanks to Claas Rockmann-Buchterkirche)
    * FIX: df_netapp/32: fixed output of used percentage (was always
      0% due to integer division)
    * FIX: fixed manual of df (magic_norm -> magic_normsize)
    * FIX: removed filesystem_trend_perfdata. It didn't work. Use
      now df-parameter "trend_perfdata" (see new man page of df)
    * FIX: cisco_temp_perf: fix return state in case of WARNING (was 0 = OK)
    * FIX: repair PNP template for df when using trends
    * FIX: cisco_qos: fix WATO exception (was due to print command in check)
    * FIX: check_mk check: fixed template for execution time
    * FIX: blade_health, fc_brocade_port_detailed removed debug outputs
    * FIX: netapp_volumes: The check handled 64-bit aggregates correctly
    * FIX: netapp_volumes: Fixed snmp scan function
    * FIX: blade_*: Fixed snmp scan function
    * FIX: nfsmount: fix exception in check in case of 'hanging'
    * systemtime: new simple check for time synchronization on Windows
      (needs agent update)
    * Added Perf-O-Meter for non-df filesystem checks (e.g. netapp)
    * hp_proliant_*: improve scan function (now just looks for "proliant")

    Multisite:
    * FIX: fix json/python Webservice

1.1.9i9:
    Core, Setup, etc.:
    * FIX: check_mk_templates.cfg: add missing check_period for hosts
      (needed for Shinken)
    * FIX: read *.include files before checks. Fixes df_netapp not finding
      its check function
    * FIX: inventory checks on SNMP+TCP hosts ignored new TCP checks
    * local.mk: This file is read after final.mk and *not* backup up
      or restored
    * read all files in conf.d/*.mk in alphabetical order now.
    * use snmp commands always with -Ot: output time stamps as UNIX epoch
      (thanks to Ulrich Kiermayr)

    Checks & Agents:
    * ucd_cpu_load: new check for CPU load via UCD SNMP agent
    * ucd_cpu_util: new check for CPU utilization via UCD SNMP agent
    * steelhead_status: new check for overall health of Riverbed Steelhead appliance
    * steelhead_connections: new check for Riverbed Steelhead connections
    * df, df_netapp, df_netapp32, hr_fs, vms_df: all filesystem checks now support
      trends. Please look at check manpage of df for details.
    * FIX: heartbeat_nodes: Fixed error handling when node is active but at least one link is dead
    * 3ware_units: Handling INITIALIZING state as warning now
    * FIX: 3ware_units: Better handling of outputs from different tw_cli versions now
    * FIX: local: PNP template for local now looks in all template directories for
      specific templates (thanks to Patrick Schaaf)

    Multisite:
    * FIX: fix "too many values to unpack" when editing views in single layout
      mode (such as host or service detail)
    * FIX: fix PNP icon in cases where host and service icons are displayed in 
      same view (found by Wolfgang Barth)
    * FIX: Fixed view column editor forgetting pending changes to other form
           fields
    * FIX: Customlinks snapin persists folding states again
    * FIX: PNP timerange painter option field takes selected value as default now
    * FIX: Fixed perfometer styling in single dataset layouts
    * FIX: Tooltips work in group headers now
    * FIX: Catching exceptions caused by unset bandwidth in interface perfometer

    WATO:
    * FIX: fix problem with vanishing services on Windows. Affected were services
      containing colons (such as fs_C:/).

    Livestatus:
    * FIX: fix most compiler warnings (thanks to patch by Sami Kerola)
    * FIX: fix memory leak. The leak caused increasing check latency in some
      situations
    
1.1.9i8:
    Multisite:
    * New "web service" for retrieving data from views as JSON or 
      Python objects. This allows to connect with NagStaMon 
      (requires patch in NagStaMon). Simply add &output_format=json
      or &output_format=python to your view URL.
    * Added two builtin views for NagStaMon.
    * Acknowledgement of problem now has checkboxes for sticky,
      send notification and persisten comment
    * Downtimes: allow to specify fixed/flexible downtime
    * new display_options d/D for switching on/off the tab "Display"
    * Improved builtin views for downtimes
    * Bugfix: Servicegroups can be searched with the quicksearch snapin using
      the 'sg:' prefix again

    WATO:
    * Fixed problem appearing at restart on older Python version (RH)

1.1.9i7:
    Core, Setup, etc.:
    * Fix crash on Python 2.4 (e.g. RedHat) with fake_file
    * Fixed clustering of SNMP hosts
    * Fix status output of Check_MK check in mixed cluster setups

    Checks & Agents:
    * PNP templates for if/if64: fix bugs: outgoing packets had been
      same as incoming, errors and discards were swapped (thanks to 
      Paul Freeman)
    * Linux Agent: Added suport for vdx and xvdx volumes (KVM+Virtio, XEN+xvda)

    Multisite:
    * Fix encoding problem when host/service groups contain non-ascii
      characters.

    WATO:
    * Fix too-long-URL problem in cases of many services on one host


1.1.9i6:
    INCOMPATIBLE CHANGES:
    * Removed out-dated checks blade_misc, ironport_misc and snia_sml. Replaced
      with dummy checks begin always UNKNOWN.

    Core, Setup, etc.:
    * cmk -D: show ip address of host 
    * Fix SNMP inventory find snmp misc checks inspite of negative scan function
    * Fix output of MB and GB values (fraction part was zero)

    Checks & Agents:
    * megaraid_ldisks: remove debug output
    * fc_brocade_port: hide on SNMP scan, prefer fc_brocade_port_detailed
    * fc_brocade_port_detailed: improve scan function, find more devices
    * New agent for HP-UX
    * hpux_cpu: new check for monitoring CPU load average on HP-UX
    * hpux_if: New check for monitoring NICs on HP-UX (compatible to if/if64)
    * hpux_multipath: New check for monitoring Multipathing on HP-UX
    * hpux_lvm: New check for monitoring LVM mirror state on HP-UX
    * hpux_serviceguard: new check for monitoring HP-UX Serviceguard
    * drbd: Fixed var typo which prevented inventory of drbd general check
      (Thanks to Andreas Behler)
    * mk_oracle: new agent plugin for monitoring ORACLE (currently only
      on Linux and HP-UX, but easily portable to other Unices)
    * oracle_sessions: new check for monitoring the current number of active
      database sessions.
    * oracle_logswitches: new check for monitoring the number of logswitches
      of an ORACLE instances in the last 60 minutes.
    * oracle_tablespaces: new check for monitoring size, state and autoextension
      of ORACLE tablespaces.
    * h3c_lanswitch_cpu: new check for monitoring CPU usage of H3C/HP/3COM switches
    * h3c_lanswitch_sensors: new check for monitoring hardware sensors of H3C/HP/3COM switches
    * superstack3_sensors: new check for monitoring hardware sensors of 3COM Superstack 3 switches

    Multisite:
    * Fixed aligns/widths of snapin contents and several small styling issues
    * Fixed links and border-styling of host matrix snapin
    * Removed jQuery hover menu and replaced it with own code

1.1.9i5:
    Multisite:
    * custom notes: new macros $URL_PREFIX$ and $SITE$, making 
      multi site setups easier
    * new intelligent logwatch icon, using url_prefix in multi site
      setups


1.1.9i4:
    Core, Setup, etc.:
    * added missing 'register 0' to host template
    * setup: fix creation of symlink cmk if already existing

    Multisite:
    * New reschedule icon now also works for non-local sites.
    * painter options are now persisted on a per-user-base
    * new optional column for displaying host and service comments
      (not used in shipped views but available in view editor)

    Livestatus:
    * Check for buffer overflows (replace strcat with strncat, etc.)
    * Reduce number of log messages (reclassify to debug)

    Checks & Agents:
    * apc_symmetra: handle empty SNMP variables and treat as 0.


1.1.9i3:
    INCOMPATIBLE CHANGES:
    * You need a current version of Livestatus for Multisite to work!
    * Multisite: removed (undocumented) view parameters show_buttons and show_controls.
      Please use display_options instead.
    * Finally removed deprecated filesystem_levels. Please use check_parameters instead.
    * Livestatus: The StatsGroupBy: header is still working but now deprecated.
      Please simply use Columns: instead. If your query contains at least one Stats:-
      header than Columns: has the meaning of the old StatsGroupBy: header

    Core, Setup, etc.:
    * Create alias 'cmk' for check_mk in bin/ (easier typing)
    * Create alias 'mkp' for check_mk -P in bin/ (easier typing) 

    Multisite:
    * Each column can now have a tooltip showing another painter (e.g.
      show the IP address of a host when hovering over its name)
    * Finally show host/services icons from the nagios value "icon_image".
      Put your icon files in /usr/share/check_mk/web/htdocs/images/icons.
      OMD users put the icons into ~/local/share/check_mk/web/htdocs/images/icons.
    * New automatic PNP-link icons: These icons automatically appear, if
      the new livestatus is configured correctly (see below). 
    * new view property "hidebutton": allow to hide context button to a view.
    * Defaults views 'Services: OK', 'Services: WARN, etc. do now not create
      context buttons (cleans up button bar).
    * new HTML parameter display_options, which allows to switch off several
      parts of the output (e.g. the HTML header, external links, etc).
    * View hoststatus: show PNP graph of host (usually ping stats)
    * new tab "Display": here the user can choose time stamp
      display format and PNP graph ranges
    * new column "host_tags", showing the Check_MK host tags of a host
    * new datasource "alert_stats" for computing alert statistics
    * new view "Alert Statistics" showing alert statistics for all hosts
      and services
    * Sidebar: Fixed snapin movement to the bottom of the snapin list in Opera
    * Sidebar: Fixed scroll position saving in Opera
    * Fixed reloading button animation in Chrome/IE (Changed request to async mode)
    * Sidebar: Removed scrollbars of in older IE versions and IE8 with compat mode
    * Sidebar: Fixed scrolling problem in IE8 with compat mode (or maybe older IE versions)
      which broke the snapin titles and also the tactical overview table
    * Sidebar: Fixed bulletlist positioning
    * Sidebar: The sidebar quicksearch snapin is case insensitive again
    * Fixed header displaying on views when the edit button is not shown to the user
    * View pages are not refreshed when at least one form (Filter, Commands,
      Display Options) is open
    * Catching javascript errors when pages from other domain are opened in content frame
    * Columns in view editor can now be added/removed/moved easily

    Checks & Agents:
    * Fixed problem with OnlyFrom: in Linux agent (df didn't work properly)
    * cups_queues: fixed plugin error due to invalid import of datetime,
      converted other checks from 'from datetime import...' to 'import datetime'.
    * printer_supply: handle the case where the current value is missing
    * megaraid_ldisks: Fixed item detection to be compatible with different versions of megaraid
    * Linux Agent: Added new 3ware agent code to support multiple controllers
      (Re-inventory of 3ware checks needed due to changed check item names)

    Livestatus:
    * new column pnpgraph_present in table host and service. In order for this
      column to work you need to specify the base directory of the PNP graphs
      with the module option pnp_path=, e.g. pnp_path=/omd/sites/wato/var/pnp4nagios/perfdata
    * Allow more than one column for StatsGroupBy:
    * Do not use function is_contact_member_of_contactgroup anymore (get compatible
      with Nagios CVS)
    * Livestatus: log timeperiod transitions (active <-> inactive) into Nagios
      log file. This will enable us to create availability reports more simple
      in future.

    Multisite:
    * allow include('somefile.mk') in multisite.mk: Include other files.
      Paths not beginning with '/' are interpreted relative to the directory
      of multisite.mk

    Livestatus:
    * new columns services_with_info: similar to services_with_state but with
      the plugin output appended as additional tuple element. This tuple may
      grow in future so do not depend on its length!

1.1.9i2:
    Checks & Agents:
    * ibm_imm_health: fix inventory function
    * if/if64: fix average line in PNP-template, fix display of speed for 20MBit
      lines (e.g. Frame Relay)

    Multisite:
    * WATO: Fixed omd mode/site detection and help for /etc/sudoers
    * WATO: Use and show common log for pending changes 
    * Sidebar Quicksearch: Now really disabling browser built-in completion
      dropdown selections
    
1.1.9i1:
    INCOMPATIBLE CHANGES:
    * TCP / SNMP: hosts using TCP and SNMP now must use the tags 'tcp'
      and 'snmp'. Hosts with the tag 'ping' will not inventorize any
      service. New configuration variable tcp_hosts.
    * Inventory: The call syntax for inventory has been simplified. Just
      call check_mk -I HOSTNAME now. Omit the "tcp" or "snmp". If you
      want to do inventory just for certain check types, type "check_mk --checks=snmp_info,if -I hostnames..."
      instead
    * perfdata_format now defaults to "pnp". Previous default was "standard".
      You might have to change that in main.mk if you are not using PNP (only
      relevant for MRPE checks)
    * inventory_check_severity defaults to 1 now (WARNING)
    * aggregation_output_format now defaults to "multiline"
    * Removed non_bulkwalk_hosts. You can use bulkwalk_hosts with NEGATE
      instead (see docu)
    * snmp_communites is now initialized with [], not with {}. It cannot
      be a dict any longer.
    * bulkwalk_hosts is now initizlized with []. You can do += here just
      as with all other rule variables.
    * Configuration check (-X) is now always done. It is now impossible to
      call any Check_MK action with an invalid configuration. This saves
      you against mistyped variables.
    * Check kernel: converted performance data from counters to rates. This
      fixes RRD problems (spikes) on reboots and also allows better access 
      to the peformance data for the Perf-O-Meters.  Also changed service 
      descriptions. You need to reinventurize the kernel checks. Your old
      RRDs will not be deleted, new ones will be created.
    * Multisite: parameters nagios_url, nagios_cgi_url and pnp_url are now
      obsolete. Instead the new parameter url_prefix is used (which must
      end with a /).

    Core, Setup, etc.:
    * Improve error handling: if hosts are monitored with SNMP *and* TCP,
      then after an error with one of those two agents checks from the
      other haven't been executed. This is fixed now. Inventory check
      is still not complete in that error condition.
    * Packages (MKP): Allow to create and install packages within OMD!
      Files are installed below ~/local/share/check_mk. No root permissions
      are neccessary
    * Inventory: Better error handling on invalid inventory result of checks
    * setup.sh: fix problem with missing package_info (only appears if setup
      is called from another directory)
    * ALL_SERVICES: Instead of [ "" ] you can now write ALL_SERVICES
    * debug_log: also output Check_MK version, check item and check parameters
    * Make sure, host has no duplicate service - this is possible e.g. by
      monitoring via agent and snmp in parallel. duplicate services will
      make Nagios reject the configuration.
    * --snmpwalk: do not translate anymore, use numbers. All checks work
      with numbers now anyway.
    * check_mk -I snmp will now try all checktypes not having an snmp scan
      function. That way all possible checks should be inventorized.
    * new variable ignored_checks: Similar to ignored_checktypes, but allows
      per-host configuration
    * allow check implementations to use common include files. See if/if64
      for an example
    * Better handling for removed checks: Removed exceptions in check_mk calls
      when some configured checks have been removed/renamed

    Checks & Agents:
    * Renamed check functions of imm_health check from test_imm to imm_health
      to have valid function and check names. Please remove remove from
      inventory and re-inventory those checks.
    * fc_brocade_port_detailed: allow to specify port state combinations not 
      to be critical
    * megaraid_pdisks: Using the real enclosure number as check item now
    * if/if64: allow to configure averaging of traffic over time (e.g. 15 min) 
      and apply traffic levels and averaged values. Also allow to specify relative
      traffic levels. Allow new parameter configuration via dictionary. Also
      allow to monitor unused ports and/or to ignore link status.
    * if/if64: Added expected interface speed to warning output
    * if/if64: Allow to ignore speed setting (set target speed to None)
    * wut_webtherm: handle more variants of WuT Webtherms (thanks to Lefty)
    * cisco_fan: Does not inventorize 'notPresent' sensors anymore. Improved output
    * cisco_power: Not using power source as threshold anymore. Improved output
    * cisco_fan: Does not inventorize 'notPresent' sensors anymore. Improved output
    * cisco_power: Not using power source as threshold anymore. Improved output
    * cisco_power: Excluding 'notPresent' devices from inventory now
    * cisco_temp_perf: Do not crash if device does not send current temperature
    * tcp_conn_stats: new check for monitoring number of current TCP connections
    * blade_*: Added snmp scan functions for better automatic inventory
    * blade_bays: Also inventorizes standby blades and has a little more
                  verbose output.
    * blade_blowers: Can handle responses without rpm values now. Improved output
    * blade_health: More detailed output on problems
    * blade_blades: Added new check for checking the health-, present- and
                    power-state of IBM Bladecenter blades
    * win_dhcp_pools: Several cleanups in check
    * Windows agent: allow restriction to ip addresses with only_hosts (like xinetd)
    * heartbeat_rscstatus: Catching empty output from agent correctly
    * tcp_conn_stats: Fixed inventory function when no conn stats can be inventoried
    * heartbeat_nodes: fix Linux agent for hostname with upper case letters (thanks to
            Thorsten Robers)
    * heartbeat_rscstatus: Catching empty output from agent correctly
    * heartbeat_rscstatus: Allowing a list as expected state to expect multiple OK states
    * win_dhcp_pools agent plugin: Filtering additional error message on
      systems without dhcp server
    * j4p_performance: Added experimental agent plugin fetching data via 
      jmx4perl agent (does not need jmx4perl on Nagios)
    * j4p_performance.mem: added new experimental check for memory usage via JMX.
    * if/if64: added Perf-O-Meter for Multisite
    * sylo: fix performance data: on first execution (counter wrap) the check did
      output only one value instead of three. That lead to an invalid RRD.
    * Cleaned up several checks to meet the variable naming conventions
    * drbd: Handling unconfigured drbd devices correctly. These devices are
      ignored during nventory
    * printer_supply: In case of OKI c5900 devices the name of the supply units ins not
      unique. The color of the supply unit is reported in a dedicated OID and added to the
      check item name to have a unique name now.
    * printer_supply: Added simple pnp template to have better graph formating for the check results
    * check_mk.only_from: new check for monitoring the IP address access restriction of the
      agent. The current Linux and Windows agents provide this information.
    * snmp_info check: Recoded not to use snmp_info_single anymore
    * Linux Agent: Fixed <<<cpu>>> output on SPARC machines with openSUSE
    * df_netapp/df_netapp32: Made check inventory resistant against empty size values
    * df_netapp32: Added better detection for possible 32bit counter wrap
    * fc_brocade_port_detailed: Made check handle phystate "noSystemControlAccessToSlot" (10)
      The check also handles unknown states better now
    * printer_supply: Added new parameter "printer_supply_some_remaining_status" to
      configure the reported state on small remaining capacity.
    * Windows agent: .vbs scripts in agents plugins/ directory are executed
      automatically with "cscript.exe /Nologo" to prevent wrong file handlers
    * aironet_clients: Only counting clients which don't have empty values for strength
    * statgrab_disk: Fixed byte calculation in plugin output
    * statgrab_disk: Added inventory function
    * 3ware_disks: Ignoring devices in state NOT-PRESENT during inventory

    Multisite:
    * The custom open/close states of custom links are now stored for each
      user
    * Setting doctype in sidebar frame now
    * Fixed invalid sidebar css height/width definition
    * Fixed repositioning the sidebar scroll state after refreshing the page
    * Fixed mousewheel scrolling in opera/chrome
    * Fixed resize bug on refresh in chrome
    * New view for all services of a site
    * Sidebar snapin site_status: make link target configurable
    * Multisite view "Recently changed services": sort newest first
    * Added options show_header and show_controls to remove the page headers
      from views
    * Cool: new button for an immediate reschedule of a host or service
      check: the view is redisplayed exactly at the point of time when
      Nagios has finished the check. This makes use of MK Livestatus'
      unique waiting feature.

   Livestatus:
    * Added no_more_notifications and check_flapping_recovery_notification
      fields to host table and no_more_notifications field to service table.
      Thanks to Matthew Kent

1.1.8:
    Core, Setup, etc.:
    * setup.sh: turn off Python debugging
    * Cleaned up documentation directory
    * cluster host: use real IP address for host check if cluster has
      one (e.g. service IP address)

    Checks & Agents:
    * Added missing PNP template for check_mk-hr_cpu
    * hr_fs: inventory now ignores filesystem with size 0,
      check does not longer crash on filesystems with size 0
    * logwatch: Fixed typo in 'too many unacknowledged logs' error message
    * ps: fix bug: inventory with fixed user name now correctly puts
      that user name into the resulting check - not None.
    * ps: inventory with GRAB_USER: service description may contain
      %u. That will be replaced with the user name and thus makes the
      service description unique.
    * win_dhcp_pools: better handle invalid agent output
    * hp_proliant_psu: Fixed multiple PSU detection on one system (Thanks to Andreas Döhler)
    * megaraid_pdisks: Fixed coding error
    * cisco_fan: fixed check bug in case of critical state
    * nfsmounts: fix output (free and used was swapped), make output identical to df

    Livestatus:
    * Prohibit { and } in regular expressions. This avoids a segmentation
      fault caused by regcomp in glibc for certain (very unusual) regular
      expressions.
    * Table status: new columns external_command_buffer_slots,
      external_command_buffer_usage and external_command_buffer_max
      (this was implemented according to an idea and special request of
       Heinz Fiebig. Please sue him if this breaks anything for you. I was
       against it, but he thinks that it is absolutely neccessary to have
       this in version 1.1.8...)
    * Table status: new columns external_commands and external_commands_rate
      (also due to Mr. Fiebig - he would have quit our workshop otherwise...)
    * Table downtimes/comments: new column is_service

    Multisite:
    * Snapin Performance: show external command per second and usage and
      size of external command buffer
    * Downtimes view: Group by hosts and services - just like comments
    * Fix links for items containing + (e.g. service descriptionen including
      spaces)
    * Allow non-ASCII character in downtimes and comments
    * Added nagvis_base_url to multisite.mk example configuration
    * Filter for host/service groups: use name instead of alias if 
      user has no permissions for groups

1.1.8b3:
    Core, Setup, etc.:
    * Added some Livestatus LQL examples to documentation
    * Removed cleanup_autochecks.py. Please use check_mk -u now.
    * RRA configuration for PNP: install in separate directory and do not
      use per default, since they use an undocumented feature of PNP.

    Checks & Agents:
    * postfix_mailq: Changed limit last 6 lines which includes all needed
		information
    * hp_proliant_temp/hp_proliant_fans: Fixed wrong variable name
    * hp_procurve_mem: Fixed wrong mem usage calculation
    * ad_replication: Works no with domain controller hostnames like DC02,DC02
    * aironet_client: fix crash on empty variable from SNMP output
    * 3ware_disks, 3ware_units: hopefully repaired those checks
    * added rudimentary agent for HP-UX (found in docs/)

    Multisite:
    * added Perf-O-Meter to "Problems of Host" view
    * added Perf-O-Meter to "All Services" view
    * fix bug with cleaning up persistent connections
    * Multisite now only fetches the available PNP Graphs of hosts/services
    * Quicksearch: limit number of items in dropdown to 80
      (configurable via quicksearch_dropdown_limit)
    * Views of hosts: make counts of OK/WARN/CRIT klickable, new views
      for services of host in a certain state
    * Multisite: sort context buttons in views alphabetically
    * Sidebar drag scrolling: Trying to compensate lost mouse events when
	leaving the sidebar frame while dragging

    Livestatus:
    * check for event_broker_options on start
    * Fix memory leakage caused by Filter: headers using regular expressions
    * Fix two memory leaks in logfile parser

1.1.8b2:
    Core, Setup, etc.:
    * Inventory: skip SNMP-only hosts on non-SNMP checktypes (avoids timeouts)
    * Improve error output for invalid checks
    
    Checks & Agents:
    * fix bug: run local and plugins also when spaces are in path name
      (such as C:\Program Files\Check_MK\plugins
    * mem.vmalloc: Do not create a check for 64 bit architectures, where
      vmalloc is always plenty
    * postfix_mailq: limit output to 1000 lines
    * multipath: handle output of SLES 11 SP1 better
    * if/if64: output operstatus in check output
    * if/if64: inventory now detects type 117 (gigabitEthernet) for 3COM
    * sylo: better handling of counter wraps.

    Multisite:
    * cleanup implementation of how user settings are written to disk
    * fix broken links in 'Edit view -> Try out' situation
    * new macros $HOSTNAME_LOWER$, $HOSTNAME_UPPER$ and $HOSTNAME_TITLE$ for
      custom notes

1.1.8b1:
    Core, Setup, etc.:
    * SNMPv3: allow privProtocol and privPassword to be specified (thanks
      to Josef Hack)
    * install_nagios.sh: fix problem with broken filenames produced by wget
    * install_nagios.sh: updated software to newest versions
    * install_nagios.sh: fix Apache configuration problem
    * install_nagios.sh: fix configuration vor PNP4Nagios 0.6.6
    * config generation: fix host check of cluster hosts
    * config generation: add missing contact groups for summary hosts
    * RPM package of agent: do not overwrite xinetd.d/check_mk, but install
      new version with .rpmnew, if admin has changed his one
    * legacy_checks: fix missing perfdata, template references where in wrong
      direction (thanks Daniel Nauck for his precise investigation)

    Checks & Agents:
    * New check imm_health by Michael Nieporte
    * rsa_health: fix bug: detection of WARNING state didn't work (was UNKNOWN
            instead)
    * check_mk_agent.solaris: statgrab now excludes filesystems. This avoids hanging
      in case of an NFS problem. Thanks to Divan Santana.
    * multipath: Handle new output of multipath -l (found on SLES11 SP1)
    * ntp: fix typo in variable ntp_inventory_mode (fixes inventory problem)
    * if64: improve output formatting of link speed
    * cisco_power: inventory function now ignores non-redundant power supplies
    * zpool_status: new check from Darin Perusich for Solaris zpools

    Multisite:
    * fix several UTF-8 problems: allow non-ascii characters in host names
      (must be UTF 8 encoded!)
    * improve compatibility with Python 2.3
    * Allow loading custom style sheet overriding Check_MK styles by setting
      custom_style_sheet in multisite.mk
    * Host icons show link to detail host, on summary hosts.
    * Fix sidebar problem: Master Control did not display data correctly
    * status_host: honor states even if sites hosting status hosts is disabled
      (so dead-detection works even if local site is disabled)
    * new config variable start_url: set url for welcome page
    * Snapin Quicksearch: if no host is matching, automatically search for
      services
    * Remove links to legacy Nagios GUI (can be added by user if needed)
    * Sidebar Quicksearch: fix several annoyances
    * Views with services of one host: add title with host name and status

    Livestatus:
    * fix memory leak: lost ~4K on memory on each StatsAnd: or StatsOr:
      header (found by Sven Nierlein)
    * fix invalid json output for empty responses (found by Sven Nierlein)
    * fix Stats: avg ___ for 0 matching elements. Output was '-nan' and is
      now '0.0'
    * fix output of floating point numbers: always use exponent and make
      sure a decimal point is contained (this makes JSON/Python detect
      the correct type)

1.1.7i5:
    Core, Setup, etc.:
    * SNMP: do not load any MIB files (speeds up snmpwalk a lot!)
    * legacy_checks: new config variable allowing creating classical
      non-Check_MK checks while using host tags and config options
    * check_mk_objects.cfg: beautify output, use tabs instead of spaces
    * check_mk -II: delete only specified checktypes, allow to reinventorize
      all hosts
    * New option -O, --reload: Does the same as -R, but reloads Nagios
      instead of restarting it.
    * SNMP: Fixed string detection in --snmpwalk calls
    * SNMP: --snmpwalk does walk the enterprises tree correctly now
    * SNMP: Fixed missing OID detection in SNMP check processing. There was a problem
      when the first column had OID gaps in the middle. This affected e.g. the cisco_locif check.
    * install_nagios.sh: correctly detect Ubuntu 10.04.1
    * Config output: make order of service deterministic
    * fix problem with missing default hostgroup

    Multisite:
    * Sidebar: Improved the quicksearch snapin. It can search for services, 
      servicegroups and hostgroups now. Simply add a prefix "s:", "sg:" or "hg:"
      to search for other objects than hosts.
    * View editor: fix bug which made it impossible to add more than 10 columns
    * Service details: for Check_MK checks show description from check manual in
      service details
    * Notes: new column 'Custom notes' which allows customizable notes
      on a per host / per service base (see online docu for details)
    * Configuration: new variable show_livestatus_errors which can be set
      to False in order to hide error about unreachable sites
    * hiding views: new configuration variables hidden_views and visible_views
    * View "Service problems": hide problems of down or unreachable hosts. This
      makes the view consistant with "Tactical Overview"

    Checks & Agents:
    * Two new checks: akcp_sensor_humidity and akcp_sensor_temp (Thanks to Michael Nieporte)
    * PNP-template for kernel: show average of displayed range
    * ntp and ntp.time: Inventory now per default just creates checks for ntp.time (summary check).
      This is controlled by the new variable ntp_inventory_mode (see check manuals).
    * 3ware: Three new checks by Radoslav Bak: 3ware_disks, 3ware_units, 3ware_info
    * nvidia: agent now only queries GPUCoreTemp and GPUErrors. This avoids
      a vmalloc leakage of 32kB per call (bug in NVIDIA driver)
    * Make all SNMP based checks independent of standard MIB files
    * ad_replication: Fixed syntax errors and unhandled date output when
      not replicated yet
    * ifoperstatus: Allowing multiple target states as a list now
    * cisco_qos: Added new check to monitor traffic in QoS classes on Cisco routers
    * cisco_power: Added scan function
    * if64/if/cisco_qos: Traffic is displayed in variable byte scales B/s,KB/s,MB/s,GB/s
      depending on traffic amount.
    * if64: really using ifDescr with option if_inventory_uses_description = True
    * if64: Added option if_inventory_uses_alias to using ifAlias for the item names
    * if64/if: Fixed bug displaying the out traffic (Perfdata was ok)
    * if64/if: Added WARN/CRIT thresholds for the bandwidth usage to be given as rates
    * if64/if: Improved PNP-Templates
    * if64/if: The ifoperstatus check in if64/if can now check for multiple target states
    * if64/if: Removing all null bytes during hex string parsing (These signs Confuse nagios pipe)
    * Fixed hr_mem and hr_fs checks to work with new SNMP format
    * ups_*: Inventory works now on Riello UPS systems
    * ups_power: Working arround wrong implemented RFC in some Riello UPS systems (Fixing negative power
      consumption values)
    * FreeBSD Agent: Added sections: df mount mem netctr ipmitool (Thanks to Florian Heigl)
    * AIX: exclude NFS and CIFS from df (thanks to Jörg Linge)
    * cisco_locif: Using the interface index as item when no interface name or description are set

    Livestatus:
    * table columns: fix type of num_service_* etc.: was list, is now int (thanks to Gerhard Laußer)
    * table hosts: repair semantics of hard_state (thanks to Michael Kraus). Transition was one
      cycle to late in certain situations.

1.1.7i4:
    Core, Setup, etc.:
    * Fixed automatic creation of host contactgroups
    * templates: make PNP links work without rewrite

    Multisite:
    * Make page handler modular: this allows for custom pages embedded into
      the Multisite frame work and thus using Multisite for other tasks as
      well.
    * status_host: new state "waiting", if status host is still pending
    * make PNP links work without rewrite
    * Fix visibility problem: in multisite setups all users could see
      all objects.

1.1.7i3:
    Core, Setup, etc.:
    * Fix extra_nagios_conf: did not work in 1.1.7i2
    * Service Check_MK now displays overall processing time including
      agent communication and adds this as performance data
    * Fix bug: define_contactgroups was always assumed True. That led to duplicate
      definitions in case of manual definitions in Nagios 

    Checks & Agents:
    * New Check: hp_proliant_da_phydrv for monitoring the state of physical disks
      in HP Proliant Servers
    * New Check: hp_proliant_mem for monitoring the state of memory modules in
      HP Proliant Servers
    * New Check: hp_proliant_psu for monitoring the state of power supplies in
      HP Proliant Servers
    * PNP-templates: fix several templates not working with MULTIPLE rrds
    * new check mem.vmalloc for monitoring vmalloc address space in Linux kernel.
    * Linux agent: add timeout of 2 secs to ntpq 
    * wmic_process: make check OK if no matching process is found

    Livestatus:
    * Remove obsolete parameter 'accept_timeout'
    * Allow disabling idle_timeout and query_timeout by setting them to 0.

    Multisite:
    * logwatch page: wrap long log lines

1.1.7i2:
    Incompatible Changes:
    * Remove config option define_timeperiods and option --timeperiods.
      Check_MK does not longer define timeperiod definitions. Please
      define them manually in Nagios.
    * host_notification_period has been removed. Use host_extra_conf["notification_period"]
      instead. Same holds for service_notification_periods, summary_host_notification_periods
      and summary_service_notification_periods.
    * Removed modes -H and -S for creating config data. This now does
      the new option -N. Please set generate_hostconf = False if you
      want only services to be defined.

    Core, Setup, etc.:
    * New config option usewalk_hosts, triggers --usewalk during
      normal checking for selected hosts.
    * new option --scan-parents for automatically finding and 
      configuring parent hosts (see online docu for details)
    * inventory check: put detailed list of unchecked items into long
      plugin output (to be seen in status details)
    * New configuration variable check_parameters, that allows to
      override default parameters set by inventory, without defining 
      manual checks!

    Checks & Agents:
    * drbd: changed check parameters (please re-inventorize!)
    * New check ad_replication: Checks active directory replications
      of domain controllers by using repadm
    * New check postifx_mailq: Checks mailqueue lengths of postifx mailserves
    * New check hp_procurve_cpu: Checks the CPU load on HP Procurve switches
    * New check hp_procurve_mem: Checks the memory usage on HP Procurve switches
    * New check hp_procurve_sensors: Checks the health of PSUs, FANs and
      Temperature on HP Procurve switches
    * New check heartbeat_crm: Monitors the general state of heartbeat clusters
      using the CRM
    * New check heartbeat_crm_resources: Monitors the state of resources and nodes
      in heartbeat clusters using the CRM
    * *nix agents: output AgentOS: in header
    * New agent for FreeBSD: It is based on the linux agent. Most of the sections
      could not be ported easily so the FreeBSD agent provides information for less
      checks than the linux agent.
    * heartbeat_crm and heartbeat_crm.resources: Change handling of check parameters.
      Please reinvenurize and read the updated man page of those checks
    * New check hp_proliant_cpu: Check the physical state of CPUs in HP Proliant servers
    * New check hp_proliant_temp: Check the temperature sensors of HP Proliant servers
    * New check hp_proliant_fans: Check the FAN sensors of HP Proliant servers

    Multisite:
    * fix chown problem (when nagios user own files to be written
      by the web server)
    * Sidebar: Fixed snapin movement problem using older firefox
      than 3.5.
    * Sidebar: Fixed IE8 and Chrome snapin movement problems
    * Sidebar: Fixed IE problem where sidebar is too small
    * Multisite: improve performance in multi site environments by sending
      queries to sites in parallel
    * Multisite: improve performance in high latency situations by
      allowing persistent Livestatus connections (set "persist" : True 
      in sites, use current Livestatus version)

    Livestatus:
    * Fix problems with in_*_period. Introduce global
      timeperiod cache. This also improves performance
    * Table timeperiods: new column 'in' which is 0/1 if/not the
      timeperiod is currently active
    * New module option idle_timeout. It sets the time in ms
      Livestatus waits for the next query. Default is 300000 ms (5 min).
    * New module option query_timeout. It limits the time between
      two lines of a query (in ms). Default is 10000 ms (10 sec).

1.1.7i1: Core, Setup, etc.:
    * New option -u for reordering autochecks in per-host-files
      (please refer to updated documentation about inventory for
       details)
    * Fix exception if check_mk is called without arguments. Show
      usage in that case.
    * install_nagios.sh: Updated to NagVis 1.5 and fixed download URL
    * New options --snmpwalk and --usewalk help implemeting checks
      for SNMP hardware which is not present
    * SNMP: Automatically detect missing entries. That fixes if64
      on some CISCO switches.
    * SNMP: Fix hex string detection (hopefully)
    * Do chown only if running as root (avoid error messages)
    * SNMP: SNMPv3 support: use 4-tuple of security level, auth protocol,
      security name and password instead of a string in snmp_communities
      for V3 hosts.
    * SNMP: Fixed hexstring detection on empty strings
    * New option -II: Is like -I, but removes all previous autochecks
      from inventorized hosts
    * install_nagios.sh: Fix detection of PNP4Nagios URL and URL of
      NagVis
    * Packager: make sanity check prohibiting creating of package files
      in Check MK's directories
    * install_nagios.sh: Support Ubuntu 10.04 (Thanks to Ben)
      
    Checks & Agents:
    * New check ntp.time: Similar to 'ntp' but only honors the system peer
      (that NTP peer where ntpq -p prints a *).
    * wmic_process: new check for ressource consumption of windows processes
    * Windows agent supports now plugins/ and local/ checks
    * [FIX] ps.perf now correctly detects extended performance data output
      even if number of matching processes is 0
    * renamed check cisco_3640_temp to cisco_temp, renamed cisco_temp
      to cisco_temp_perf, fixed snmp detection of those checks
    * New check hr_cpu - checking the CPU utilization via SNMP
    * New check hr_fs - checking filesystem usage via SNMP
    * New check hr_mem - checking memory usage via SNMP
    * ps: inventory now can configured on a per host / tag base
    * Linux: new check nvidia.temp for monitoring temperature of NVIDIA graphics card
    * Linux: avoid free-ipmi hanging forever on hardware that does not support IPMI
    * SNMP: Instead of an artificial index column, which some checks use, now
      the last component of the OID is used as index. That means that inventory
      will find new services and old services will become UNKNOWN. Please remove
      the outdated checks.
    * if: handle exception on missing OIDs
    * New checks hp_blade* - Checking health of HP BladeSystem Enclosures via SNMP
    * New check drbd - Checking health of drbd nodes
    * New SNMP based checks for printers (page counter, supply), contributed
      by Peter Lauk (many thanks!)
    * New check cups_queues: Checking the state of cups printer queues
    * New check heartbeat_nodes: Checking the node state and state of the links
      of heartbeat nodes
    * New check heartbeat_rscstatus: Checks the local resource status of
      a heartbeat node
    * New check win_dhcp_pools: Checks the usage of Windows DHCP Server lease pools
    * New check netapp_volumes: Checks on/offline-condition and states of netapp volumes 

    Multisite:
    * New view showing all PNP graphs of services with the same description
    * Two new filters for host: notifications_enabled and acknowledged
    * Files created by the webserver (*.mk) are now created with the group
      configured as common group of Nagios and webserver. Group gets write
      permissions on files and directories.
    * New context view: all services of a host group
    * Fix problems with Umlauts (non-Ascii-characters) in performance data
    * New context view: all services of a host group
    * Sidebar snapins can now fetch URLs for the snapin content instead of
      building the snapin contents on their own.
    * Added new nagvis_maps snapin which displays all NagVis maps available
      to the user. Works with NagVis 1.5 and newer.

1.1.6:
    Core, Setup, etc.:
    * Service aggregation: new config option aggregation_output_format.
      Settings this to "multiline" will produce Nagios multiline output
      with one line for each individual check.

    Multisite:
    * New painter for long service plugin output (Currently not used
      by any builtin view)

    Checks & Agents:
    * Linux agent: remove broken check for /dev/ipmi0

1.1.6rc3:
    Core, Setup, etc.:
    * New option --donate for donating live host data to the community.
      Please refer to the online documentation for details.
    * Tactical Overview: Fixed refresh timeout typo
      (Was 16 mins instead of 10 secs)

    Livestatus:
    * Assume strings are UTF-8 encoded in Nagios. Convert from latin-1 only
      on invalid UTF-8 sequences (thanks to Alexander Yegorov)

    Multisite:
    * Correctly display non-ascii characters (fixes exception with 'ascii codec')
      (Please also update Livestatus to 1.1.6rc3)

1.1.6rc2:
    Multisite:
    * Fix bug in Master control: other sites vanished after klicking buttons.
      This was due to connection error detection in livestatus.py (Bug found
      by Benjamin Odenthal)
    * Add theme and baseurl to links to PNP (using features of new PNP4Nagios
      0.6.4)

    Core, Setup, etc.:
    * snmp: hopefully fix HEX/string detection now

    Checks & Agents:
    * md: fix inventory bug on resync=PENDING (Thanks to Darin Perusich)

1.1.6rc1:
    Multisite:
    * Repair Perf-O-Meters on webkit based browsers (e.g. Chrome, Safari)
    * Repair layout on IE7/IE8. Even on IE6 something is working (definitely
      not transparent PNGs though). Thanks to Lars.
    * Display host state correct if host is pending (painter "host with state")
    * Logfile: new filter for plugin output
    * Improve dialog flow when cloning views (button [EDIT] in views snapin)
    * Quicksearch: do not open search list if text did not change (e.g. Shift up),
      close at click into field or snapin.

    Core, Setup, etc.:
    * Included three patched from Jeff Dairiki dealing with compile flags
      and .gitignore removed from tarballs
    * Fix problem with clustered_services_of[]: services of one cluster
      appeared also on others
    * Packager: handle broken files in package dir
    * snmp handling: better error handling in cases where multiple tables
      are merged (e.g. fc_brocade_port_detailed)
    * snmp: new handling of unprintable strings: hex dumps are converted
      into binary strings now. That way all strings can be displayed and
      no information is lost - nevertheless.
      
    Checks & Agents:
    * Solaris agent: fixed rare df problems on Solaris 10, fix problem with test -f
      (thanks to Ulf Hoffmann)
    * Converted all PNP templates to format of 0.6.X. Dropped compatibility
      with 0.4.X.
    * Do not use ipmi-sensors if /dev/ipmi0 is missing. ipmi-sensors tries
      to fiddle around with /dev/mem in that case and miserably fails
      in some cases (infinite loop)
    * fjdary60_run: use new binary encoding of hex strings
    * if64: better error handling for cases where clients do not send all information
    * apc_symmetra: handle status 'smart boost' as OK, not CRITICAL

    Livestatus:
    * Delay starting of threads (and handling of socket) until Nagios has
      started its event loop. This prevents showing services as PENDING 
      a short time during program start.

1.1.6b3:
    Multisite:
    * Quicksearch: hide complete host list if field is emptied via Backspace or Del.
      Also allow handle case where substring match is unique.

1.1.6b2:
    Core, Setup, etc.:
    * Packager: fix unpackaged files (sounds, etc)

    Multisite:
    * Complete new design (by Tobias Roeckl, Kopf & Herz)
    * New filters for last service check and last service state change
    * New views "Recently changed services" and "Unchecked services"
    * New page for adding sidebar snapins
    * Drag & Drop for sidebar snapins (thanks to Lars)
    * Grab & Move for sidebar scrolling (thanks to Lars)
    * Filter out summary hosts in most views.
    * Set browser refresh to 30 secs for most views
    * View host status: added a lot of missing information
    * View service status: also added information here
    * Make sure, enough columns can be selected in view editor
    * Allow user to change num columns and refresh directly in view
    * Get back to where you came after editing views
    * New sidebar snapin "Host Matrix"
    * New feature "status_host" for remote sites: Determine connection
      state to remote side by considering a certain host state. This
      avoids livestatus time outs to dead sites.
    * Sidebar snapin site status: fix reload problem
    * New Perf-O-Meters displaying service performance data
    * New snapin "Custom Links" where you easily configure your own
      links via multisite.mk (see example in new default config file)
    * Fixed problem when using only one site and that is not local

    Livestatus:
    * new statistics columns: log_messages and log_messages_rate
    * make statistics average algorithm more sluggish

1.1.5i3:
     Core, Setup, etc.:
     * New Check_MK packager (check_mk -P)

1.1.5i2:
     Core, Setup, etc.:
     * install_nagios.sh: add missing package php5-iconv for SLES11

     Checks & Agents:
     * if64: new SNMP check for network interfaces. Like if, but uses 64 bit
       counters of modern switches. You might need to configure bulkwalk_hosts.
     * Linux agent: option -d enabled debug output
     * Linux agent: fix ipmi-sensors cache corruption detection
     * New check for temperature on Cisco devices (cisco_3640_temp)
     * recompiled waitmax with dietlibc (fixed incompatibility issues
       on older systems)

     Multisite:
     * Filters for groups are negateable.

1.1.5i1:
     Checks & Agents:
     * uptime: new check for system uptime (Linux)
     * if: new SNMP check for network interfaces with very detailed traffic,
       packet and error statistics - PNP graphs included

     Multisite:
     * direct integration of PNP graphs into Multisite views
     * Host state filter: renamed HTML variables (collision with service state). You
       might need to update custom views using a filter on host states.
     * Tactical overview: exclude services of down hosts from problems, also exclude
       summary hosts
     * View host problems/service problems: exclude summary hosts, exclude services
       of down hosts
     * Simplified implementation of sidebar: sidebar is not any longer embeddeable.
     * Sidebar search: Added host site to be able to see the context links on
       the result page
     * Sidebar search: Hitting enter now closes the hint dropdown in all cases

1.1.5i0:
      Core, Setup, etc.:
      * Ship check-specific rra.cfg's for PNP4Nagios (save much IO and disk space)
      * Allow sections in agent output to apear multiple times
      * cleanup_autochecks.py: new option -f for directly activating new config
      * setup.sh: better detection for PNP4Nagios 0.6
      * snmpwalk: use option -Oa, inhibit strings to be output as hex if an umlaut
        is contained.

      Checks & Agents:
      * local: allow more than once performance value, separated by pipe (|)
      * ps.perf: also send memory and CPU usage (currently on Linux and Solaris)
      * Linux: new check for filesystems mount options
      * Linux: new very detailed check for NTP synchronization
      * ifoperstatus: inventory honors device type, per default only Ethernet ports
        will be monitored now
      * kernel: now inventory is supported and finds pgmajfault, processes (per/s)
        and context switches
      * ipmi_sensors: Suppress performance data for fans (save much IO/space)
      * dual_lan_check: fix problem which using MRPE
      * apc_symmetra: PNP template now uses MIN for capacity (instead of AVERAGE)
      * fc_brocade_port_detailed: PNP template now uses MAX instead of AVERAGE
      * kernel: fix text in PNP template
      * ipmi_sensors: fix timeout in agent (lead to missing items)
      * multipath: allow alias as item instead of uuid
      * caching agent: use /var/cache/check_mk as cache directory (instead of /etc/check_mk)
      * ifoperstatus: is now independent of MIB

      Multisite:
      * New column host painter with link to old Nagios services
      * Multisite: new configuration parameter default_user_role
      
      Livestatus:
      * Add missing LDFLAGS for compiling (useful for -g)

1.1.4:
      Summary:
      * A plentitude of problem fixes (including MRPE exit code bug)
      * Many improvements in new Multisite GUI
      * Stability and performance improvements in Livestatus

      Core, Setup, etc.:
      * Check_MK is looking for main.mk not longer in the current and home
        directory
      * install_nagios.sh: fix link to Check_MK in sidebar
      * install_nagios.sh: switch PNP to version 0.6.3
      * install_nagios.sh: better Apache-Config for Multisite setup
      * do not search main.mk in ~ and . anymore (brought only trouble) 
      * clusters: new variable 'clustered_services_of', allowing for overlapping
         clusters (as proposed by Jörg Linge)
      * install_nagios.sh: install snmp package (needed for snmp based checks)
      * Fix ower/group of tarballs: set them to root/root
      * Remove dependency from debian agent package    
      * Fixed problem with inventory when using clustered_services
      * tcp_connect_timeout: Applies now only for connect(), not for
        time of data transmission once a connection is established
      * setup.sh now also works for Icinga
      * New config parameter debug_log: set this to a filename in main.mk and you
        will get a debug log in case if 'invalid output from plugin...'
      * ping-only-hosts: When ping only hosts are summarized, remove Check_MK and
        add single PING to summary host.
      * Service aggregation: fix state relationship: CRIT now worse than UNKNOWN 
      * Make extra_service_conf work also for autogenerated PING on ping-only-hosts
        (groups, contactgroups still missing)

      Checks & Agents:
      * mrpe in Linux agent: Fix bug introduced in 1.1.3: Exit status of plugins was
        not honored anymore (due to newline handling)
      * mrpe: allow for sending check_command to PNP4Nagios (see MRPE docu)
      * Logwatch GUI: fix problem on Python 2.4 (thanks to Lars)
      * multipath: Check is now less restrictive when parsing header lines with
        the following format: "<alias> (<id>)"
      * fsc_ipmi_mem_status: New check for monitoring memory status (e.g. ECC)
         on FSC TX-120 (and maybe other) systems.
      * ipmi_sensors in Linux agent: Fixed compatibility problem with new ipmi
        output. Using "--legacy-output" parameter with newer freeipmi versions now.
      * mrpe: fix output in Solaris agent (did never work)
      * IBM blade center: new checks for chassis blowers, mediatray and overall health
      * New caching agent (wrapper) for linux, supporting efficient fully redundant
        monitoring (please read notes in agents/check_mk_caching_agent)
      * Added new smbios_sel check for monitoring the System Event Log of SMBIOS.
      * fjdarye60_rluns: added missing case for OK state
      * Linux agent: The xinetd does not log each request anymore. Only
        failures are logged by xinetd now. This can be changed in the xinetd
	configuration files.
      * Check df: handle mountpoints containing spaces correctly 
        (need new inventorization if you have mountpoints with spaces)
      * Check md on Linux: handle spare disks correctly
      * Check md on Linux: fix case where (auto-read-only) separated by space
      * Check md on Linux: exclude RAID 0 devices from inventory (were reported as critical)
      * Check ipmi: new config variable ipmi_ignore_nr
      * Linux agent: df now also excludes NFSv4
      * Wrote man-page for ipmi check
      * Check mrpe: correctly display multiline output in Nagios GUI
      * New check rsa_health for monitoring IBM Remote Supervisor Adapter (RSA)
      * snmp scan: suppress error messages of snmpget
      * New check: cpsecure_sessions for number of sessions on Content Security Gateway
      * Logwatch GUI: move acknowledge button to top, use Multisite layout,
         fix several layout problem, remove list of hosts
      * Check logwatch: limit maximum size of stored log messages (configurable
        be logwatch_max_filesize)
      * AIX agent: fix output of MRPE (state and description was swapped)
      * Linux agent: fixed computation of number of processors on S390
      * check netctr: add missing perfdata (was only sent on OK case)
      * Check sylo: New check for monitoring the sylo state
      
      Livestatus:
      * Table hosts: New column 'services' listing all services of that host
      * Column servicegroups:members: 'AuthUser' is now honored
      * New columns: hosts:services_with_state and servicegroups:members_with_state
      * New column: hostgroup:members_with_state
      * Columns hostgroup:members and hostgroup:members_with_state honor AuthUser
      * New rudimentary API for C++
      * Updates API for Python
      * Make stack size of threads configurable
      * Set stack size of threads per default o 64 KB instead of 8 MB
      * New header Localtime: for compensating time offsets of remote sites
      * New performance counter for fork rate
      * New columns for hosts: last_time_{up,down,unreachable}
      * New columns for services: last_time_{ok,warning,critical,unknown}
      * Columns with counts honor now AuthUser
      * New columns for hosts/services: modified_attributes{,_list}
      * new columns comments_with_info and downtimes_with_info
      * Table log: switch output to reverse chronological order!
      * Fix segfault on filter on comments:host_services
      * Fix missing -lsocket on Solaris
      * Add missing SUN_LEN (fixed compile problem on Solaris)
      * Separators: remote sanitiy check allowing separators to be equal
      * New output format "python": declares strings as UTF-8 correctly
      * Fix segault if module loaded without arguments

      Multisite:
      * Improved many builtin views
      * new builtin views for host- and service groups
      * Number of columns now configurable for each layout (1..50)
      * New layout "tiled"
      * New painters for lists of hosts and services in one column
      * Automatically compensate timezone offsets of remote sites
      * New datasources for downtimes and comments
      * New experimental datasource for log
      * Introduce limitation, this safes you from too large output
      * reimplement host- and service icons more intelligent
      * Output error messages from dead site in Multisite mode
      * Increase wait time for master control buttons from 4s to 10s
      * Views get (per-view) configurable browser automatic reload interval
      * Playing of alarm sounds (configurable per view)
      * Sidebar: fix bookmark deletion problem in bookmark snapin
      * Fixed problem with sticky debug
      * Improve pending services view
      * New column with icon with link to Nagios GUI
      * New icon showing items out of their notification period.
      * Multisite: fix bug in removing all downtimes
      * View "Hostgroups": fix color and table heading
      * New sidebar snapin "Problem hosts"
      * Tactical overview: honor downtimes
      * Removed filter 'limit'. Not longer needed and made problems
        with new auto-limitation.
      * Display umlauts from Nagios comments correctly (assuming Latin-1),
         inhibit entering of umlauts in new comments (fixes exception)
      * Switched sidebar from synchronous to asynchronous requests
      * Reduced complete reloads of the sidebar caused by user actions
      * Fix reload problem in frameset: Browser reload now only reloads
        content frames, not frameset.


1.1.3:

      Core, Setup, etc.:
      * Makefile: make sure all files are world readable
      * Clusters: make real host checks for clusters (using check_icmp with multiple IP addresses)
      * check_mk_templates: remove action_url from cluster and summary hosts (they have no performance data)
      * check_mk_template.cfg: fix typo in notes_url
      * Negation in binary conf lists via NEGATE (clustered_services, ingored_services,
	bulkwalk_hosts, etc).
      * Better handling of wrapping performance counters
      * datasource_programs: allow <HOST> (formerly only <IP>)
      * new config variable: extra_nagios_conf: string simply added to Nagios
        object configuration (for example for define command, etc.)
      * New option --flush: delete runtime data of some or all hosts
      * Abort installation if livestatus does not compile.
      * PNP4Nagios Templates: Fixed bug in template file detection for local checks
      * nagios_install.sh: Added support for Ubuntu 9.10
      * SNMP: handle multiline output of snmpwalk (e.g. Hexdumps)
      * SNMP: handle ugly error output of snmpwalk
      * SNMP: allow snmp_info to fetch multiple tables
      * check_mk -D: sort hostlist before output
      * check_mk -D: fix output: don't show aggregated services for non-aggregated hosts
      * check_mk_templates.cfg: fix syntax error, set notification_options to n

      Checks & Agents:
      * logwatch: fix authorization problem on web pages when acknowledging
      * multipath: Added unhandled multipath output format (UUID with 49 signs)
      * check_mk-df.php: Fix locale setting (error of locale DE on PNP 0.6.2)
      * Make check_mk_agent.linux executable
      * MRPE: Fix problems with quotes in commands
      * multipath: Fixed bug in output parser
      * cpu: fixed bug: apply level on 15min, not on 1min avg
      * New check fc_brocade_port_detailed
      * netctrl: improved handling of wrapped counters
      * winperf: Better handling of wrapping counters
      * aironet_client: New check for number of clients and signal
        quality of CISCO Aironet access points
      * aironet_errors: New check for monitoring CRC errors on
        CISCO Aironet access points
      * logwatch: When Agent does not send a log anymore and no local logwatch
                  file present the state will be UNKNOWN now (Was OK before).
      * fjdarye60_sum: New check for summary status of Fidary-E60 devices
      * fjdarye60_disks: New check for status of physical disks
      * fjdarye60_devencs: New check for status of device enclosures
      * fjdarye60_cadaps: New check for status of channel adapters
      * fjdarye60_cmods: New check for status of channel modules
      * fjdarye60_cmods_flash: New check for status of channel modules flash
      * fjdarye60_cmods_mem: New check for status of channel modules memory
      * fjdarye60_conencs: New check for status of controller enclosures
      * fjdarye60_expanders: New check for status of expanders
      * fjdarye60_inletthmls: New check for status of inlet thermal sensors
      * fjdarye60_thmls: New check for status of thermal sensors
      * fjdarye60_psus: New check for status of PSUs
      * fjdarye60_syscaps: New check for status of System Capacitor Units
      * fjdarye60_rluns: New check for RLUNs
      * lparstat_aix: New check by Joerg Linge
      * mrpe: Handles multiline output correctly (only works on Linux,
	      Agents for AIX, Solaris still need fix).
      * df: limit warning and critical levels to 50/60% when using a magic number
      * fc_brocade_port_detailed: allow setting levels on in/out traffic, detect
         baudrate of inter switch links (ISL). Display warn/crit/baudrate in
	 PNP-template

      MK Livestatus:
      * fix operators !~ and !~~, they didn't work (ever)
      * New headers for waiting (please refer to online documentation)
      * Abort on errors even if header is not fixed16
      * Changed response codes to better match HTTP
      * json output: handle tab and other control characters correctly
      * Fix columns host:worst_service_state and host:worst_service_hard_state
      * New tables servicesbygroup, servicesbyhostgroup and hostsbygroup
      * Allow to select columns with table prefix, e.g. host_name instead of name
        in table hosts. This does not affect the columns headers output by
	ColumnHeaders, though.
      * Fix invalid json output of group list column in tables hosts and services
      * Fix minor compile problem.
      * Fix hangup on AuthUser: at certain columns
      * Fix some compile problems on Solaris

      Multisite:
      * Replaced Multiadmin with Multisite.


1.1.2:
      Summary:
      * Lots of new checks
      * MK Livestatus gives transparent access to log files (nagios.log, archive/*.log)
      * Many bug fixes

      MK Livestatus:
      * Added new table "log", which gives you transparent access to the Nagios log files!
      * Added some new columns about Nagios status data to stable 'status'
      * Added new table "comments"
      * Added logic for count of pending service and hosts
      * Added several new columns in table 'status' 
      * Added new columns flap_detection and obsess_over_services in table services
      * Fixed bug for double columns: filter truncated double to int
      * Added new column status:program_version, showing the Nagios version
      * Added new column num_services_pending in table hosts
      * Fixed several compile problems on AIX
      * Fixed bug: queries could be garbled after interrupted connection
      * Fixed segfault on downtimes:contacts
      * New feature: sum, min, max, avg and std of columns in new syntax of Stats:

      Checks & Agents:
      * Check ps: this check now supports inventory in a very flexible way. This simplifies monitoring a great number of slightly different processes such as with ORACLE or SAP.
      * Check 'md': Consider status active(auto-read-only) as OK
      * Linux Agent: fix bug in vmware_state
      * New Checks for APC Symmetra USV
      * Linux Agent: made <<<meminfo>>> work on RedHat 3.
      * New check ps.perf: Does the same as ps, but without inventory, but with performance data
      * Check kernel: fixed missing performance data
      * Check kernel: make CPU utilization work on Linux 2.4
      * Solaris agent: don't use egrep, removed some bashisms, output filesystem type zfs or ufs
      * Linux agent: fixed problem with nfsmount on SuSE 9.3/10.0
      * Check 'ps': fix incompability with old agent if process is in brackets
      * Linux agent: 'ps' now no longer supresses kernel processes
      * Linux agent: make CPU count work correctly on PPC-Linux
      * Five new checks for monitoring DECRU SANs
      * Some new PNP templates for existing checks that still used the default templates
      * AIX Agent: fix filesystem output
      * Check logwatch: Fix problem occuring at empty log lines
      * New script install_nagios.sh that does the same as install_nagios_on_lenny.sh, but also works on RedHat/CentOS 5.3.
      * New check using the output of ipmi-sensors from freeipmi (Linux)
      * New check for LSI MegaRAID disks and arrays using MegaCli (based on the driver megaraid_sas) (Linux)
      * Added section <<<cpu>>> to AIX and Solaris agents
      * New Check for W&T web thermograph (webthermometer)
      * New Check for output power of APC Symmetra USP
      * New Check for temperature sensors of APC Symmetra WEB/SNMP Management Card.
      * apc_symmetra: add remaining runtime to output
      * New check for UPS'es using the generic UPS-MIB (such as GE SitePro USP)
      * Fix bug in PNP-template for Linux NICs (bytes and megabytes had been mixed up).
      * Windows agent: fix bug in output of performance counters (where sometimes with , instead of .)
      * Windows agent: outputs version if called with 'version'
      
      Core, Setup, etc.:
      * New SNMP scan feature: -I snmp scans all SNMP checks (currently only very few checks support this, though)
      * make non-bulkwalk a default. Please edit bulkwalk_hosts or non_bulkwalk_hosts to change that
      * Improve setup autodetection on RedHat/CentOS.  Also fix problem with Apache config for Mutliadmin: On RedHat Check_MK's Apache conf file must be loaded after mod_python and was thus renamed to zzz_check_mk.conf.
      * Fix problem in Agent-RPM: mark xinetd-configfile with %config -> avoid data loss on update
      * Support PNP4Nagios 0.6.2
      * New setup script "install_nagios.sh" for installing Nagios and everything else on SLES11
      * New option define_contactgroups: will automatically create contactgroup definitions for Nagios

1.1.0:
      * Fixed problems in Windows agent (could lead
        to crash of agent in case of unusal Eventlog
	messages)
      * Fixed problem sind 1.0.39: recompile waitmax for
        32 Bit (also running on 64)
      * Fixed bug in cluster checks: No cache files
        had been used. This can lead to missing logfile
	messages.
      * Check kernel: allow to set levels (e.g. on 
	pgmajfaults)
      * Check ps now allows to check for processes owned
        by a specific user (need update of Linux agent)
      * New configuration option aggregate_check_mk: If
        set to True, the summary hosts will show the
	status auf check_mk (default: False)
      * Check winperf.cpuusage now supports levels
        for warning and critical. Default levels are
	at 101 / 101
      * New check df_netapp32 which must be used
        for Netapps that do not support 64 bit 
	counters. Does the same as df_netapp
      * Symlink PNP templates: df_netapp32 and
        df_netapp use same template as df
      * Fix bug: ifoperstatus does not produce performance
        data but said so.
      * Fix bug in Multiadmin: Sorting according to
        service states did not work
      * Fix two bugs in df_netapp: use 64 bit counters
        (32 counter wrap at 2TB filesystems) and exclude
       	snapshot filesystems with size 0 from inventory.
      * Rudimentary support for monitoring ESX: monitor
        virtual filesystems with 'vdf' (using normal df
	check of check_mk) and monitor state of machines 
	with vcbVmName -s any (new check vmware_state).
      * Fixed bug in MRPE: check failed on empty performance
        data (e.g. from check_snmp: there is emptyness
        after the pipe symbol sometimes)
      * MK Livestatus is now multithreaded an can
        handle up to 10 parallel connections (might
        be configurable in a future version).
      * mk_logwatch -d now processes the complete logfile
        if logwatch.state is missing or not including the
	file (this is easier for testing)
      * Added missing float columns to Livestatus.
      * Livestatus: new header StatsGroupBy:
      * First version with "Check_MK Livestatus Module"!
        setup.sh will compile, install and activate
	Livestatus per default now. If you do not want
	this, please disable it by entering <tt>no</tt>,
	when asked by setup.
      * New Option --paths shows all installation, config
        and data paths of Check_mk and Nagios
      * New configuration variable define_hostgroups and
        define service_groups allow you to automatically
        create host- and service groups - even with aliases.
      * Multiadmin has new filter for 'active checks enabled'.
      * Multiadmin filter for check_command is now a drop down list.
      * Dummy commands output error message when passive services
        are actively checked (by accident)
      * New configuration option service_descriptions allows to
        define customized service descriptions for each check type
      * New configuration options extra_host_conf, extra_summary_host_conf
        and extra_service_conf allow to define arbitrary Nagios options
	in host and service defitions (notes, icon_image, custom variables,
        etc)
      * Fix bug: honor only_hosts also at option -C


1.0.39:
      * New configuration variable only_hosts allows
	you to limit check_mk to a subset of your
	hosts (for testing)
      * New configuration parameter mem_extended_perfdata
	sends more performance data on Linux (see 
	check manual for details)
      * many improvements of Multiadmin web pages: optionally 
	filter out services which are (not) currently in downtime
	(host or service itself), optionally (not) filter out summary
	hosts, show host status (down hosts), new action
	for removing all scheduled downtimes of a service.
	Search results will be refreshed every 90 seconds.
	Choose between two different sorting orders.
	Multadmin now also supports user authentication
      * New configuration option define_timeperiods, which
	allows to create Nagios timeperiod definitions.
	This also enables the Multiadmin tools to filter
	out services which are currently not in their
	notification interval.
      * NIC check for Linux (netctr.combined) now supports
	checking of error rates
      * fc_brocade_port: New possibility of monitoring
	CRC errors and C3 discards
      * Fixed bug: snmp_info_single was missing
        in precompiled host checks
	
1.0.38:
      * New: check_mk's multiadmin tool (Python based
	web page). It allows mass administration of
	services (enable/disable checks/notifications, 
	acknowledgements, downtimes). It does not need
	Nagios service- or host groups but works with
	a freeform search.
      * Remove duplicate <?php from the four new 
	PNP templates of 1.0.37.
      * Linux Agent: Kill hanging NFS with signal 9
	(signal 15 does not always help)
      * Some improvements in autodetection. Also make
	debug mode: ./autodetect.py: This helps to
	find problems in autodetection.
      * New configuration variables generate_hostconf and
	generate_dummy_commands, which allows to suppress
	generation of host definitions for Nagios, or 
	dummy commands, resp.
      * Now also SNMP based checks use cache files.
      * New major options --backup and --restore for
	intelligent backup and restore of configuration
	and runtime data
      * New variable simulation_mode allows you to dry
	run your Nagios with data from another installation.
      * Fixed inventory of Linux cpu.loads and cpu.threads
      * Fixed several examples in checks manpages
      * Fixed problems in install_nagios_on_lenny.sh
      * ./setup.sh now understands option --yes: This
        will not output anything except error messages
	and assumes 'yes' to all questions
      * Fix missing 'default.php' in templates for
	local
	
1.0.37:
      * IMPORTANT: Semantics of check "cpu.loads" has changed.
	Levels are now regarded as *per CPU*. That means, that
	if your warning level is at 4.0 on a 2 CPU machine, then 
	a level of 8.0 is applied.
      * On check_mk -v now also ouputs version of check_mk
      * logfile_patterns can now contain host specific entries.
	Please refer to updated online documentation for details.
      * Handling wrapping of performance counters. 32 and 64 bit
	counters should be autodetected and handled correctly.
	Counters wrapping over twice within one check cycle
	cannot be handled, though.
      * Fixed bug in diskstat: Throughput was computed twice
	too high, since /proc/diskstats counts in sectors (512 Bytes)
	not in KB
      * The new configuration variables bulkwalk_hosts and
	non_bulkwalk_hosts, that allow 	to specify, which hosts 
	support snmpbulkwalk (which is
	faster than snmpwalk) and which not. In previos versions,
	always bulk walk was used, but some devices do not support
	that.
      * New configuration variable non_aggregated_hosts allows
	to exclude hosts generally from service aggregation.
      * New SNMP based check for Rittal CMC TC 
	(ComputerMultiControl-TopConcept) Temperature sensors 
      * Fixed several problems in autodetection of setup
      * Fixed inventory check: exit code was always 0
	for newer Python versions.
      * Fixed optical problem in check manual pages with
	newer version of less.
      * New template check_mk-local.php that tries to
	find and include service name specific templates.
	If none is found, default.php will be used.
      * New PNP templates check_mk-kernel.php for major page
	faults, context switches and process creation
      * New PNP template for cpu.threads (Number of threads)
      * Check nfsmounts now detects stale NFS handles and
	triggers a warning state in that case

1.0.36:
      * New feature of Linux/UNIX Agent: "MRPE" allows
	you to call Nagios plugins by the agent. Please
	refer to online documentation for details.
      * Fix bug in logwatch.php: Logfiles names containing spaces
	now work.
      * Setup.sh now automatically creates cfg_dir if
	none found in nagios.cfg (which is the case for the
	default configuration of a self compiled Nagios)
      * Fix computation of CPU usage for VMS.
      * snmp_hosts now allows config-list syntax. If you do
	not define snmp_hosts at all, all hosts with tag
	'snmp' are considered to be SNMP hosts. That is 
	the new preferred way to do it. Please refer
	to the new online documentation.
      * snmp_communities now also allows config-list syntax
	and is compatible to datasource_programs. This allows
	to define different SNMP communities by making use
	of host tags.
      * Check ifoperstatus: Monitoring of unused ports is
	now controlled via ifoperstatus_monitor_unused.
      * Fix problem in Windows-Agent with cluster filesystems:
	temporarily non-present cluster-filesystems are ignored by
	the agent now.
      * Linux agent now supports /dev/cciss/d0d0... in section
	<<<diskstat>>>
      * host configuration for Nagios creates now a variable
	'name host_$HOSTNAME' for each host. This allows
	you to add custom Nagios settings to specific hosts
	in a quite general way.
      * hosts' parents can now be specified with the
	variable 'parents'. Please look at online documentation
	for details.
      * Summary hosts now automatically get their real host as a
	parent. This also holds for summary cluster hosts.
      * New option -X, --config-check that checks your configuration
	for invalid variables. You still can use your own temporary
	variables if you prefix them with an underscore.
	IMPORTANT: Please check your configuration files with
	this option. The check may become an implicit standard in
	future versions.
      * Fixed problem with inventory check on older Python 
	versions.
      * Updated install_nagios_on_lenny.sh to Nagios version
	3.2.0 and fixed several bugs.

1.0.35:
      * New option -R/--restart that does -S, -H and -C and
	also restarts Nagios, but before that does a Nagios
	config check. If that fails, everything is rolled
	back and Nagios keeps running with the old configuration.
      * PNP template for PING which combines RTA and LOSS into
	one graph.
      * Host check interval set to 1 in default templates.
      * New check for hanging NFS mounts (currently only
	on Linux)
      * Changed check_mk_templates.cfg for PING-only hosts:
	No performance data is processed for the PING-Check
	since the PING data is already processed via the
	host check (avoid duplicate RRDs)
      * Fix broken notes_url for logwatch: Value from setup.sh
	was ignored and always default value taken.
      * Renamed config variable mknagios_port to agent_port
	(please updated main.mk if you use that variable)
      * Renamed config variable mknagios_min_version to
	agent_min_version (update main.mk if used)
      * Renamed config variable mknagios_autochecksdir to 
	autochecksdir (update main.mk if used)
      * configuration directory for Linux/UNIX agents is
	now configurable (default is /etc/check_mk)
      * Add missing configuration variable to precompiled
	checks (fix problem when using clusters)
      * Improved multipath-check: Inventory now determines
	current number of paths. And check output is more
	verbose.
      * Mark config files as config files in RPM. RPM used
	to overwrite main.mk on update!
	
1.0.34:
      * Ship agents for AIX and SunOS/Solaris (beta versions).
      * setup script now autodetects paths and settings of your
	running Nagios
      * Debian package of check_mk itself is now natively build
	with paths matching the prepackaged Nagios on Debian 5.0
      * checks/df: Fix output of check: percentage shown in output
	did include reserved space for root where check logic did
	not. Also fix logic: account reserved space as used - not
	as avail.
      * checks/df: Exclude filesystems with size 0 from inventory.
      * Fix bug with host tags in clusters -> precompile did not
	work.
      * New feature "Inventory Check": Check for new services. Setting
	inventory_check_interval=120 in main.mk will check for new services
	every 2 hours on each host. Refer to online documentation
	for more details.
      * Fixed bug: When agent sends invalid information or check
	has bug, check_mk now handles this gracefully
      * Fixed bug in checks/diskstat and in Linux agent. Also
	IDE disks are found. The inventory does now work correctly
	if now disks are found.
      * Determine common group of Apache and Nagios at setup.
	Auto set new variable www_group which replaces logwatch_groupid.
	Fix bug: logwatch directories are now created with correct
	ownership when check_mk is called manually as root.
      * Default templates: notifications options for hosts and
	services now include also recovery, flapping and warning
	events.
      * Windows agent: changed computation of RAM and SWAP usage
	(now we assume that "totalPageFile" includes RAM *and*
	SWAP).
      * Fix problem with Nagios configuration files: remove
	characters Nagios considers as illegal from service
	descriptions.
      * Processing of performance data (check_icmp) for host
        checks and PING-only-services now set to 1 in default
	templates check_mk_templates.cfg.
      * New SNMP checks for querying FSC ServerView Agent: fsc_fans,
	fsc_temp and fsc_subsystems. Successfully tested with agents
	running	on Windows and Linux.
      * RPM packaged agent tested to be working on VMWare ESX 4.0 
	(simply install RPM package with rpm -i ... and open port 
	in firewall with "esxcfg-firewall -o 6556,tcp,in,check_mk")
      * Improve handling of cache files: inventory now uses cache
	files only if they are current and if the hosts are not
	explicitely specified.
	
1.0.33:
      * Made check_mk run on Python 2.3.4 (as used in CentOS 4.7
	und RedHat 4.7). 
      * New option -M that prints out manual pages of checks.
	Only a few check types are documented yet, but more will
	be following.
      * Package the empty directory /usr/lib/check_mk_agent/plugins
	and ../local into the RPM and DEB package of the agent
      * New feature: service_dependencies. check_mk lets you comfortably
	create Nagios servicedependency definitions for you and also
	supports them by executing the checks in an optimal order.
      * logwatch.php: New button for hiding the context messages.
	This is a global setting for all logfiles and its state is
	stored in a cookie.
	
1.0.32:
      * IMPORTANT: Configuration variable datasource_programs is now
        analogous to that of host_groups. That means: the order of
        program and hostlist must be swapped!
      * New option --fake-dns, useful for tests with non-existing
	hosts.
      * Massive speed improvement for -S, -H and -C
      * Fixed bug in inventory of clusters: Clustered services where
	silently dropped (since introduction of host tags). Fixed now.
      * Fixed minor bug in inventory: Suppress DNS lookup when using
	--no-tcp
      * Fixed bug in cluster handling: Missing function strip_tags()
	in check_mk_base.py was eliminated.
      * Changed semantics of host_groups, summary_host_groups,
	host_contactgroups, and summary_host_groups for clusters. 
	Now the cluster names will be relevant, not
	the names of the nodes. This allows the cluster hosts to
	have different host/contactgroups than the nodes. And it is more
	consistent with other parts of the configuration.
      * Fixed bug: datasource_programs on cluster nodes did not work
	when precompiling

1.0.31:
      * New option -D, --dump that dumps all configuration information
	about one, several or all hosts
	New config variables 'ignored_checktypes' and 'ignored_services',
        which allow to include certain checktypes in general or
        some services from some hosts from inventory
      * Config variable 'clustered_services' now has the same semantics
	as ignored_checktypes and allows to make it host dependent.
      * Allow magic tags PHYSICAL_HOSTS, CLUSTER_HOSTS and ALL_HOSTS at
	all places, where lists of hosts are expected (except checks).
	This fixes various problems that arise when using all_hosts at
	those places:
	  * all_hosts might by changed by another file in conf.d
	  * all_hosts does not contain the cluster hosts
      * Config file 'final.mk' is read after all other config files -
	if it exists. You can put debug code there that prints the
	contents of your variables.
      * Use colored output only, if stdout is a tty. If you have
	problems with colors, then you can pipe the output
	through cat or less
      * Fixed bug with host tags: didn't strip off tags when
	processing configuration lists (occurs when using
	custom host lists)
      * mk_logwatch is now aware of inodes of logfiles. This
	is important for fast rotating files: If the inode
	of a logfile changes between two checks mk_logwatch
	assumes that the complete content is new, even if
	the new file is longer than the old one.
      * check_mk makes sure that you do not have duplicate
	hosts in all_hosts or clusters.

1.0.30:
      * Windows agent now automatically monitors all existing
	event logs, not only "System" and "Application".

1.0.29:
      * Improved default Nagios configuration file:
	added some missing templates, enter correct URLs
	asked at setup time.
      * IMPORANT: If you do not use the new default 
	Nagios configuration file you need to rename
	the template for aggregated services (summary
	services) to check_mk_summarizes (old name
	was 'check_mk_passive-summary'). Aggregated
	services are *always* passive and do *never*
	have performance data.
      * Hopefully fixed CPU usage output on multi-CPU
	machines
      * Fixed Problem in Windows Agent: Eventlog monitoring
	does now also work, if first record has not number 1
	(relevant for larger/older eventlogs)
      * Fixed bug in administration.html: Filename for Nagios
	must be named check_mk.cfg and *not* main.mk. Nagios
	does not read files without the suffix .cfg. 
      * magic factor for df, that allows to automatgically 
        adapt levels for very big or very small filesystems.
      * new concept of host tags simplyfies configuration.
      * IMPORTANT: at all places in the configuration where
	lists of hosts are used those are not any longer
	interpreted as regular expressions. Hostnames
	must match exactly. Therefore the list [ "" ] does
	not any longer represent the list of all hosts.
	It is a bug now. Please write all_hosts instead
	of [ "" ]. The semantics for service expressions
	has not changed.
      * Fixed problem with logwatch.php: Begin with
	<?php, not with <?. This makes some older webservers
	happy.
      * Fixed problem in check ipmi: Handle corrupt output
	from agent
      * Cleaned up code, improved inline documentation
      * Fixed problem with vms_df: default_filesystem_levels,
	filesystem_levels and df magic number now are used
	for df, vms_df and df_netapp together. Works now also
	when precompiled.
	
1.0.28:
      * IMPORTANT: the config file has been renamed from
	check_mk.cfg to main.mk. This has been suggested
	by several of my customers in order to avoid 
	confusion with Nagios configuration files. In addition,
	all check_mk's configuration file have to end in
	'.mk'. This also holds for the autochecks. The 
	setup.sh script will automatically rename all relevant
	files. Users of RPM or DEB installations have to remove
	the files themselves - sorry.
      * Windows agent supports eventlogs. Current all Warning
        and Error messages from 'System' and 'Application' are
        being sent to check_mk. Events can be filtered on the
	Nagios host.
      * Fixed bug: direct RRD update didn't work. Should now.
      * Fixed permission problems when run as root.
      * Agent is expected to send its version in <<<check_mk>>>
	now (not any longer in <<<mknagios>>>
      * Fixed bug in Windows agent. Performance counters now output
	correct values
      * Change checks/winperf: Changed 'ops/sec' into MB/s.
	That measures read and write disk throughput
	(now warn/crit levels possible yet)
      * new SNMP check 'ifoperstatus' for checking link
        of network interfaces via SNMP standard MIB
      * translated setup script into english
      * fixed bug with missing directories in setup script
      * made setup script's output nicer, show version information
      * NEW: mk_logwatch - a new plugin for the linux/UNIX agent
	for watching logfiles
      * Better error handling with Nagios pipe
      * Better handling of global error: make check_mk return
	CRIT, when no data can retrieved at all.
      * Added missing template 'check_mk_pingonly' in sample
	Nagios config file (is needed for hosts without checks)
	
1.0.27:
      * Ship source code of windows agent
      * fix several typos
      * fix bug: option --list-hosts did not work
      * fix bug: precompile "-C" did not work because
	of missing extension .py
      * new option -U,--update: It combines -S, -H and
	-U and writes the Nagios configuration into a
	file (not to stdout).
      * ship templates for PNP4Nagios matching most check_mk-checks.
	Standard installation path is /usr/share/check_mk/pnp-templates
	
1.0.26:
      -	Changed License to GNU GPL Version 2
      * modules check_mk_admin and check_mk_base are both shipped
	uncompiled.
      * source code of windows agent togehter with Makefile shipped
	with normal distribution
      * checks/md now handles rare case where output of /proc/mdstat
	shows three lines per array

1.0.25:
      * setup skript remembers paths

1.0.24:
      * fixed bug with precompile: Version of Agent was always 0

1.0.23:
      * fixed bug: check_config_variables was missing in precompiled
	files
      * new logwatch agent in Python plus new logwatch-check that
	handles both the output from the old and the new agent

1.0.22:
      * Default timeout for TCP transfer increased from 3.0 to 60.0
      * Windows agent supports '<<<mem>>>' that is compatible with Linux
      * Windows agents performance counters output fixed
      * Windows agent can now be cross-compiled with mingw on Linux
      * New checktype winperf.cpuusage that retrieves the percentage
	of CPU usage from windows (still has to be tested on Multi-CPU
	machine)
      * Fixed bug: logwatch_dir and logwatch_groupid got lost when
	precompiling. 
      * arithmetic for CPU usage on VMS multi-CPU machines changed

1.0.21:
      * fixed bug in checks/df: filesystem levels did not work
	with precompiled checks

1.0.20:
      * new administration guide in doc/
      * fixed bug: option -v now works independent of order
      * fixed bug: in statgrab_net: variable was missing (affected -C)
      * fixed bug: added missing variables, imported re (affected -C)
      * check ipmi: new option ipmi_summarize: create only one check for all sensors
      * new pnp-template for ipmi summarized ambient temperature
 
1.0.19:
      * Monitoring of Windows Services
      * Fixed bug with check-specific default parameters
      * Monitoring of VMS (agent not included yet)
      * Retrieving of data via an external programm (e.g. SSH/RSH)
      * setup.sh does not overwrite check_mk.cfg but installs
	the new default file as check_mk.cfg-1.0.19
      * Put hosts into default hostgroup if none is configured<|MERGE_RESOLUTION|>--- conflicted
+++ resolved
@@ -37,12 +37,9 @@
       with index 1
     * df: split PNP graphs for growth/trend into two graphs
     * omd_status: new check for checking status of OMD sites
-<<<<<<< HEAD
     * printer_alerts: Added new check for monitoring alert states reported by
       printers using the PRINTER-MIB
-=======
     * diskstat: rewritten check: now show different devices, r+w in one check
->>>>>>> 2fc908e0
 
 
 1.1.10:
