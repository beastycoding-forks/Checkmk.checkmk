1.2.0b2:
    Core:
    * FIX: Cluster host checks were UNKNOWN all the time
<<<<<<< HEAD
    * FIX: reset counter in case of (broken) future time
=======
    * FIX: Automation Try-Inventory: Fixed problem on where checks which
      produce equal service descriptions could lead to invalid inventory
      results on cluster hosts.
>>>>>>> ed7f35ce

    WATO:
    * Added new permission "move hosts" to allow/deny moving of hosts in WATO
    * Also write out contact definitions for users without contactgroups to
      have the mail addresses and other notification options persisted
    * FIX: deletion of automation accounts now works
    * FIX: Disabling notifications for users does work now
    * New main overview for rule editor
    * New multisite.mk option wato_hide_varnames for hiding Check_MK 
      configuration variable names from the user
    * New module "Logwatch Pattern Analyzer" to verify logwatch rules
    * Added new variable logwatch_rules which can also be managed through the
      WATO ruleset editor (Host/Service Parameters > Parameters and rules for
      inventorized checks > Various applications > Logwatch Patterns)
    * Users & Contacts: Added new option wato_hidden_users which holds a list
      of userids to hide the listed users from the WATO user management GUI.
    * WATO API: Added new method rewrite_configuration to trigger a rewrite of
      all host related wato configuration files to distribute changed tags
    * WATO: Added new internal hook pre-activate-changes to execute custom
      code BEFORE Check_MK is called to restart Nagios

    Multisite
    * Added config option default_ts_format to configure default timestamp
      output format in multisite
    * BI: Added new painter "affected hosts (link to host page)" to show all
      host names with links to the "hosts" view
    * Layout and design update
    * Quicksearch: display site name if more than one different site
      is present in the current search result list
    * FIX: Fixed encoding problem in "custom notification" message
    * New configuration parameter page_heading for the HTML page heads
      of the main frameset (%s will be replaced with OMD site name)
    * FIX: Fix problem where snapins where invisible
    * FIX: Fixed multisite timeout errors when nagios not running
    * Sidebar: some new layout improvements

    BI
    * FIX: Fixed filtering of Single-Host Aggregations
    * New sorter for aggregation group
    * FIX: fix sorting of Single-Host Aggregations after group
    * Avoid duplicate rule incarnations when using FOREACH_*
    * BI Boxes: allow closing boxes (not yet persisted)
    * New filter for services (not) contained in any aggregate
    * Configure sorting for all BI views

    Checks & Agents:
    * FIX: snmp_uptime handles empty snmp information without exception
    * FIX: Oracle checks try to handle ORA-* errors reported by the agent
      All oracle checks will return UNKNOWN when finding an ORA-* message
    * FIX: filesystem levels set via WATO didn't work, but do now
    * FIX: Group filters can handle groups without aliases now
    * nfsmounts: Added nfs4 support thanks to Thorsten Hintemann
    * megaraid_pdisks megaraid_ldisks: Support for Windows.  Thanks to Josef Hack

1.2.0b1:
    Core, Setup, etc.:
    * new tool 'livedump' for dumping configuration and status
      information from one monitoring core and importing this
      into another.
    * Enable new check registration API (not yet used in checks)
    * FIX: fix handling of prefix-tag rules (+), needed for WATO
    * FIX: handle buggy SNMP devices with non-consecutive OIDS
      (such as BINTEC routers)
    * Check API allows a check to get node information
    * FIX: fix problem with check includes in subchecks
    * Option --checks now also applies to ad-hoc check (e.g.
      cmk --checks=mrpe,df -v somehost)
    * check_mk_templates.cfg: added s to notification options
      of host and service (= downtime alerts)

    WATO:
    * Hosttag-editor: allow reordering of tags
    * Create very basic sample configuration when using
      WATO the first time (three tag groups, two rules)
    * Much more checks are configurable via WATO now
    * Distributed WATO: Made all URL calls using curl now
    * FIX: fix bug in inventory in validate_datatype()
    * Better output in case of inventory error
    * FIX: fix bug in host_icon rule on non OMD
    * FIX: do not use isdisjoint() (was in rule editor on Lenny)
    * FIX: allow UTF-8 encoded permission translations
    * FIX: Fixed several problems in OMD apache shared mode
    * FIX: Do not use None$ as item when creating new rules
    * FIX: Do load *all* users from htpasswd, so passwords from
      users not created via WATO will not be lost.
    * FIX: honor site disabling in replication module
    * FIX: honor write permissions on folder in "bulk delete"
    * FIX: honor permissions for "bulk cleanup" and "bulk edit"
    * FIX: honor write permissions and source folder when moving hosts
    * FIX: honor permissions on hosts also on bulk inventory
    * Only create contacts in Nagios if they are member of at
      least one contact group.
    * It is now possible to configure auxiliary tags via WATO
      (formerly also called secondary tags)
    * FIX: Fixed wrong label "Main Overview" shown for moved WATO folders
      in foldertree snapin
    * FIX: Fixed localization of empty host tags
    * FIX: User alias and notification enabling was not saved

    Checks & Agents:
    * hpux_if: fix missing default parameter errors
    * hpux_if: make configurable via WATO
    * if.include: fix handling of NIC with index 0
    * hpux_lunstats: new check for disk IO on HP-UX
    * windows - mk_oracle tablespace: Added missing sid column
    * diskstat: make inventory mode configurable via WATO
    * added new checks for Fujitsu ETERNUS DX80 S2 
      (thanks to Philipp Höfflin)
    * New checks: lgp_info, lgp_pdu_info and lgp_pdu_aux to monitor Liebert
      MPH/MPX devices
    * Fix Perf-O-Meter of fileage
    * hpux_snmp_cs.cpu: new SNMP check for CPU utilization
      on HP-UX.
    * if/if64: inventory also picks up type 62 (fastEther). This
      is needed on Cisco WLC 21xx series (thanks to Ralf Ertzinger)
    * FIX: fix inventory of f5_bigip_temp
    * mk_oracle (lnx+win): Fixed TEMP tablespace size calculations
    * ps: output node process is running on (only for clusters)
    * FIX: Linux Agent: Fixed ipmi-sensors handling of Power_Unit data
    * hr_mem: handle rare case where more than one entry is present
      (this prevents an exception of pfSense)
    * statgrab_load: level is now checked against 15min average - 
      in order to be consistent with the Linux load check
    * dell_powerconnect_cpu: hopefully correctly handle incomplete
      output from agent now.
    * ntp: do not check 'when' anymore since it can produce false
      alarms.
    * postfix_mailq: handle output with 'Total requests:' in last line
    * FIX: check_mk-hp_blade_psu.php: allow more than 4 power supplies
    * FIX: smart plugin: handle cases with missing vendor (thanks
      to Stefan Kärst)
    * FIX: megaraid_bbu: fix problem with alternative agent output
      (thanks to Daniel Tuecks)
    * mk_oracle: fix quoting problem, replace sessions with version,
      use /bin/bash instead of /bin/sh

    Multisite:
    * Added several missing localization strings
    * IE: Fixed problem with clicking SELECT fields in the new wato foldertree snapin
    * Fixed problem when trying to visit dashboards from new wato foldertree snapin
    * Chrome: Fixed styling problem of foldertree snapin
    * Views: Only show the commands and row selection options for views where
      commands are possible
    * The login mask honors the default_language definition now
    * check_bi_local.py: works now with cookie based authentication
    * FIX: Fixed wrong redirection after login in some cases
    * FIX: Fixed missing stats grouping in alert statistics view
    * FIX: Fixed preview table styling in view editor
    * FIX: Multisite authed users without permission to multisite are
      automatically logged out after showing the error message
    * Retry livestatus connect until timeout is used up. This avoids
      error messages when the core is being restarted
    * Events view now shows icon and text for "flapping" events
    * Use buffer for HTML creation (this speeds up esp. HTTPS a lot)
    * FIX: Fixed state filter in log views

    Livestatus:
    * Add missing column check_freshness to services table

    BI:
    * New column (painter) for simplistic box display of tree.
      This is used in a view for a single hostgroup.

1.1.13i3:
    Core, Setup, etc.:
    * *_contactgroups lists: Single group rules are all appended. When a list
      is found as a value this first list is used exclusively. All other
      matching rules are ignored
    * cmk -d does now honor --cache and --no-tcp
    * cmk -O/-R now uses omd re{start,load} core if using OMD
    * FIX: setup.sh now setups up permissions for conf.d/wato
      correctly
    * cmk --localize update supports an optional ALIAS which is used as
      display string in the multisite GUI
    * FIX: Fixed encoding problems with umlauts in group aliases
    * FIX: honor extra_summary_host_conf (was ignored)
    * new config variable snmpv2c_hosts that allows to enable SNMP v2c
      but *not* bulkwalk (for some broken devices). bulkwalk_hosts still
      implies v2c.

    Checks & Agents:
    * Windows agent: output eventlog texts in UTF-8 encoding. This
      should fix problems with german umlauts in message texts.
    * Windows agent: Added installer for the windows agent (install_agent.exe)
    * Windows agent: Added dmi_sysinfo.bat plugin (Thanks to Arne-Nils Kromer for sharing)
    * Disabled obsolete checks fc_brocade_port and fc_brocade_port_detailed.
      Please use brocade_fcport instead.
    * aironet_errors, statgrab_disk, statgrab_net: Performance data has
      been converted from counters to rates. You might need to delete your
      existing RRDs of these checks. Sorry, but these have been that last
      checks still using counters...
    * ibm_imm_health: added last missing scan function
    * Filesystem checks: trend performance data is now normalized to MB/24h.
      If you have changed the trend range, then your historic values will
      be displayed in a wrong scale. On the other hand - from now on changes
      in the range-setting will not affect the graph anymore.
    * if/if64/lnx_if: pad port numbers with zeros in order to sort correctly.
      This can be turned off with if_inventory_pad_portnumbers = False.
    * Linux agent: wrap freeipmi with lock in order to avoid cache corruption
    * New check: megaraid_bbu - check existance & status of LSI MegaRaid BBU module
    * HP-UX Agent: fix mrpe (remove echo -e and test -e, thanks to Philipp Lemke)
    * FIX: ntp checks: output numeric data also if stratum too high
    * Linux agent: new check for dmraid-based "bios raid" (agent part as plugin)
    * FIX: if64 now uses ifHighSpeed instead of ifSpeed for determining the
      link speed (fixes speed of 10GBit/s and 20GBit/s ports, thanks Marco Poet)
    * cmctc.temp: serivce has been renamed from "CMC Temperature %s" to just
      "Temperature %s", in order to be consistent with the other checks.
    * mounts: exclude changes of the commit option (might change on laptops),
      make only switch to ro critical, other changes warning.
    * cisco_temp_sensor: new check for temperature sensors of Cisco NEXUS
      and other new Cisco devices
    * oracle_tablespace: Fixed tablespace size/free space calculations
    * FIX: if/if64: omit check result on counter wrap if bandwidth traffic levels
      are used.

    Multisite:
    * Improve transaction handling and reload detection: user can have 
      multiple action threads in parallel now
    * Sounds in views are now enabled per default. The new configuration
      variable enable_sounds can be set to False in multisite.mk in order
      to disable sounds.
    * Added filter for log state (UP,DOWN,OK,CRIT...) to all log views
    * New painter for normal and retry check interval (added to detail views)
    * Site filter shows "(local)" in case of non multi-site setup
    * Made "wato folder" columns sortable
    * Hiding site filter in multisite views in single site setups
    * Replaced "wato" sidebar snapin which mixed up WATO and status GUIs with
      the new "wato_foldertree" snapin which only links to the status views
      filtered by the WATO folder.
    * Added "Dashboard" section to views snapin which shows a list of all dashboards
    * FIX: Fixed auth problem when following logwatch icon links while using
      the form based auth
    * FIX: Fix problem with Umlaut in contact alias
    * FIX: Creating auth.php file on first login dialog based login to ensure
      it exists after login when it is first needed
    * Dashboard: link problem views to *unhandled* views (this was
      inconsistent)
    * Localization: Fixed detection of gettext template file when using the
      local/ hierarchy in OMD

    Mobile:
    * Improved sorting of views in main page 
    * Fix: Use all the availiable space in header
    * Fix: Navigation with Android Hardwarekeys now working
    * Fix: Links to pnp4nagios now work better
    * Fix: Host and Service Icons now finger friendly
    * Fix: Corrected some buildin views

    WATO:
    * Removed IP-Address attribute from folders
    * Supporting localized tag titles
    * Using Username as default value for full names when editing users
    * Snapshot/Factory Reset is possible even with a broken config
    * Added error messages to user edit dialog to prevent notification problems
      caused by incomplete configuration
    * Activate Changes: Wato can also reload instead of restarting nagios
    * Replication: Can now handle replication sites which use the form based auth
    * Replication: Added option to ignore problems with the ssl certificates
                   used in ssl secured replications
    * WATO now supports configuring Check_MK clusters
    * FIX: Fixed missing folders in "move to" dropdown fields
    * FIX: Fixed "move to target folders" after CSV import
    * FIX: Fixed problem with duplicate extra_buttons when using the i18n of multiisite
    * FIX: Fixed problem with duplicate permissions when using the i18n of multiisite
    * FIX: Writing single host_contactgroups rules for each selected
      contactgroup in host edit dialog
    * FIX: Fixed wrong folder contacgroup related permissions in auth.php api
    * FIX: Fixed not up-to-date role permission data in roles_saved hook
    * FIX: Fixed duplicate custom columns in WATO after switching languages

    BI:
    * improve doc/treasures/check_bi_local.py: local check that creates
      Nagios services out of BI aggregates

    Livestatus:
    * ColumnHeaders: on is now able to switch column header on even if Stats:
      headers are used. Artifical header names stats_1, stats_2, etc. are
      begin used. Important: Use "ColumnHeaders: on" after Columns: and 
      after Stats:.

1.1.13i2:
    Core, Setup, etc.:
    * cmk -I: accept host tags and cluster names

    Checks & Agents:
    * linux agent - ipmi: Creating directory of cache file if not exists
    * dell_powerconnect_cpu: renamed service from CPU to "CPU utilization", in
      order to be consistent with other checks
    
    Multisite:
    * Several cleanups to prevent css/js warning messages in e.g. Firefox
    * Made texts in selectable rows selectable again
    * Adding reschedule icon to all Check_MK based services. Clicks on these
      icons will simply trigger a reschedule of the Check_MK service
    * FIX: ship missing CSS files for mobile GUI
    * FIX: rename check_mk.js into checkmk.js in order to avoid browser
      caching problems during version update

    WATO:
    * Optimized wraps in host lists tag column
    * Bulk inventory: Remove leading pipe signs in progress bar on main
      folder inventory
    * NagVis auhtorization file generation is also executed on activate_changes
    * Implemented a new inclusion based API for using multisite permissions
      in other addons
    * Inventory of SNMP devices: force implicit full scan if no services
      are configured yet
    * FIX: Calling activate_changes hook also in distributed WATO setups
    * FIX: Fixed display bug in host tags drop down menu after POST of form
    * FIX: Fixed javascript errors when doing replication in distributed
      wato environments when not having the sidebar open
    * FIX: Fixed search form dependant attribute handling
    * FIX: Fixed search form styling issues
    * You can now move folders to other folders
    * FIX: Distributed WATO: Supressing site sync progress output written in
      the apache error log

1.1.13i1:
    Multisite:
    * New nifty sidebar snapin "Speed-O-Meter"
    * Implemented new cookie based login mechanism including a fancy login GUI
    * Implemented logout functionality for basic auth and the new cookie based auth
    * Implemented user profile management page for changing the user password and
      the default language (if available)
    * New filter for the (new) state in host/service alerts
    * New command for sending custom notifications
    * FIX: Fixed encoding problem when opening dashboard
    * New icon on a service whos host is in downtime
    * Only show most frequently used context buttons (configurable
      in multisite.mk via context_buttons_to_show)
    * Show icon if user has modified a view's filter settings
    * New config option debug_livestatus_queries, normal debug
      mode does not include this anymore
    * Icons with link to page URL at bottom of each page
    * Logwatch: Switched strings in logwatch to i18n strings
    * Logwatch: Fixed styling of context button when acknowleding log messages
    * Logwatch: Implemented overview page to show all problematic logfiles
    * Add Snapin page: show previews of all snapins
    * Add Snapin page: Trying to prevent dragging confusions by using other click event
    * New (hidden) button for reloading a snapin (left to the close button)
    * Automatically falling back to hardcoded default language if configured
    language is not available
    * Repair layout of Perf-O-Meter in single dataset layout
    * FIX: Fixed duplicate view plugin loading when using localized multisite
    * FIX: Host-/Servicegroup snapin: Showing group names when no alias is available
    * FIX: Removed double "/" from pnp graph image urls in views

    BI:
    * Host/Service elements are now iterable via FOREACH_HOST, e.g.
      (FOREACH_HOST, ['server'], ALL_HOSTS, "$HOST$", "Kernel" ),
    * FIX: Assuming host states is possible again (exception: list index "3")

    WATO:
    * Evolved to full featured monitoring configuration tool!
    * Major internal code cleanup
    * Hosts can now be created directly in folders. The concept of host lists
      has been dropped (see migration notes!)
    * Configuration of global configuration variables of Check_MK via WATO
    * Configuration of main.mk rules
    * Configuration of Nagios objects and attributes
    * Configuration of users and roles
    * Configuration of host tags
    * Distributed WATO: replication of the configuration to slaves and peers
    * Added missing API function update_host_attributes() to change the
      attributes of a host
    * Added API function num_hosts_in_folder() to count the number of hosts
      below the given folder
    * Added option to download "latest" snapshot
    * extra_buttons can now register a function to gather the URL to link to
    * Implemented NagVis Authorisation management using WATO users/permissions

    Livestatus:
    * Experimental feature: livecheck -> super fast active check execution
      by making use of external helper processes. Set livecheck=PATH_TO_bin/livecheck
      in nagios.cfg where you load Livestatus. Optional set num_livecheck_helpers=NUM
      to set number of processes. Nagios will not fork() anymore for check exection.
    * New columns num_hosts and num_services in status table
    * New aggregation functions suminv and avginv (see Documentation)

    Core, Setup, etc.:
    * New configuration variable static_checks[] (used by WATO)
    * New configuration variable checkgroup_parameters (mainly for WATO)
    * check_submission defaults now to "file" (was "pipe")
    * Added pre-configured notification via cmk --notify
    * Drop RRA-configuration files for PNP4Nagios completely
    * New configuration variable ping_levels for configuring parameters
      for the host checks.
    * cmk --notify: new macros $MONITORING_HOST$, $OMD_ROOT$ and $OMD_SITE$
    * make ping_levels also apply to PING services for ping-only hosts
      (thanks to Bernhard Schmidt)

    Checks & Agents:
    * if/if64: new ruleset if_disable_if64_hosts, that force if on
      hosts the seem to support if64
    * Windows agent: new config variable "sections" in [global], that
      allows to configure which sections are being output.
    * Windows agent: in [logwatch] you can now configure which logfiles
      to process and which levels of messages to send.
    * Windows agent: new config variable "host" in all sections that
      restricts the folling entries to certain hosts.
    * Windows agent: finally implemented <<<mrpe>>. See check_mk.ini
      for examples.
    * Windows agent: do not execute *.txt and *.dir in <<<plugins>>> and
      <<<local>>>
    * Windows agent: make extensions to execute configurable (see
      example check_mk.ini)
    * Windows agent: agent now reuses TCP port even when taskkill'ed, so
      a system reboot is (hopefully) not neccessary anymore
    * Windows agent: section <<<df>>> now also outputs junctions (windows
      mount points). No external plugin is needed.
    * Windows agent: new section <<<fileinfo>>> for monitoring file sizes
      (and later possible ages)
    * logwatch: allow to classify messages based on their count (see
      man page of logwatch for details)
    * fileinfo: new check for monitoring age and size of files
    * heartbeat_crm: apply patches from Václav Ovsík, so that the check
      should work on Debian now.
    * ad_replication: added warninglevel 
    * fsc_*: added missing scan functions
    * printer_alerts: added further state codes (thanks to Matthew Stew)
    * Solaris agent: changed shell to /usr/bin/bash (fixes problems with LC_ALL=C)

1.1.12p7:
    Multisite:
    * FIX: detail view of host was missing column headers
    * FIX: fix problem on IE with background color 'white'
    * FIX: fix hitting enter in host search form on IE
    * FIX: fix problem in ipmi_sensors perfometer

    Checks & Agents:
    * FIX: fixed man pages of h3c_lanswitch_sensors and statgrab_cpu
    * FIX: netapp_volumes: added raid4 as allowed state (thanks to Michaël Coquard)

    Livestatus
    * FIX: fix type column in 'GET columns' for dict-type columns (bug found
      by Gerhard Lausser)

1.1.12p6:
    Checks & Agents:
    * FIX: lnx_if: remove debug output (left over from 1.1.12p5)
    
1.1.12p5:
    Multisite:
    * FIX: fix hitting enter in Quicksearch on IE 8
    * FIX: event/log views: reverse sorting, so that newest entries
      are shown first
    * FIX: fix dashboard dashlet background on IE
    * FIX: fix row highlight in status GUI on IE 7/8
    * FIX: fix row highlight after status page reload
    * FIX: single dataset layout honors column header settings
    * FIX: quote '#' in PNP links (when # is contained in services)
    * FIX: quote '#' in PNP image links also
    * FIX: add notifications to host/service event view

    Checks & Agents:
    * FIX: lnx_if: assume interfaces as up if ethtool is missing or
      not working but interface has been used since last reboot. This
      fixes the problem where interface are not found by inventory.
    * FIX: snmp_uptime: handels alternative timeformat
    * FIX: netapp_*: scan functions now detect IBM versions of firmware
    * FIX: bluecoat_diskcpu: repair scan function
    * FIX: mem.vmalloc: fix default levels (32 and 64 was swapped)
    * FIX: smart: make levels work (thanks to Bernhard Schmidt)
    * FIX: PNP template if if/if64: reset LC_ALL, avoids syntax error
    * FIX: dell_powerconnect_cpu: handle sporadic incomplete output
      from SNMP agent

1.1.12p4:
    Multisite:
    * FIX: sidebar snapin Hostgroups and Servicegroups sometimes
           failed with non-existing "available_views".
    * FIX: Fix host related WATO context button links to point to the hosts site
    * FIX: Fixed view editor redirection to new view after changing the view_name
    * FIX: Made icon painter usable when displaying hostgroup rows
    * Logwatch: Switched strings in logwatch to i18n strings
    * Logwatch: Fixed styling of context button when acknowleding log messages
    * Logwatch: Implemented overview page to show all problematic logfiles

    WATO:
    * FIX: add missing icon_csv.png
    * FIX: WATO did not write values of custom macros to extra_host_conf definitions

1.1.12p3:
    Core, Setup, etc.:
    * FIX: really suppress precompiling on PING-only hosts now

1.1.12p2:
    Core, Setup, etc.:
    * FIX: fix handling of empty suboids
    * FIX: do not create precomiled checks for host without Check_MK services

    Checks & Agents:
    * FIX: mem.win: Default levels now works, check not always OK
    * FIX: blade_health: fix OID specification
    * FIX: blade_bays: fix naming of item and man page

    Multisite:
    * FIX: Fixed styling of view header in older IE browsers
    * FIX: Do not show WATO button in views if WATO is disabled
    * FIX: Remove WATO Folder filter if WATO is disabled 
    * FIX: Snapin 'Performance': fix text align for numbers
    * FIX: Disallow setting downtimes that end in the past
    * FIX: Fix links to downtime services in dashboard
    * FIX: Fix popup help of reschedule icon

1.1.12p1:
    Core, Setup, etc.:
    * FIX: fix aggregate_check_mk (Summary host agent status)

    Checks & Agents:
    * FIX: mk_oracle now also detects XE databases
    * FIX: printer_alerts: handle 0-entries of Brother printers
    * FIX: printer_supply: fix Perf-O-Meter if no max known
    * FIX: Added id parameter to render_statistics() method to allow more than
      one pie dashlet for host/service stats
    * FIX: drbd: fixed inventory functions
    * FIX: printer_supply: handle output of Brother printers
    * FIX: ps.perf PNP template: show memory usage per process and not
      summed up. This is needed in situations where one process forks itself
      in irregular intervals and rates but you are interested just in the
      memory usage of the main process.

    Multisite:
    * FIX: finally fixed long-wanted "NagStaMon create hundreds
      of Apache processes" problem!
    * FIX: query crashed when sorting after a join columns without
      an explicit title.
    * FIX: filter for WATO file/folder was not always working.
    * Added filter for hard services states to search and service
      problems view
    * FIX: dashboard problem views now ignore notification period,
      just as tactical overview and normal problem views do
    * FIX: Loading dashboard plugins in dashboard module
 

1.1.12:
    Checks & Agents:
    * dell_powerconnect_*: final fixed, added PNP-templates
    * ps.perf: better error handling in PNP template

    Multisite:
    * Dashboard: fix font size of service statistics table
    * Dashboard: insert links to views into statistics
    * Dashboard: add links to PNP when using PNP graphs
    
1.1.12b2:
    Core, Setup, etc.:
    * FIX: fix crash with umlauts in host aliases
    * FIX: remove duplicate alias from Nagios config

    Checks & Agents:
    * services: better handling of invalid patterns
    * FIX: multipath: fix for another UUID format
    * AIX agent: fix implementation of thread count
    * blade_bays: detect more than 16 bays
    * statgrab_*: added missing inventory functions
    * FIX: fix smart.temp WARN/CRIT levels were off by one degree

    Multisite:
    * Remove Check_MK logo from default dashboard
    * Let dashboard use 10 more pixels right and bottom
    * FIX: do not show WATO icon if no WATO permission
    * Sidebar sitestatus: Sorting sites by sitealias
    * FIX: removed redundant calls of view_linktitle()

    WATO:
    * FIX: fix update of file/folder title after title property change

    Livestatus:
    * FIX: fix crash on imcomplete log lines (i.e. as
      as result of a full disk)
    * FIX: Livestatus-API: fix COMMAND via persistent connections
	

1.1.12b1:
    Core, Setup, etc.:
    * FIX: fix cmk -D on cluster hosts
    * Made profile output file configurable (Variable: g_profile_path)

    Checks & Agents:
    * FIX: j4p_performance: fix inventory functions 
    * FIX: mk_oracle: fix race condition in cache file handling (agent data
      was missing sections in certain situations)
    * mrpe: make check cluster-aware and work as clustered_service
    * cups_queues: Run agent part only on directly on CUPS servers,
      not on clients
    * FIX: mbg_lantime_state: Fixed output UOM to really be miliseconds
    * FIX: ntp: Handling large times in "poll" column correctly
    * New check dmi_sysinfo to gather basic hardware information
    * New check bintec_info to gather the software version and serial number
    of bintec routers

    Multisite:
    * FIX: fix rescheduling of host check
    * FIX: fix exception when using status_host while local site is offline
    * FIX: Fixed not updating pnp graphs on dashboard in some browsers (like chrome)
    * FIX: fix URL-too-long in permissions page
    * FIX: fix permission computation
    * FIX: fixed sorting of service perfdata columns
    * FIX: fixed sorting of multiple joined columns in some cases
    * FIX: fixed some localisation strings
    * Cleanup permissions page optically, add comments for views and snapins
    * Added some missing i18n strings in general HTML functions
    * Added display_option "w" to disable limit messages and livestatus errors in views
    * Service Perfdata Sorters are sorting correctly now
    * Added "Administration" snapin to default sidebar
    * Tactical Overview: make link clickable even if count is zero
    * Minor cleanup in default dashboard
    * Dashboard: new dashlet attribute title_url lets you make a title into a link
    * Dashboard: make numbers match "Tactical Overview" snapin

    Livestatus:
    * Write messages after initialization into an own livestatus.log

    WATO:
    * FIX: "bulk move to" at the top of wato hostlists works again
    * FIX: IE<9: Fixed problem with checkbox events when editing a host
    * FIX: "move to" dropdown in IE9 works again

1.1.11i4:
    Core, Setup, etc.:
    * FIX: use hostgroups instead of host_groups in Nagios configuration.
      This fixes a problem with Shinken
    * --scan-parents: detected parent hosts are now tagged with 'ping', so
      that no agent will be contacted on those hosts

    Checks & Agents:
    * Added 4 new checks dell_powerconnect_* by Chris Bowlby
    * ipmi_sensors: correctly handle further positive status texts
      (thanks to Sebastian Talmon)
    * FIX: nfsmounts handles zero-sized volumes correctly
    * AIX agent now outputs the user and performance data in <<<ps>>>

    Multisite:
    * FIX: WATO filtered status GUIs did not update the title after changing
      the title of the file/folder in WATO
    * FIX: Removed new python syntax which is incompatible with old python versions
    * FIX: Made bulk inventory work in IE
    * FIX: Fixed js errors in IE when having not enough space on dashboard 
    * FIX: fix error when using non-Ascii characters in view title
    * FIX: fix error on comment page caused by missing sorter
    * FIX: endless javascript when fetching pnp graphs on host/service detail pages
    * FIX: Not showing the action form in "try" mode of the view editor
    * FIX: Preventing up-then-over effect while loading the dashboard in firefox
    * Added missing i18n strings in command form and list of views
    * Views are not reloaded completely anymore. The data tables are reloaded
      on their own.
    * Open tabs in views do not prevent reloading the displayed data anymore
    * Added display_option "L" to enable/disable column title sortings
    * Sorting by joined columns is now possible
    * Added missing sorters for "service nth service perfdata" painters
    * Implemented row selection in views to select only a subset of shown data
      for actions
    * Sort titles in views can be enabled by clicking on the whole cells now
    * Submitting the view editor via ENTER key saves the view now instead of try mode
    * Host comments have red backgrounded rows when host is down
    * Implemented hook api to draw custom link buttons in views

    WATO:
    * Changed row selection in WATO to new row selection mechanism
    * Bulk action buttons are shown at the top of hostlists too when the lists
      have more than 10 list items
    * New function for backup and restore of the configuration

    Livestatus:
    * FIX: fix compile error in TableLog.cc by including stddef.h
    * FIX: tables comments and downtimes now honor AuthUser
    * Table log honors AuthUser for entries that belong to hosts
      (not for external commands, though. Sorry...)
    * FIX: fix Stats: sum/min/max/avg for columns of type time

1.1.11i3:
    Core, Setup, etc.:
    * FIX: allow host names to have spaces
    * --snmpwalk: fix missing space in case of HEX strings
    * cmk --restore: be aware of counters and cache being symbolic links
    * do_rrd_update: direct RRD updates have completely been removed.
      Please use rrdcached in case of performance problems.
    * install_nagios.sh has finally been removed (was not maintained anyway).
      Please use OMD instead.
    * Inventory functions now only take the single argument 'info'. The old
      style FUNC(checkname, info) is still supported but deprecated.
    * Show datasource program on cmk -D
    * Remove .f12 compile helper files from agents directory
    * Output missing sections in case of "WARNING - Only __ output of __..."
    * Remove obsolete code of snmp_info_single
    * Remove 'Agent version (unknown)' for SNMP-only hosts
    * Options --version, --help, --man, --list-checks and --packager now
      work even with errors in the configuration files
    * Minor layout fix in check man-pages

    Checks & Agents:
    * FIX: hr_mem: take into account cache and buffers
    * FIX: printer_pages: workaround for trailing-zero bug in HP Jetdirect
    * mk_logwatch: allow to set limits in processing time and number of
      new log messages per log file
    * Windows Agent: Now supports direct execution of powershell scripts
    * local: PNP template now supports multiple performance values
    * lnx_if: make lnx_if the default interface check for Linux
    * printer_supply: support non-Ascii characters in items like
      "Resttonerbehälter". You need to define snmp_character_encodings in main.mk
    * mem.win: new dedicated memory check for Windows (see Migration notes)
    * hr_mem: added Perf-O-Meter
    * Renamed all temperature checks to "Temperature %s". Please
      read the migration notes!
    * df and friends: enabled trend performance data per default. Please
      carefully read the migration notes!
    * diskstat: make summary mode the default behavious (one check per host)

    MK Livestatus:
    * WaitObject: allow to separate host name and service with a semicolon.
      That makes host names containing spaces possible.
    * Better error messages in case of unimplemented operators

    Multisite:
    * FIX: reschedule now works for host names containing spaces
    * FIX: correctly sort log views in case of multi site setups
    * FIX: avoid seven broken images in case of missing PNP graphs
    * FIX: Fixed javascript errors when opening dashboard in IE below 9
    * FIX: Views: Handling deprecated value "perpage" for option
      column_headers correctly
    * FIX: Fixed javascript error when saving edited views without sidebar
    * FIX: Showing up PNP hover menus above perfometers
    * Host/Service Icon column is now modularized and can be extended using
      the multisite_icons list.
    * New sorters for time and line number of logfile entries
    * Bookmarks snapin: save relative URLs whenever possible
    * Man-Pages of Check_MK checks shown in Multisite honor OMD's local hierarchy
    * nicer output of substates, translate (!) and (!!) into HTML code
    * new command for clearing modified attributes (red cross, green checkmark)
    * Perf-O-Meters: strip away arguments from check_command (e.g.
      "check-foo!17!31" -> "check-foo").
    * Added several missing i18n strings in view editor
    * Views can now be sorted by the users by clicking on the table headers.
      The user sort options are not persisted.
    * Perf-O-Meters are now aware if there really is a PNP graph

    WATO:
    * Show error message in case of empty inventory due to agent error
    * Commited audit log entries are now pages based on days
    * Added download link to download the WATO audit log in CSV format

1.1.11i2:
    Core, Setup, etc.:
    * FIX: sort output of cmk --list-hosts alphabetically
    * FIX: automatically remove leading and trailing space from service names
      (this fixes a problem with printer_pages and an empty item)
    * Great speed up of cmk -N/-C/-U/-R, especially when number of hosts is
      large.
    * new main.mk option delay_precompile: if True, check_mk will skip Python 
      precompilation during cmk -C or cmk -R, but will do this the first 
      time the host is checked.  This speeds up restarts. Default is False.
      Nagios user needs write access in precompiled directory!
    * new config variable agent_ports, allowing to specify the agent's
      TCP port (default is 6556) on a per-host basis.
    * new config variable snmp_ports, allowing to specify the UDP port
      to used with SNMP, on a per-host basis.
    * new config variable dyndns_hosts. Hosts listed in this configuration
      list (compatible to bulkwalk_hosts) use their hostname as IP address.
    
    Checks & Agents:
    * FIX: AIX agent: output name of template in case of MRPE
    * FIX: cisco_temp: skip non-present sensors at inventory
    * FIX: apc_symmetra: fix remaining runtime calculation (by factor 100)
    * FIX: Added PNP-template for winperf_phydisk
    * FIX: if64: fix UNKNOWN in case of non-unique ifAlias
    * FIX: lnx_if/if/if64: ignore percentual traffic levels on NICs without
           speed information.
    * FIX: cisco_temp_perf: add critical level to performance data
    * FIX: windows agent: hopefully fix case with quotes in directory name
    * FIX: printer_supply: fixed logic of Perf-O-Meter (mixed up crit with ok)
    * FIX: Solaris agent: reset localization to C, fixes problems with statgrab
    * FIX: blade_*: fix SNMP scan function for newer firmwares (thanks to Carlos Peón)
    * snmp_uptime, snmp_info: added scan functions. These checks will now
      always be added. Please use ingored_checktypes to disable, if non needed.
    * brocade_port: check for Brocade FC ports has been rewritten with
      lots of new features.
    * AIX agent now simulates <<<netctr>>> output (by Jörg Linge)
    * mbg_lantime_state: Handling refclock offsets correctly now; Changed
      default thresholds to 5/10 refclock offset
    * brocade_port: parameter for phystate, opstate and admstate can now
      also be lists of allowed states.
    * lnx_if: treat interfaces without information from ethtool as
      softwareLoopback interface. The will not be found by inventory now.
    * vbox_guest: new check for checking guest additions of Linux virtual box hosts
    * if/if64: Fixed bug in operstate detection when using old tuple based params
    * if/if64: Fixed bug in operstate detection when using tuple of valid operstates
    * mk_oracle: Added caching of results to prevent problems with long
    running SQL queries. Cache is controlled by CACHE_MAXAGE var which is preset to
    120 seconds 
    * mk_oracle: EXCLUDE_<sid>=ALL or EXCLUDE_<sid>=oracle_sessions can be
    used to exclude specific checks now
    * mk_oracle: Added optional configuration file to configure the new options
    * j4p_performance agent plugin: Supports basic/digest auth now
    * New checks j4p_performance.threads and j4p_performance.uptime which
      track the number of threads and the uptime of a JMX process
    * j4p_performance can fetch app and servlet specific status data. Fetching
      the running state, number of sessions and number of requests now. Can be
      extended via agent configuration (j4p.cfg).
    * Added some preflight checks to --scan-parents code
    * New checks netapp_cluster, netapp_vfiler for checking NetAPP filer 
      running as cluster or running vfilers.
    * megaraid_pdisks: Better handling of MegaCli output (Thanks to Bastian Kuhn)
    * Windows: agent now also sends start type (auto/demand/disabled/boot/system)
    * Windows: inventory_services now allowes regexes, depends and state/start type
      and also allows host tags.

    Multisite:
    * FIX: make non-Ascii characters in services names work again
    * FIX: Avoid exceptions in sidebar on Nagios restart
    * FIX: printer_supply perfometer: Using white font for black toners
    * FIX: ipmi: Skipping items with invalid data (0.000 val, "unspecified" unit) in summary mode
    * FIX: ipmi: Improved output formating in summary mode
    * FIX: BI - fixed wrong variable in running_on aggregation function
    * FIX: "view_name" variable missing error message when opening view.py
      while using the "BI Aggregation Groups" and "Hosts" snapins in sidebar
    * FIX: Fixed styling of form input elements in IE + styling improvements
    * FIX: Fixed initial folding state on page loading on pages with multiple foldings opened
    * Introduced basic infrastructure for multilanguage support in Multisite
    * Make 'Views' snapin foldable
    * Replace old main view by dashboard
    * Sidebar: Snapins can register for a triggered reload after a nagios
      restart has been detected. Check interval is 30 seconds for now.
    * Quicksearch snapin: Reloads host lists after a detected nagios restart.
    * New config directory multisite.d/ - similar to conf.d/
    * great speed up of HTML rendering
    * support for Python profiling (set profile = True in multisite.mk, profile
      will be in var/check_mk/web)
    * WATO: Added new hook "active-changes" which calls the registered hosts
      with a dict of "dirty" hosts
    * Added column painter for host contacts
    * Added column painters for contact groups, added those to detail views
    * Added filters for host and service contact groups
    * Detail views of host/service now show contacts
    * Fix playing of sounds: All problem views now have play_sounds activated,
      all other deactivated.
    * Rescheduling of Check_MK: introduce a short sleep of 0.7 sec. This increases
      the chance of the passive services being updated before the repaint.
    * Added missing i18n strings in filter section of view editor
    * Added filter and painter for the contact_name in log table
    * Added several views to display the notification logs of Nagios

    WATO:
    * Configration files can now be administered via the WEB UI
      (config_files in multisite.mk is obsolete)
    * Snapin is tree-based and foldable
    * Bulk operation on host lists (inventory, tags changed, etc)
    * Easy search operation in host lists
    * Dialog for global host search
    * Services dialog now tries to use cached data. On SNMP hosts
      no scan will be done until new button "Full Scan" is pressed.

    BI:
    * FIX: Fixed displaying of host states (after i18n introduction)h
    * FiX: Fixed filter for aggregation group
    * FIX: Fixed assumption button for services with non-Ascii-characters

    MK Livestatus:
    * FIX: fix compile problem on Debian unstable (Thanks to Sven Velt)
    * Column aggregation (Stats) now also works for perf_data
    * New configuration variable data_encoding and full UTF-8 support.
    * New column contact_groups in table hosts and services (thanks to
      Matthew Kent)
    * New headers Negate:, StatsNegate: and WaitConditionNegate:

1.1.11i1:
    Core, Setup, etc.:
    * FIX: Avoid duplicate SNMP scan of checktypes containing a period
    * FIX: honor ignored_checktypes also on SNMP scan
    * FIX: cmk -II also refreshes cluster checks, if all nodes are specified
    * FIX: avoid floating points with 'e' in performance data
    * FIX: cmk -D: drop obsolete (and always empty) Notification:
    * FIX: better handling of broken checks returning empty services
    * FIX: fix computation of weight when averaging
    * FIX: fix detection of missing OIDs (led to empty lines) 
    * SNMP scan functions can now call oid(".1.3.6.1.4.1.9.9.13.1.3.1.3.*")
      That will return the *first* OID beginning with .1.3.6.1.4.1.9.9.13.1.3.1.3
    * New config option: Set check_submission = "file" in order to write
      check result files instead of using Nagios command pipe (safes
      CPU ressources)
    * Agent simulation mode (for internal use and check development)
    * Call snmpgetnext with the option -Cf (fixes some client errors)
    * Call snmp(bulk)walk always with the option -Cc (fixes problems in some
      cases where OIDs are missing)
    * Allow merging of dictionary based check parameters
    * --debug now implies -v
    * new option --profile: creates execution profile of check_mk itself
    * sped up use of stored snmp walks
    * find configuration file in subdirectories of conf.d also
    * check_mk_templates.cfg: make check-mk-ping take arguments

    Multisite:
    * FIX: Display limit-exceeded message also in multi site setups
    * FIX: Tactical Overview: fix unhandled host problems view
    * FIX: customlinks snapin: Suppressing exception when no links configured
    * FIX: webservice: suppress livestatus errors in multi-site setups
    * FIX: install missing example icons in web/htdocs/images/icons
    * FIX: Nagios-Snapin: avoid duplicate slash in URL
    * FIX: custom_style_sheet now also honored by sidebar
    * FIX: ignore case when sorting groups in ...groups snapin
    * FIX: Fixed handling of embedded graphs to support the changes made to
    * FIX: avoid duplicate import of plugins in OMD local installation
    the PNP webservice
    * FIX: Added host_is_active and host_flapping columns for NagStaMon views
    * Added snmp_uptime, uptime and printer_supply perfometers
    * Allow for displaying service data in host tables
    * View editor foldable states are now permament per user
    * New config variable filter_columns (default is 2)

    BI:
    * Added new component BI to Multisite.

    WATO:
    * FIX: fix crash when saving services after migration from old version
    * Allow moving hosts from one to another config file

    Checks & Agents:
    * FIX: hr_mem: ignore devices that report zero memory
    * FIX: cisco_power: fix syntax error in man page (broke also Multisite)
    * FIX: local: fixed search for custom templates PNP template
    * FIX: if/if64: always generate unique items (in case ifAlias is used)
    * FIX: ipmi: fix ugly ouput in case of warning and error
    * FIX: vms_df: fix, was completely broken due to conversion to df.include
    * FIX: blade_bays: add missing SNMP OIDs (check was always UNKNOWN)
    * FIX: df: fix layout problems in PNP template
    * FIX: df: fix trend computation (thanks to Sebastian Talmon)
    * FIX: df: fix status in case of critical trend and warning used
    * FIX: df: fix display of trend warn/crit in PNP-graph
    * FIX: cmctc: fix inventory in case of incomplete entries
    * FIX: cmctc: add scan function
    * FIX: ucd_cpu_load and ucd_cpu_util: make scan function find Rittal
    * FIX: ucd_cpu_util: fix check in case of missing hi, si and st
    * FIX: mk_logwatch: improve implementation in order to save RAM
    * FIX: mk_oracle: Updated tablespace query to use 'used blocks' instead of 'user blocks'
    * FIX: mk_oracle: Fixed computation for TEMP table spaces
    * FIX: bluecoat_sensors: Using scale parameter provided by the host for reported values
    * FIX: fjdarye60_devencs, fjdarye60_disks.summary: added snmp scan functions
    * FIX: decru_*: added snmp scan functions
    * FIX: heartbeat_rscstatus handles empty agent output correctly
    * FIX: hp_procurve_cpu: fix synatx error in man page
    * FIX: hp_procurve_memory: fix syntax error in man page
    * FIX: fc_brocade_port_detailed: fix PNP template in MULTIPLE mode
    * FIX: ad_replication.bat only generates output on domain controllers now.
           This is useful to prevent checks on non DC hosts (Thanks to Alex Greenwood)
    * FIX: cisco_temp_perf: handle sensors without names correctly
    * printer_supply: Changed order of tests. When a printer reports -3 this
      is used before the check if maxlevel is -2.
    * printer_supply: Skipping inventory of supplies which have current value
    and maxlevel both set to -2.
    * cisco_locif: The check has been removed. Please switch to if/if64
      has not the index 1
    * cisco_temp/cisco_temp_perf: scan function handles sensors not beginning
      with index 1
    * df: split PNP graphs for growth/trend into two graphs
    * omd_status: new check for checking status of OMD sites
    * printer_alerts: Added new check for monitoring alert states reported by
      printers using the PRINTER-MIB
    * diskstat: rewritten check: now show different devices, r+w in one check
    * canon_pages: Added new check for monitoring processed pages on canon
    printer/multi-function devices
    * strem1_sensors: added check to monitor sensors attached to Sensatorinc EM1 devices
    * windows_update: Added check to monitor windows update states on windows
      clients. The check monitors the number of pending updates and checks if
      a reboot is needed after updates have been installed.
    * lnx_if: new check for Linux NICs compatible with if/if64 replacing 
      netif.* and netctr.
    * if/if64: also output performance data if operstate not as expected
    * if/if64: scan function now also detects devices where the first port
    * if/if64: also show perf-o-meter if speed is unknown
    * f5_bigip_pool: status of F5 BIP/ip load balancing pools
    * f5_bigip_vserver: status of F5 BIP/ip virtual servers
    * ipmi: new configuration variable ipmi_ignored_sensors (see man page)
    * hp_procurve_cpu: rename services description to CPU utilization
    * ipmi: Linux agent now (asynchronously) caches output of ipmitool for 20 minutes
    * windows: agent has new output format for performance counters
    * winperf_process.util: new version of winperf.cpuusage supporting new agent
    * winperf_system.diskio: new version of winperf.diskstat supporting new agent
    * winperf_msx_queues: new check for MS Exchange message queues
    * winperf_phydisk: new check compatible with Linux diskstat (Disk IO per device!)
    * smart.temp/smart.stats: added new check for monitoring health of HDDs
      using S.M.A.R.T
    * mcdata_fcport: new check for ports of MCData FC Switches
    * hp_procurve_cpu: add PNP template
    * hp_procurve_cpu: rename load to utilization, rename service to CPU utilizition
    * df,df_netapp,df_netapp32,hr_fs,vms_df: convert to mergeable dictionaries
    * mbg_lantime_state,mbg_lantime_refclock: added new checks to monitor 
      Meinberg LANTIME GPS clocks

    Livestatus:
    * Updated Perl API to version 0.74 (thanks to Sven Nierlein)

1.1.10:
    Core, Setup, etc.:
    * --flush now also deletes all autochecks 
    
    Checks & Agents:
    * FIX: hr_cpu: fix inventory on 1-CPU systems (thanks to Ulrich Kiermayr)


1.1.10b2:
    Core, Setup, etc.:
    * FIX: setup.sh on OMD: fix paths for cache and counters
    * FIX: check_mk -D did bail out if host had no ip address
    * cleanup: all OIDs in checks now begin with ".1.3.6", not "1.3.6"

    WATO:
    * FIX: Fixed bug that lost autochecks when using WATO and cmk -II together

    Checks & Agents:
    * Added check man pages for systemtime, multipath, snmp_info, sylo,
      ad_replication, fsc_fans, fsc_temp, fsc_subsystems
    * Added SNMP uptime check which behaves identical to the agent uptime check


1.1.10b1:
    Core, Setup, etc.:
    * FIX: do not assume 127.0.0.1 as IP address for usewalk_hosts if
      they are not SNMP hosts.
    * FIX: precompile: make sure check includes are added before actual
      checks
    * FIX: setup.sh: do not prepend current directory to url_prefix
    * FIX: output agent version also for mixed (tcp|snmp) hosts
    * RPM: use BuildArch: noarch in spec file rather than as a command
      line option (thanks to Ulrich Kiermayr)
    * setup.sh: Allow to install Check_MK into existing OMD site (>= 0.46).
      This is still experimental!

    Checks & Agents:
    * FIX: Windows agent: fix output of event ID of log messages
    * FIX: if/if64: output speed correctly (1.50MB/s instead of 1MB/s)
    * FIX: drbd now handles output of older version without an ep field
    * FIX: repaired df_netapp32
    * FIX: Added SNMP scan function of df_netapp and df_netapp32
    * FIX: repaired apc_symmetra (was broken due to new option -Ot 
      for SNMP)
    * FIX: df, hr_fs and other filesystem checks: fix bug if using
      magic number. levels_low is now honored.
    * FIX: scan function avoids hr_cpu and ucd_cpu_utilization
      at the same time
    * FIX: HP-UX agent: fixed output of df for long mount points
      (thanks to Claas Rockmann-Buchterkirche)
    * FIX: df_netapp/32: fixed output of used percentage (was always
      0% due to integer division)
    * FIX: fixed manual of df (magic_norm -> magic_normsize)
    * FIX: removed filesystem_trend_perfdata. It didn't work. Use
      now df-parameter "trend_perfdata" (see new man page of df)
    * FIX: cisco_temp_perf: fix return state in case of WARNING (was 0 = OK)
    * FIX: repair PNP template for df when using trends
    * FIX: cisco_qos: fix WATO exception (was due to print command in check)
    * FIX: check_mk check: fixed template for execution time
    * FIX: blade_health, fc_brocade_port_detailed removed debug outputs
    * FIX: netapp_volumes: The check handled 64-bit aggregates correctly
    * FIX: netapp_volumes: Fixed snmp scan function
    * FIX: blade_*: Fixed snmp scan function
    * FIX: nfsmount: fix exception in check in case of 'hanging'
    * systemtime: new simple check for time synchronization on Windows
      (needs agent update)
    * Added Perf-O-Meter for non-df filesystem checks (e.g. netapp)
    * hp_proliant_*: improve scan function (now just looks for "proliant")

    Multisite:
    * FIX: fix json/python Webservice

1.1.9i9:
    Core, Setup, etc.:
    * FIX: check_mk_templates.cfg: add missing check_period for hosts
      (needed for Shinken)
    * FIX: read *.include files before checks. Fixes df_netapp not finding
      its check function
    * FIX: inventory checks on SNMP+TCP hosts ignored new TCP checks
    * local.mk: This file is read after final.mk and *not* backup up
      or restored
    * read all files in conf.d/*.mk in alphabetical order now.
    * use snmp commands always with -Ot: output time stamps as UNIX epoch
      (thanks to Ulrich Kiermayr)

    Checks & Agents:
    * ucd_cpu_load: new check for CPU load via UCD SNMP agent
    * ucd_cpu_util: new check for CPU utilization via UCD SNMP agent
    * steelhead_status: new check for overall health of Riverbed Steelhead appliance
    * steelhead_connections: new check for Riverbed Steelhead connections
    * df, df_netapp, df_netapp32, hr_fs, vms_df: all filesystem checks now support
      trends. Please look at check manpage of df for details.
    * FIX: heartbeat_nodes: Fixed error handling when node is active but at least one link is dead
    * 3ware_units: Handling INITIALIZING state as warning now
    * FIX: 3ware_units: Better handling of outputs from different tw_cli versions now
    * FIX: local: PNP template for local now looks in all template directories for
      specific templates (thanks to Patrick Schaaf)

    Multisite:
    * FIX: fix "too many values to unpack" when editing views in single layout
      mode (such as host or service detail)
    * FIX: fix PNP icon in cases where host and service icons are displayed in 
      same view (found by Wolfgang Barth)
    * FIX: Fixed view column editor forgetting pending changes to other form
           fields
    * FIX: Customlinks snapin persists folding states again
    * FIX: PNP timerange painter option field takes selected value as default now
    * FIX: Fixed perfometer styling in single dataset layouts
    * FIX: Tooltips work in group headers now
    * FIX: Catching exceptions caused by unset bandwidth in interface perfometer

    WATO:
    * FIX: fix problem with vanishing services on Windows. Affected were services
      containing colons (such as fs_C:/).

    Livestatus:
    * FIX: fix most compiler warnings (thanks to patch by Sami Kerola)
    * FIX: fix memory leak. The leak caused increasing check latency in some
      situations
    
1.1.9i8:
    Multisite:
    * New "web service" for retrieving data from views as JSON or 
      Python objects. This allows to connect with NagStaMon 
      (requires patch in NagStaMon). Simply add &output_format=json
      or &output_format=python to your view URL.
    * Added two builtin views for NagStaMon.
    * Acknowledgement of problem now has checkboxes for sticky,
      send notification and persisten comment
    * Downtimes: allow to specify fixed/flexible downtime
    * new display_options d/D for switching on/off the tab "Display"
    * Improved builtin views for downtimes
    * Bugfix: Servicegroups can be searched with the quicksearch snapin using
      the 'sg:' prefix again

    WATO:
    * Fixed problem appearing at restart on older Python version (RH)

1.1.9i7:
    Core, Setup, etc.:
    * Fix crash on Python 2.4 (e.g. RedHat) with fake_file
    * Fixed clustering of SNMP hosts
    * Fix status output of Check_MK check in mixed cluster setups

    Checks & Agents:
    * PNP templates for if/if64: fix bugs: outgoing packets had been
      same as incoming, errors and discards were swapped (thanks to 
      Paul Freeman)
    * Linux Agent: Added suport for vdx and xvdx volumes (KVM+Virtio, XEN+xvda)

    Multisite:
    * Fix encoding problem when host/service groups contain non-ascii
      characters.

    WATO:
    * Fix too-long-URL problem in cases of many services on one host


1.1.9i6:
    INCOMPATIBLE CHANGES:
    * Removed out-dated checks blade_misc, ironport_misc and snia_sml. Replaced
      with dummy checks begin always UNKNOWN.

    Core, Setup, etc.:
    * cmk -D: show ip address of host 
    * Fix SNMP inventory find snmp misc checks inspite of negative scan function
    * Fix output of MB and GB values (fraction part was zero)

    Checks & Agents:
    * megaraid_ldisks: remove debug output
    * fc_brocade_port: hide on SNMP scan, prefer fc_brocade_port_detailed
    * fc_brocade_port_detailed: improve scan function, find more devices
    * New agent for HP-UX
    * hpux_cpu: new check for monitoring CPU load average on HP-UX
    * hpux_if: New check for monitoring NICs on HP-UX (compatible to if/if64)
    * hpux_multipath: New check for monitoring Multipathing on HP-UX
    * hpux_lvm: New check for monitoring LVM mirror state on HP-UX
    * hpux_serviceguard: new check for monitoring HP-UX Serviceguard
    * drbd: Fixed var typo which prevented inventory of drbd general check
      (Thanks to Andreas Behler)
    * mk_oracle: new agent plugin for monitoring ORACLE (currently only
      on Linux and HP-UX, but easily portable to other Unices)
    * oracle_sessions: new check for monitoring the current number of active
      database sessions.
    * oracle_logswitches: new check for monitoring the number of logswitches
      of an ORACLE instances in the last 60 minutes.
    * oracle_tablespaces: new check for monitoring size, state and autoextension
      of ORACLE tablespaces.
    * h3c_lanswitch_cpu: new check for monitoring CPU usage of H3C/HP/3COM switches
    * h3c_lanswitch_sensors: new check for monitoring hardware sensors of H3C/HP/3COM switches
    * superstack3_sensors: new check for monitoring hardware sensors of 3COM Superstack 3 switches

    Multisite:
    * Fixed aligns/widths of snapin contents and several small styling issues
    * Fixed links and border-styling of host matrix snapin
    * Removed jQuery hover menu and replaced it with own code

1.1.9i5:
    Multisite:
    * custom notes: new macros $URL_PREFIX$ and $SITE$, making 
      multi site setups easier
    * new intelligent logwatch icon, using url_prefix in multi site
      setups


1.1.9i4:
    Core, Setup, etc.:
    * added missing 'register 0' to host template
    * setup: fix creation of symlink cmk if already existing

    Multisite:
    * New reschedule icon now also works for non-local sites.
    * painter options are now persisted on a per-user-base
    * new optional column for displaying host and service comments
      (not used in shipped views but available in view editor)

    Livestatus:
    * Check for buffer overflows (replace strcat with strncat, etc.)
    * Reduce number of log messages (reclassify to debug)

    Checks & Agents:
    * apc_symmetra: handle empty SNMP variables and treat as 0.


1.1.9i3:
    INCOMPATIBLE CHANGES:
    * You need a current version of Livestatus for Multisite to work!
    * Multisite: removed (undocumented) view parameters show_buttons and show_controls.
      Please use display_options instead.
    * Finally removed deprecated filesystem_levels. Please use check_parameters instead.
    * Livestatus: The StatsGroupBy: header is still working but now deprecated.
      Please simply use Columns: instead. If your query contains at least one Stats:-
      header than Columns: has the meaning of the old StatsGroupBy: header

    Core, Setup, etc.:
    * Create alias 'cmk' for check_mk in bin/ (easier typing)
    * Create alias 'mkp' for check_mk -P in bin/ (easier typing) 

    Multisite:
    * Each column can now have a tooltip showing another painter (e.g.
      show the IP address of a host when hovering over its name)
    * Finally show host/services icons from the nagios value "icon_image".
      Put your icon files in /usr/share/check_mk/web/htdocs/images/icons.
      OMD users put the icons into ~/local/share/check_mk/web/htdocs/images/icons.
    * New automatic PNP-link icons: These icons automatically appear, if
      the new livestatus is configured correctly (see below). 
    * new view property "hidebutton": allow to hide context button to a view.
    * Defaults views 'Services: OK', 'Services: WARN, etc. do now not create
      context buttons (cleans up button bar).
    * new HTML parameter display_options, which allows to switch off several
      parts of the output (e.g. the HTML header, external links, etc).
    * View hoststatus: show PNP graph of host (usually ping stats)
    * new tab "Display": here the user can choose time stamp
      display format and PNP graph ranges
    * new column "host_tags", showing the Check_MK host tags of a host
    * new datasource "alert_stats" for computing alert statistics
    * new view "Alert Statistics" showing alert statistics for all hosts
      and services
    * Sidebar: Fixed snapin movement to the bottom of the snapin list in Opera
    * Sidebar: Fixed scroll position saving in Opera
    * Fixed reloading button animation in Chrome/IE (Changed request to async mode)
    * Sidebar: Removed scrollbars of in older IE versions and IE8 with compat mode
    * Sidebar: Fixed scrolling problem in IE8 with compat mode (or maybe older IE versions)
      which broke the snapin titles and also the tactical overview table
    * Sidebar: Fixed bulletlist positioning
    * Sidebar: The sidebar quicksearch snapin is case insensitive again
    * Fixed header displaying on views when the edit button is not shown to the user
    * View pages are not refreshed when at least one form (Filter, Commands,
      Display Options) is open
    * Catching javascript errors when pages from other domain are opened in content frame
    * Columns in view editor can now be added/removed/moved easily

    Checks & Agents:
    * Fixed problem with OnlyFrom: in Linux agent (df didn't work properly)
    * cups_queues: fixed plugin error due to invalid import of datetime,
      converted other checks from 'from datetime import...' to 'import datetime'.
    * printer_supply: handle the case where the current value is missing
    * megaraid_ldisks: Fixed item detection to be compatible with different versions of megaraid
    * Linux Agent: Added new 3ware agent code to support multiple controllers
      (Re-inventory of 3ware checks needed due to changed check item names)

    Livestatus:
    * new column pnpgraph_present in table host and service. In order for this
      column to work you need to specify the base directory of the PNP graphs
      with the module option pnp_path=, e.g. pnp_path=/omd/sites/wato/var/pnp4nagios/perfdata
    * Allow more than one column for StatsGroupBy:
    * Do not use function is_contact_member_of_contactgroup anymore (get compatible
      with Nagios CVS)
    * Livestatus: log timeperiod transitions (active <-> inactive) into Nagios
      log file. This will enable us to create availability reports more simple
      in future.

    Multisite:
    * allow include('somefile.mk') in multisite.mk: Include other files.
      Paths not beginning with '/' are interpreted relative to the directory
      of multisite.mk

    Livestatus:
    * new columns services_with_info: similar to services_with_state but with
      the plugin output appended as additional tuple element. This tuple may
      grow in future so do not depend on its length!

1.1.9i2:
    Checks & Agents:
    * ibm_imm_health: fix inventory function
    * if/if64: fix average line in PNP-template, fix display of speed for 20MBit
      lines (e.g. Frame Relay)

    Multisite:
    * WATO: Fixed omd mode/site detection and help for /etc/sudoers
    * WATO: Use and show common log for pending changes 
    * Sidebar Quicksearch: Now really disabling browser built-in completion
      dropdown selections
    
1.1.9i1:
    INCOMPATIBLE CHANGES:
    * TCP / SNMP: hosts using TCP and SNMP now must use the tags 'tcp'
      and 'snmp'. Hosts with the tag 'ping' will not inventorize any
      service. New configuration variable tcp_hosts.
    * Inventory: The call syntax for inventory has been simplified. Just
      call check_mk -I HOSTNAME now. Omit the "tcp" or "snmp". If you
      want to do inventory just for certain check types, type "check_mk --checks=snmp_info,if -I hostnames..."
      instead
    * perfdata_format now defaults to "pnp". Previous default was "standard".
      You might have to change that in main.mk if you are not using PNP (only
      relevant for MRPE checks)
    * inventory_check_severity defaults to 1 now (WARNING)
    * aggregation_output_format now defaults to "multiline"
    * Removed non_bulkwalk_hosts. You can use bulkwalk_hosts with NEGATE
      instead (see docu)
    * snmp_communites is now initialized with [], not with {}. It cannot
      be a dict any longer.
    * bulkwalk_hosts is now initizlized with []. You can do += here just
      as with all other rule variables.
    * Configuration check (-X) is now always done. It is now impossible to
      call any Check_MK action with an invalid configuration. This saves
      you against mistyped variables.
    * Check kernel: converted performance data from counters to rates. This
      fixes RRD problems (spikes) on reboots and also allows better access 
      to the peformance data for the Perf-O-Meters.  Also changed service 
      descriptions. You need to reinventurize the kernel checks. Your old
      RRDs will not be deleted, new ones will be created.
    * Multisite: parameters nagios_url, nagios_cgi_url and pnp_url are now
      obsolete. Instead the new parameter url_prefix is used (which must
      end with a /).

    Core, Setup, etc.:
    * Improve error handling: if hosts are monitored with SNMP *and* TCP,
      then after an error with one of those two agents checks from the
      other haven't been executed. This is fixed now. Inventory check
      is still not complete in that error condition.
    * Packages (MKP): Allow to create and install packages within OMD!
      Files are installed below ~/local/share/check_mk. No root permissions
      are neccessary
    * Inventory: Better error handling on invalid inventory result of checks
    * setup.sh: fix problem with missing package_info (only appears if setup
      is called from another directory)
    * ALL_SERVICES: Instead of [ "" ] you can now write ALL_SERVICES
    * debug_log: also output Check_MK version, check item and check parameters
    * Make sure, host has no duplicate service - this is possible e.g. by
      monitoring via agent and snmp in parallel. duplicate services will
      make Nagios reject the configuration.
    * --snmpwalk: do not translate anymore, use numbers. All checks work
      with numbers now anyway.
    * check_mk -I snmp will now try all checktypes not having an snmp scan
      function. That way all possible checks should be inventorized.
    * new variable ignored_checks: Similar to ignored_checktypes, but allows
      per-host configuration
    * allow check implementations to use common include files. See if/if64
      for an example
    * Better handling for removed checks: Removed exceptions in check_mk calls
      when some configured checks have been removed/renamed

    Checks & Agents:
    * Renamed check functions of imm_health check from test_imm to imm_health
      to have valid function and check names. Please remove remove from
      inventory and re-inventory those checks.
    * fc_brocade_port_detailed: allow to specify port state combinations not 
      to be critical
    * megaraid_pdisks: Using the real enclosure number as check item now
    * if/if64: allow to configure averaging of traffic over time (e.g. 15 min) 
      and apply traffic levels and averaged values. Also allow to specify relative
      traffic levels. Allow new parameter configuration via dictionary. Also
      allow to monitor unused ports and/or to ignore link status.
    * if/if64: Added expected interface speed to warning output
    * if/if64: Allow to ignore speed setting (set target speed to None)
    * wut_webtherm: handle more variants of WuT Webtherms (thanks to Lefty)
    * cisco_fan: Does not inventorize 'notPresent' sensors anymore. Improved output
    * cisco_power: Not using power source as threshold anymore. Improved output
    * cisco_fan: Does not inventorize 'notPresent' sensors anymore. Improved output
    * cisco_power: Not using power source as threshold anymore. Improved output
    * cisco_power: Excluding 'notPresent' devices from inventory now
    * cisco_temp_perf: Do not crash if device does not send current temperature
    * tcp_conn_stats: new check for monitoring number of current TCP connections
    * blade_*: Added snmp scan functions for better automatic inventory
    * blade_bays: Also inventorizes standby blades and has a little more
                  verbose output.
    * blade_blowers: Can handle responses without rpm values now. Improved output
    * blade_health: More detailed output on problems
    * blade_blades: Added new check for checking the health-, present- and
                    power-state of IBM Bladecenter blades
    * win_dhcp_pools: Several cleanups in check
    * Windows agent: allow restriction to ip addresses with only_hosts (like xinetd)
    * heartbeat_rscstatus: Catching empty output from agent correctly
    * tcp_conn_stats: Fixed inventory function when no conn stats can be inventoried
    * heartbeat_nodes: fix Linux agent for hostname with upper case letters (thanks to
            Thorsten Robers)
    * heartbeat_rscstatus: Catching empty output from agent correctly
    * heartbeat_rscstatus: Allowing a list as expected state to expect multiple OK states
    * win_dhcp_pools agent plugin: Filtering additional error message on
      systems without dhcp server
    * j4p_performance: Added experimental agent plugin fetching data via 
      jmx4perl agent (does not need jmx4perl on Nagios)
    * j4p_performance.mem: added new experimental check for memory usage via JMX.
    * if/if64: added Perf-O-Meter for Multisite
    * sylo: fix performance data: on first execution (counter wrap) the check did
      output only one value instead of three. That lead to an invalid RRD.
    * Cleaned up several checks to meet the variable naming conventions
    * drbd: Handling unconfigured drbd devices correctly. These devices are
      ignored during nventory
    * printer_supply: In case of OKI c5900 devices the name of the supply units ins not
      unique. The color of the supply unit is reported in a dedicated OID and added to the
      check item name to have a unique name now.
    * printer_supply: Added simple pnp template to have better graph formating for the check results
    * check_mk.only_from: new check for monitoring the IP address access restriction of the
      agent. The current Linux and Windows agents provide this information.
    * snmp_info check: Recoded not to use snmp_info_single anymore
    * Linux Agent: Fixed <<<cpu>>> output on SPARC machines with openSUSE
    * df_netapp/df_netapp32: Made check inventory resistant against empty size values
    * df_netapp32: Added better detection for possible 32bit counter wrap
    * fc_brocade_port_detailed: Made check handle phystate "noSystemControlAccessToSlot" (10)
      The check also handles unknown states better now
    * printer_supply: Added new parameter "printer_supply_some_remaining_status" to
      configure the reported state on small remaining capacity.
    * Windows agent: .vbs scripts in agents plugins/ directory are executed
      automatically with "cscript.exe /Nologo" to prevent wrong file handlers
    * aironet_clients: Only counting clients which don't have empty values for strength
    * statgrab_disk: Fixed byte calculation in plugin output
    * statgrab_disk: Added inventory function
    * 3ware_disks: Ignoring devices in state NOT-PRESENT during inventory

    Multisite:
    * The custom open/close states of custom links are now stored for each
      user
    * Setting doctype in sidebar frame now
    * Fixed invalid sidebar css height/width definition
    * Fixed repositioning the sidebar scroll state after refreshing the page
    * Fixed mousewheel scrolling in opera/chrome
    * Fixed resize bug on refresh in chrome
    * New view for all services of a site
    * Sidebar snapin site_status: make link target configurable
    * Multisite view "Recently changed services": sort newest first
    * Added options show_header and show_controls to remove the page headers
      from views
    * Cool: new button for an immediate reschedule of a host or service
      check: the view is redisplayed exactly at the point of time when
      Nagios has finished the check. This makes use of MK Livestatus'
      unique waiting feature.

   Livestatus:
    * Added no_more_notifications and check_flapping_recovery_notification
      fields to host table and no_more_notifications field to service table.
      Thanks to Matthew Kent

1.1.8:
    Core, Setup, etc.:
    * setup.sh: turn off Python debugging
    * Cleaned up documentation directory
    * cluster host: use real IP address for host check if cluster has
      one (e.g. service IP address)

    Checks & Agents:
    * Added missing PNP template for check_mk-hr_cpu
    * hr_fs: inventory now ignores filesystem with size 0,
      check does not longer crash on filesystems with size 0
    * logwatch: Fixed typo in 'too many unacknowledged logs' error message
    * ps: fix bug: inventory with fixed user name now correctly puts
      that user name into the resulting check - not None.
    * ps: inventory with GRAB_USER: service description may contain
      %u. That will be replaced with the user name and thus makes the
      service description unique.
    * win_dhcp_pools: better handle invalid agent output
    * hp_proliant_psu: Fixed multiple PSU detection on one system (Thanks to Andreas Döhler)
    * megaraid_pdisks: Fixed coding error
    * cisco_fan: fixed check bug in case of critical state
    * nfsmounts: fix output (free and used was swapped), make output identical to df

    Livestatus:
    * Prohibit { and } in regular expressions. This avoids a segmentation
      fault caused by regcomp in glibc for certain (very unusual) regular
      expressions.
    * Table status: new columns external_command_buffer_slots,
      external_command_buffer_usage and external_command_buffer_max
      (this was implemented according to an idea and special request of
       Heinz Fiebig. Please sue him if this breaks anything for you. I was
       against it, but he thinks that it is absolutely neccessary to have
       this in version 1.1.8...)
    * Table status: new columns external_commands and external_commands_rate
      (also due to Mr. Fiebig - he would have quit our workshop otherwise...)
    * Table downtimes/comments: new column is_service

    Multisite:
    * Snapin Performance: show external command per second and usage and
      size of external command buffer
    * Downtimes view: Group by hosts and services - just like comments
    * Fix links for items containing + (e.g. service descriptionen including
      spaces)
    * Allow non-ASCII character in downtimes and comments
    * Added nagvis_base_url to multisite.mk example configuration
    * Filter for host/service groups: use name instead of alias if 
      user has no permissions for groups

1.1.8b3:
    Core, Setup, etc.:
    * Added some Livestatus LQL examples to documentation
    * Removed cleanup_autochecks.py. Please use check_mk -u now.
    * RRA configuration for PNP: install in separate directory and do not
      use per default, since they use an undocumented feature of PNP.

    Checks & Agents:
    * postfix_mailq: Changed limit last 6 lines which includes all needed
		information
    * hp_proliant_temp/hp_proliant_fans: Fixed wrong variable name
    * hp_procurve_mem: Fixed wrong mem usage calculation
    * ad_replication: Works no with domain controller hostnames like DC02,DC02
    * aironet_client: fix crash on empty variable from SNMP output
    * 3ware_disks, 3ware_units: hopefully repaired those checks
    * added rudimentary agent for HP-UX (found in docs/)

    Multisite:
    * added Perf-O-Meter to "Problems of Host" view
    * added Perf-O-Meter to "All Services" view
    * fix bug with cleaning up persistent connections
    * Multisite now only fetches the available PNP Graphs of hosts/services
    * Quicksearch: limit number of items in dropdown to 80
      (configurable via quicksearch_dropdown_limit)
    * Views of hosts: make counts of OK/WARN/CRIT klickable, new views
      for services of host in a certain state
    * Multisite: sort context buttons in views alphabetically
    * Sidebar drag scrolling: Trying to compensate lost mouse events when
	leaving the sidebar frame while dragging

    Livestatus:
    * check for event_broker_options on start
    * Fix memory leakage caused by Filter: headers using regular expressions
    * Fix two memory leaks in logfile parser

1.1.8b2:
    Core, Setup, etc.:
    * Inventory: skip SNMP-only hosts on non-SNMP checktypes (avoids timeouts)
    * Improve error output for invalid checks
    
    Checks & Agents:
    * fix bug: run local and plugins also when spaces are in path name
      (such as C:\Program Files\Check_MK\plugins
    * mem.vmalloc: Do not create a check for 64 bit architectures, where
      vmalloc is always plenty
    * postfix_mailq: limit output to 1000 lines
    * multipath: handle output of SLES 11 SP1 better
    * if/if64: output operstatus in check output
    * if/if64: inventory now detects type 117 (gigabitEthernet) for 3COM
    * sylo: better handling of counter wraps.

    Multisite:
    * cleanup implementation of how user settings are written to disk
    * fix broken links in 'Edit view -> Try out' situation
    * new macros $HOSTNAME_LOWER$, $HOSTNAME_UPPER$ and $HOSTNAME_TITLE$ for
      custom notes

1.1.8b1:
    Core, Setup, etc.:
    * SNMPv3: allow privProtocol and privPassword to be specified (thanks
      to Josef Hack)
    * install_nagios.sh: fix problem with broken filenames produced by wget
    * install_nagios.sh: updated software to newest versions
    * install_nagios.sh: fix Apache configuration problem
    * install_nagios.sh: fix configuration vor PNP4Nagios 0.6.6
    * config generation: fix host check of cluster hosts
    * config generation: add missing contact groups for summary hosts
    * RPM package of agent: do not overwrite xinetd.d/check_mk, but install
      new version with .rpmnew, if admin has changed his one
    * legacy_checks: fix missing perfdata, template references where in wrong
      direction (thanks Daniel Nauck for his precise investigation)

    Checks & Agents:
    * New check imm_health by Michael Nieporte
    * rsa_health: fix bug: detection of WARNING state didn't work (was UNKNOWN
            instead)
    * check_mk_agent.solaris: statgrab now excludes filesystems. This avoids hanging
      in case of an NFS problem. Thanks to Divan Santana.
    * multipath: Handle new output of multipath -l (found on SLES11 SP1)
    * ntp: fix typo in variable ntp_inventory_mode (fixes inventory problem)
    * if64: improve output formatting of link speed
    * cisco_power: inventory function now ignores non-redundant power supplies
    * zpool_status: new check from Darin Perusich for Solaris zpools

    Multisite:
    * fix several UTF-8 problems: allow non-ascii characters in host names
      (must be UTF 8 encoded!)
    * improve compatibility with Python 2.3
    * Allow loading custom style sheet overriding Check_MK styles by setting
      custom_style_sheet in multisite.mk
    * Host icons show link to detail host, on summary hosts.
    * Fix sidebar problem: Master Control did not display data correctly
    * status_host: honor states even if sites hosting status hosts is disabled
      (so dead-detection works even if local site is disabled)
    * new config variable start_url: set url for welcome page
    * Snapin Quicksearch: if no host is matching, automatically search for
      services
    * Remove links to legacy Nagios GUI (can be added by user if needed)
    * Sidebar Quicksearch: fix several annoyances
    * Views with services of one host: add title with host name and status

    Livestatus:
    * fix memory leak: lost ~4K on memory on each StatsAnd: or StatsOr:
      header (found by Sven Nierlein)
    * fix invalid json output for empty responses (found by Sven Nierlein)
    * fix Stats: avg ___ for 0 matching elements. Output was '-nan' and is
      now '0.0'
    * fix output of floating point numbers: always use exponent and make
      sure a decimal point is contained (this makes JSON/Python detect
      the correct type)

1.1.7i5:
    Core, Setup, etc.:
    * SNMP: do not load any MIB files (speeds up snmpwalk a lot!)
    * legacy_checks: new config variable allowing creating classical
      non-Check_MK checks while using host tags and config options
    * check_mk_objects.cfg: beautify output, use tabs instead of spaces
    * check_mk -II: delete only specified checktypes, allow to reinventorize
      all hosts
    * New option -O, --reload: Does the same as -R, but reloads Nagios
      instead of restarting it.
    * SNMP: Fixed string detection in --snmpwalk calls
    * SNMP: --snmpwalk does walk the enterprises tree correctly now
    * SNMP: Fixed missing OID detection in SNMP check processing. There was a problem
      when the first column had OID gaps in the middle. This affected e.g. the cisco_locif check.
    * install_nagios.sh: correctly detect Ubuntu 10.04.1
    * Config output: make order of service deterministic
    * fix problem with missing default hostgroup

    Multisite:
    * Sidebar: Improved the quicksearch snapin. It can search for services, 
      servicegroups and hostgroups now. Simply add a prefix "s:", "sg:" or "hg:"
      to search for other objects than hosts.
    * View editor: fix bug which made it impossible to add more than 10 columns
    * Service details: for Check_MK checks show description from check manual in
      service details
    * Notes: new column 'Custom notes' which allows customizable notes
      on a per host / per service base (see online docu for details)
    * Configuration: new variable show_livestatus_errors which can be set
      to False in order to hide error about unreachable sites
    * hiding views: new configuration variables hidden_views and visible_views
    * View "Service problems": hide problems of down or unreachable hosts. This
      makes the view consistant with "Tactical Overview"

    Checks & Agents:
    * Two new checks: akcp_sensor_humidity and akcp_sensor_temp (Thanks to Michael Nieporte)
    * PNP-template for kernel: show average of displayed range
    * ntp and ntp.time: Inventory now per default just creates checks for ntp.time (summary check).
      This is controlled by the new variable ntp_inventory_mode (see check manuals).
    * 3ware: Three new checks by Radoslav Bak: 3ware_disks, 3ware_units, 3ware_info
    * nvidia: agent now only queries GPUCoreTemp and GPUErrors. This avoids
      a vmalloc leakage of 32kB per call (bug in NVIDIA driver)
    * Make all SNMP based checks independent of standard MIB files
    * ad_replication: Fixed syntax errors and unhandled date output when
      not replicated yet
    * ifoperstatus: Allowing multiple target states as a list now
    * cisco_qos: Added new check to monitor traffic in QoS classes on Cisco routers
    * cisco_power: Added scan function
    * if64/if/cisco_qos: Traffic is displayed in variable byte scales B/s,KB/s,MB/s,GB/s
      depending on traffic amount.
    * if64: really using ifDescr with option if_inventory_uses_description = True
    * if64: Added option if_inventory_uses_alias to using ifAlias for the item names
    * if64/if: Fixed bug displaying the out traffic (Perfdata was ok)
    * if64/if: Added WARN/CRIT thresholds for the bandwidth usage to be given as rates
    * if64/if: Improved PNP-Templates
    * if64/if: The ifoperstatus check in if64/if can now check for multiple target states
    * if64/if: Removing all null bytes during hex string parsing (These signs Confuse nagios pipe)
    * Fixed hr_mem and hr_fs checks to work with new SNMP format
    * ups_*: Inventory works now on Riello UPS systems
    * ups_power: Working arround wrong implemented RFC in some Riello UPS systems (Fixing negative power
      consumption values)
    * FreeBSD Agent: Added sections: df mount mem netctr ipmitool (Thanks to Florian Heigl)
    * AIX: exclude NFS and CIFS from df (thanks to Jörg Linge)
    * cisco_locif: Using the interface index as item when no interface name or description are set

    Livestatus:
    * table columns: fix type of num_service_* etc.: was list, is now int (thanks to Gerhard Laußer)
    * table hosts: repair semantics of hard_state (thanks to Michael Kraus). Transition was one
      cycle to late in certain situations.

1.1.7i4:
    Core, Setup, etc.:
    * Fixed automatic creation of host contactgroups
    * templates: make PNP links work without rewrite

    Multisite:
    * Make page handler modular: this allows for custom pages embedded into
      the Multisite frame work and thus using Multisite for other tasks as
      well.
    * status_host: new state "waiting", if status host is still pending
    * make PNP links work without rewrite
    * Fix visibility problem: in multisite setups all users could see
      all objects.

1.1.7i3:
    Core, Setup, etc.:
    * Fix extra_nagios_conf: did not work in 1.1.7i2
    * Service Check_MK now displays overall processing time including
      agent communication and adds this as performance data
    * Fix bug: define_contactgroups was always assumed True. That led to duplicate
      definitions in case of manual definitions in Nagios 

    Checks & Agents:
    * New Check: hp_proliant_da_phydrv for monitoring the state of physical disks
      in HP Proliant Servers
    * New Check: hp_proliant_mem for monitoring the state of memory modules in
      HP Proliant Servers
    * New Check: hp_proliant_psu for monitoring the state of power supplies in
      HP Proliant Servers
    * PNP-templates: fix several templates not working with MULTIPLE rrds
    * new check mem.vmalloc for monitoring vmalloc address space in Linux kernel.
    * Linux agent: add timeout of 2 secs to ntpq 
    * wmic_process: make check OK if no matching process is found

    Livestatus:
    * Remove obsolete parameter 'accept_timeout'
    * Allow disabling idle_timeout and query_timeout by setting them to 0.

    Multisite:
    * logwatch page: wrap long log lines

1.1.7i2:
    Incompatible Changes:
    * Remove config option define_timeperiods and option --timeperiods.
      Check_MK does not longer define timeperiod definitions. Please
      define them manually in Nagios.
    * host_notification_period has been removed. Use host_extra_conf["notification_period"]
      instead. Same holds for service_notification_periods, summary_host_notification_periods
      and summary_service_notification_periods.
    * Removed modes -H and -S for creating config data. This now does
      the new option -N. Please set generate_hostconf = False if you
      want only services to be defined.

    Core, Setup, etc.:
    * New config option usewalk_hosts, triggers --usewalk during
      normal checking for selected hosts.
    * new option --scan-parents for automatically finding and 
      configuring parent hosts (see online docu for details)
    * inventory check: put detailed list of unchecked items into long
      plugin output (to be seen in status details)
    * New configuration variable check_parameters, that allows to
      override default parameters set by inventory, without defining 
      manual checks!

    Checks & Agents:
    * drbd: changed check parameters (please re-inventorize!)
    * New check ad_replication: Checks active directory replications
      of domain controllers by using repadm
    * New check postifx_mailq: Checks mailqueue lengths of postifx mailserves
    * New check hp_procurve_cpu: Checks the CPU load on HP Procurve switches
    * New check hp_procurve_mem: Checks the memory usage on HP Procurve switches
    * New check hp_procurve_sensors: Checks the health of PSUs, FANs and
      Temperature on HP Procurve switches
    * New check heartbeat_crm: Monitors the general state of heartbeat clusters
      using the CRM
    * New check heartbeat_crm_resources: Monitors the state of resources and nodes
      in heartbeat clusters using the CRM
    * *nix agents: output AgentOS: in header
    * New agent for FreeBSD: It is based on the linux agent. Most of the sections
      could not be ported easily so the FreeBSD agent provides information for less
      checks than the linux agent.
    * heartbeat_crm and heartbeat_crm.resources: Change handling of check parameters.
      Please reinvenurize and read the updated man page of those checks
    * New check hp_proliant_cpu: Check the physical state of CPUs in HP Proliant servers
    * New check hp_proliant_temp: Check the temperature sensors of HP Proliant servers
    * New check hp_proliant_fans: Check the FAN sensors of HP Proliant servers

    Multisite:
    * fix chown problem (when nagios user own files to be written
      by the web server)
    * Sidebar: Fixed snapin movement problem using older firefox
      than 3.5.
    * Sidebar: Fixed IE8 and Chrome snapin movement problems
    * Sidebar: Fixed IE problem where sidebar is too small
    * Multisite: improve performance in multi site environments by sending
      queries to sites in parallel
    * Multisite: improve performance in high latency situations by
      allowing persistent Livestatus connections (set "persist" : True 
      in sites, use current Livestatus version)

    Livestatus:
    * Fix problems with in_*_period. Introduce global
      timeperiod cache. This also improves performance
    * Table timeperiods: new column 'in' which is 0/1 if/not the
      timeperiod is currently active
    * New module option idle_timeout. It sets the time in ms
      Livestatus waits for the next query. Default is 300000 ms (5 min).
    * New module option query_timeout. It limits the time between
      two lines of a query (in ms). Default is 10000 ms (10 sec).

1.1.7i1: Core, Setup, etc.:
    * New option -u for reordering autochecks in per-host-files
      (please refer to updated documentation about inventory for
       details)
    * Fix exception if check_mk is called without arguments. Show
      usage in that case.
    * install_nagios.sh: Updated to NagVis 1.5 and fixed download URL
    * New options --snmpwalk and --usewalk help implemeting checks
      for SNMP hardware which is not present
    * SNMP: Automatically detect missing entries. That fixes if64
      on some CISCO switches.
    * SNMP: Fix hex string detection (hopefully)
    * Do chown only if running as root (avoid error messages)
    * SNMP: SNMPv3 support: use 4-tuple of security level, auth protocol,
      security name and password instead of a string in snmp_communities
      for V3 hosts.
    * SNMP: Fixed hexstring detection on empty strings
    * New option -II: Is like -I, but removes all previous autochecks
      from inventorized hosts
    * install_nagios.sh: Fix detection of PNP4Nagios URL and URL of
      NagVis
    * Packager: make sanity check prohibiting creating of package files
      in Check MK's directories
    * install_nagios.sh: Support Ubuntu 10.04 (Thanks to Ben)
      
    Checks & Agents:
    * New check ntp.time: Similar to 'ntp' but only honors the system peer
      (that NTP peer where ntpq -p prints a *).
    * wmic_process: new check for ressource consumption of windows processes
    * Windows agent supports now plugins/ and local/ checks
    * [FIX] ps.perf now correctly detects extended performance data output
      even if number of matching processes is 0
    * renamed check cisco_3640_temp to cisco_temp, renamed cisco_temp
      to cisco_temp_perf, fixed snmp detection of those checks
    * New check hr_cpu - checking the CPU utilization via SNMP
    * New check hr_fs - checking filesystem usage via SNMP
    * New check hr_mem - checking memory usage via SNMP
    * ps: inventory now can configured on a per host / tag base
    * Linux: new check nvidia.temp for monitoring temperature of NVIDIA graphics card
    * Linux: avoid free-ipmi hanging forever on hardware that does not support IPMI
    * SNMP: Instead of an artificial index column, which some checks use, now
      the last component of the OID is used as index. That means that inventory
      will find new services and old services will become UNKNOWN. Please remove
      the outdated checks.
    * if: handle exception on missing OIDs
    * New checks hp_blade* - Checking health of HP BladeSystem Enclosures via SNMP
    * New check drbd - Checking health of drbd nodes
    * New SNMP based checks for printers (page counter, supply), contributed
      by Peter Lauk (many thanks!)
    * New check cups_queues: Checking the state of cups printer queues
    * New check heartbeat_nodes: Checking the node state and state of the links
      of heartbeat nodes
    * New check heartbeat_rscstatus: Checks the local resource status of
      a heartbeat node
    * New check win_dhcp_pools: Checks the usage of Windows DHCP Server lease pools
    * New check netapp_volumes: Checks on/offline-condition and states of netapp volumes 

    Multisite:
    * New view showing all PNP graphs of services with the same description
    * Two new filters for host: notifications_enabled and acknowledged
    * Files created by the webserver (*.mk) are now created with the group
      configured as common group of Nagios and webserver. Group gets write
      permissions on files and directories.
    * New context view: all services of a host group
    * Fix problems with Umlauts (non-Ascii-characters) in performance data
    * New context view: all services of a host group
    * Sidebar snapins can now fetch URLs for the snapin content instead of
      building the snapin contents on their own.
    * Added new nagvis_maps snapin which displays all NagVis maps available
      to the user. Works with NagVis 1.5 and newer.

1.1.6:
    Core, Setup, etc.:
    * Service aggregation: new config option aggregation_output_format.
      Settings this to "multiline" will produce Nagios multiline output
      with one line for each individual check.

    Multisite:
    * New painter for long service plugin output (Currently not used
      by any builtin view)

    Checks & Agents:
    * Linux agent: remove broken check for /dev/ipmi0

1.1.6rc3:
    Core, Setup, etc.:
    * New option --donate for donating live host data to the community.
      Please refer to the online documentation for details.
    * Tactical Overview: Fixed refresh timeout typo
      (Was 16 mins instead of 10 secs)

    Livestatus:
    * Assume strings are UTF-8 encoded in Nagios. Convert from latin-1 only
      on invalid UTF-8 sequences (thanks to Alexander Yegorov)

    Multisite:
    * Correctly display non-ascii characters (fixes exception with 'ascii codec')
      (Please also update Livestatus to 1.1.6rc3)

1.1.6rc2:
    Multisite:
    * Fix bug in Master control: other sites vanished after klicking buttons.
      This was due to connection error detection in livestatus.py (Bug found
      by Benjamin Odenthal)
    * Add theme and baseurl to links to PNP (using features of new PNP4Nagios
      0.6.4)

    Core, Setup, etc.:
    * snmp: hopefully fix HEX/string detection now

    Checks & Agents:
    * md: fix inventory bug on resync=PENDING (Thanks to Darin Perusich)

1.1.6rc1:
    Multisite:
    * Repair Perf-O-Meters on webkit based browsers (e.g. Chrome, Safari)
    * Repair layout on IE7/IE8. Even on IE6 something is working (definitely
      not transparent PNGs though). Thanks to Lars.
    * Display host state correct if host is pending (painter "host with state")
    * Logfile: new filter for plugin output
    * Improve dialog flow when cloning views (button [EDIT] in views snapin)
    * Quicksearch: do not open search list if text did not change (e.g. Shift up),
      close at click into field or snapin.

    Core, Setup, etc.:
    * Included three patched from Jeff Dairiki dealing with compile flags
      and .gitignore removed from tarballs
    * Fix problem with clustered_services_of[]: services of one cluster
      appeared also on others
    * Packager: handle broken files in package dir
    * snmp handling: better error handling in cases where multiple tables
      are merged (e.g. fc_brocade_port_detailed)
    * snmp: new handling of unprintable strings: hex dumps are converted
      into binary strings now. That way all strings can be displayed and
      no information is lost - nevertheless.
      
    Checks & Agents:
    * Solaris agent: fixed rare df problems on Solaris 10, fix problem with test -f
      (thanks to Ulf Hoffmann)
    * Converted all PNP templates to format of 0.6.X. Dropped compatibility
      with 0.4.X.
    * Do not use ipmi-sensors if /dev/ipmi0 is missing. ipmi-sensors tries
      to fiddle around with /dev/mem in that case and miserably fails
      in some cases (infinite loop)
    * fjdary60_run: use new binary encoding of hex strings
    * if64: better error handling for cases where clients do not send all information
    * apc_symmetra: handle status 'smart boost' as OK, not CRITICAL

    Livestatus:
    * Delay starting of threads (and handling of socket) until Nagios has
      started its event loop. This prevents showing services as PENDING 
      a short time during program start.

1.1.6b3:
    Multisite:
    * Quicksearch: hide complete host list if field is emptied via Backspace or Del.
      Also allow handle case where substring match is unique.

1.1.6b2:
    Core, Setup, etc.:
    * Packager: fix unpackaged files (sounds, etc)

    Multisite:
    * Complete new design (by Tobias Roeckl, Kopf & Herz)
    * New filters for last service check and last service state change
    * New views "Recently changed services" and "Unchecked services"
    * New page for adding sidebar snapins
    * Drag & Drop for sidebar snapins (thanks to Lars)
    * Grab & Move for sidebar scrolling (thanks to Lars)
    * Filter out summary hosts in most views.
    * Set browser refresh to 30 secs for most views
    * View host status: added a lot of missing information
    * View service status: also added information here
    * Make sure, enough columns can be selected in view editor
    * Allow user to change num columns and refresh directly in view
    * Get back to where you came after editing views
    * New sidebar snapin "Host Matrix"
    * New feature "status_host" for remote sites: Determine connection
      state to remote side by considering a certain host state. This
      avoids livestatus time outs to dead sites.
    * Sidebar snapin site status: fix reload problem
    * New Perf-O-Meters displaying service performance data
    * New snapin "Custom Links" where you easily configure your own
      links via multisite.mk (see example in new default config file)
    * Fixed problem when using only one site and that is not local

    Livestatus:
    * new statistics columns: log_messages and log_messages_rate
    * make statistics average algorithm more sluggish

1.1.5i3:
     Core, Setup, etc.:
     * New Check_MK packager (check_mk -P)

1.1.5i2:
     Core, Setup, etc.:
     * install_nagios.sh: add missing package php5-iconv for SLES11

     Checks & Agents:
     * if64: new SNMP check for network interfaces. Like if, but uses 64 bit
       counters of modern switches. You might need to configure bulkwalk_hosts.
     * Linux agent: option -d enabled debug output
     * Linux agent: fix ipmi-sensors cache corruption detection
     * New check for temperature on Cisco devices (cisco_3640_temp)
     * recompiled waitmax with dietlibc (fixed incompatibility issues
       on older systems)

     Multisite:
     * Filters for groups are negateable.

1.1.5i1:
     Checks & Agents:
     * uptime: new check for system uptime (Linux)
     * if: new SNMP check for network interfaces with very detailed traffic,
       packet and error statistics - PNP graphs included

     Multisite:
     * direct integration of PNP graphs into Multisite views
     * Host state filter: renamed HTML variables (collision with service state). You
       might need to update custom views using a filter on host states.
     * Tactical overview: exclude services of down hosts from problems, also exclude
       summary hosts
     * View host problems/service problems: exclude summary hosts, exclude services
       of down hosts
     * Simplified implementation of sidebar: sidebar is not any longer embeddeable.
     * Sidebar search: Added host site to be able to see the context links on
       the result page
     * Sidebar search: Hitting enter now closes the hint dropdown in all cases

1.1.5i0:
      Core, Setup, etc.:
      * Ship check-specific rra.cfg's for PNP4Nagios (save much IO and disk space)
      * Allow sections in agent output to apear multiple times
      * cleanup_autochecks.py: new option -f for directly activating new config
      * setup.sh: better detection for PNP4Nagios 0.6
      * snmpwalk: use option -Oa, inhibit strings to be output as hex if an umlaut
        is contained.

      Checks & Agents:
      * local: allow more than once performance value, separated by pipe (|)
      * ps.perf: also send memory and CPU usage (currently on Linux and Solaris)
      * Linux: new check for filesystems mount options
      * Linux: new very detailed check for NTP synchronization
      * ifoperstatus: inventory honors device type, per default only Ethernet ports
        will be monitored now
      * kernel: now inventory is supported and finds pgmajfault, processes (per/s)
        and context switches
      * ipmi_sensors: Suppress performance data for fans (save much IO/space)
      * dual_lan_check: fix problem which using MRPE
      * apc_symmetra: PNP template now uses MIN for capacity (instead of AVERAGE)
      * fc_brocade_port_detailed: PNP template now uses MAX instead of AVERAGE
      * kernel: fix text in PNP template
      * ipmi_sensors: fix timeout in agent (lead to missing items)
      * multipath: allow alias as item instead of uuid
      * caching agent: use /var/cache/check_mk as cache directory (instead of /etc/check_mk)
      * ifoperstatus: is now independent of MIB

      Multisite:
      * New column host painter with link to old Nagios services
      * Multisite: new configuration parameter default_user_role
      
      Livestatus:
      * Add missing LDFLAGS for compiling (useful for -g)

1.1.4:
      Summary:
      * A plentitude of problem fixes (including MRPE exit code bug)
      * Many improvements in new Multisite GUI
      * Stability and performance improvements in Livestatus

      Core, Setup, etc.:
      * Check_MK is looking for main.mk not longer in the current and home
        directory
      * install_nagios.sh: fix link to Check_MK in sidebar
      * install_nagios.sh: switch PNP to version 0.6.3
      * install_nagios.sh: better Apache-Config for Multisite setup
      * do not search main.mk in ~ and . anymore (brought only trouble) 
      * clusters: new variable 'clustered_services_of', allowing for overlapping
         clusters (as proposed by Jörg Linge)
      * install_nagios.sh: install snmp package (needed for snmp based checks)
      * Fix ower/group of tarballs: set them to root/root
      * Remove dependency from debian agent package    
      * Fixed problem with inventory when using clustered_services
      * tcp_connect_timeout: Applies now only for connect(), not for
        time of data transmission once a connection is established
      * setup.sh now also works for Icinga
      * New config parameter debug_log: set this to a filename in main.mk and you
        will get a debug log in case if 'invalid output from plugin...'
      * ping-only-hosts: When ping only hosts are summarized, remove Check_MK and
        add single PING to summary host.
      * Service aggregation: fix state relationship: CRIT now worse than UNKNOWN 
      * Make extra_service_conf work also for autogenerated PING on ping-only-hosts
        (groups, contactgroups still missing)

      Checks & Agents:
      * mrpe in Linux agent: Fix bug introduced in 1.1.3: Exit status of plugins was
        not honored anymore (due to newline handling)
      * mrpe: allow for sending check_command to PNP4Nagios (see MRPE docu)
      * Logwatch GUI: fix problem on Python 2.4 (thanks to Lars)
      * multipath: Check is now less restrictive when parsing header lines with
        the following format: "<alias> (<id>)"
      * fsc_ipmi_mem_status: New check for monitoring memory status (e.g. ECC)
         on FSC TX-120 (and maybe other) systems.
      * ipmi_sensors in Linux agent: Fixed compatibility problem with new ipmi
        output. Using "--legacy-output" parameter with newer freeipmi versions now.
      * mrpe: fix output in Solaris agent (did never work)
      * IBM blade center: new checks for chassis blowers, mediatray and overall health
      * New caching agent (wrapper) for linux, supporting efficient fully redundant
        monitoring (please read notes in agents/check_mk_caching_agent)
      * Added new smbios_sel check for monitoring the System Event Log of SMBIOS.
      * fjdarye60_rluns: added missing case for OK state
      * Linux agent: The xinetd does not log each request anymore. Only
        failures are logged by xinetd now. This can be changed in the xinetd
	configuration files.
      * Check df: handle mountpoints containing spaces correctly 
        (need new inventorization if you have mountpoints with spaces)
      * Check md on Linux: handle spare disks correctly
      * Check md on Linux: fix case where (auto-read-only) separated by space
      * Check md on Linux: exclude RAID 0 devices from inventory (were reported as critical)
      * Check ipmi: new config variable ipmi_ignore_nr
      * Linux agent: df now also excludes NFSv4
      * Wrote man-page for ipmi check
      * Check mrpe: correctly display multiline output in Nagios GUI
      * New check rsa_health for monitoring IBM Remote Supervisor Adapter (RSA)
      * snmp scan: suppress error messages of snmpget
      * New check: cpsecure_sessions for number of sessions on Content Security Gateway
      * Logwatch GUI: move acknowledge button to top, use Multisite layout,
         fix several layout problem, remove list of hosts
      * Check logwatch: limit maximum size of stored log messages (configurable
        be logwatch_max_filesize)
      * AIX agent: fix output of MRPE (state and description was swapped)
      * Linux agent: fixed computation of number of processors on S390
      * check netctr: add missing perfdata (was only sent on OK case)
      * Check sylo: New check for monitoring the sylo state
      
      Livestatus:
      * Table hosts: New column 'services' listing all services of that host
      * Column servicegroups:members: 'AuthUser' is now honored
      * New columns: hosts:services_with_state and servicegroups:members_with_state
      * New column: hostgroup:members_with_state
      * Columns hostgroup:members and hostgroup:members_with_state honor AuthUser
      * New rudimentary API for C++
      * Updates API for Python
      * Make stack size of threads configurable
      * Set stack size of threads per default o 64 KB instead of 8 MB
      * New header Localtime: for compensating time offsets of remote sites
      * New performance counter for fork rate
      * New columns for hosts: last_time_{up,down,unreachable}
      * New columns for services: last_time_{ok,warning,critical,unknown}
      * Columns with counts honor now AuthUser
      * New columns for hosts/services: modified_attributes{,_list}
      * new columns comments_with_info and downtimes_with_info
      * Table log: switch output to reverse chronological order!
      * Fix segfault on filter on comments:host_services
      * Fix missing -lsocket on Solaris
      * Add missing SUN_LEN (fixed compile problem on Solaris)
      * Separators: remote sanitiy check allowing separators to be equal
      * New output format "python": declares strings as UTF-8 correctly
      * Fix segault if module loaded without arguments

      Multisite:
      * Improved many builtin views
      * new builtin views for host- and service groups
      * Number of columns now configurable for each layout (1..50)
      * New layout "tiled"
      * New painters for lists of hosts and services in one column
      * Automatically compensate timezone offsets of remote sites
      * New datasources for downtimes and comments
      * New experimental datasource for log
      * Introduce limitation, this safes you from too large output
      * reimplement host- and service icons more intelligent
      * Output error messages from dead site in Multisite mode
      * Increase wait time for master control buttons from 4s to 10s
      * Views get (per-view) configurable browser automatic reload interval
      * Playing of alarm sounds (configurable per view)
      * Sidebar: fix bookmark deletion problem in bookmark snapin
      * Fixed problem with sticky debug
      * Improve pending services view
      * New column with icon with link to Nagios GUI
      * New icon showing items out of their notification period.
      * Multisite: fix bug in removing all downtimes
      * View "Hostgroups": fix color and table heading
      * New sidebar snapin "Problem hosts"
      * Tactical overview: honor downtimes
      * Removed filter 'limit'. Not longer needed and made problems
        with new auto-limitation.
      * Display umlauts from Nagios comments correctly (assuming Latin-1),
         inhibit entering of umlauts in new comments (fixes exception)
      * Switched sidebar from synchronous to asynchronous requests
      * Reduced complete reloads of the sidebar caused by user actions
      * Fix reload problem in frameset: Browser reload now only reloads
        content frames, not frameset.


1.1.3:

      Core, Setup, etc.:
      * Makefile: make sure all files are world readable
      * Clusters: make real host checks for clusters (using check_icmp with multiple IP addresses)
      * check_mk_templates: remove action_url from cluster and summary hosts (they have no performance data)
      * check_mk_template.cfg: fix typo in notes_url
      * Negation in binary conf lists via NEGATE (clustered_services, ingored_services,
	bulkwalk_hosts, etc).
      * Better handling of wrapping performance counters
      * datasource_programs: allow <HOST> (formerly only <IP>)
      * new config variable: extra_nagios_conf: string simply added to Nagios
        object configuration (for example for define command, etc.)
      * New option --flush: delete runtime data of some or all hosts
      * Abort installation if livestatus does not compile.
      * PNP4Nagios Templates: Fixed bug in template file detection for local checks
      * nagios_install.sh: Added support for Ubuntu 9.10
      * SNMP: handle multiline output of snmpwalk (e.g. Hexdumps)
      * SNMP: handle ugly error output of snmpwalk
      * SNMP: allow snmp_info to fetch multiple tables
      * check_mk -D: sort hostlist before output
      * check_mk -D: fix output: don't show aggregated services for non-aggregated hosts
      * check_mk_templates.cfg: fix syntax error, set notification_options to n

      Checks & Agents:
      * logwatch: fix authorization problem on web pages when acknowledging
      * multipath: Added unhandled multipath output format (UUID with 49 signs)
      * check_mk-df.php: Fix locale setting (error of locale DE on PNP 0.6.2)
      * Make check_mk_agent.linux executable
      * MRPE: Fix problems with quotes in commands
      * multipath: Fixed bug in output parser
      * cpu: fixed bug: apply level on 15min, not on 1min avg
      * New check fc_brocade_port_detailed
      * netctrl: improved handling of wrapped counters
      * winperf: Better handling of wrapping counters
      * aironet_client: New check for number of clients and signal
        quality of CISCO Aironet access points
      * aironet_errors: New check for monitoring CRC errors on
        CISCO Aironet access points
      * logwatch: When Agent does not send a log anymore and no local logwatch
                  file present the state will be UNKNOWN now (Was OK before).
      * fjdarye60_sum: New check for summary status of Fidary-E60 devices
      * fjdarye60_disks: New check for status of physical disks
      * fjdarye60_devencs: New check for status of device enclosures
      * fjdarye60_cadaps: New check for status of channel adapters
      * fjdarye60_cmods: New check for status of channel modules
      * fjdarye60_cmods_flash: New check for status of channel modules flash
      * fjdarye60_cmods_mem: New check for status of channel modules memory
      * fjdarye60_conencs: New check for status of controller enclosures
      * fjdarye60_expanders: New check for status of expanders
      * fjdarye60_inletthmls: New check for status of inlet thermal sensors
      * fjdarye60_thmls: New check for status of thermal sensors
      * fjdarye60_psus: New check for status of PSUs
      * fjdarye60_syscaps: New check for status of System Capacitor Units
      * fjdarye60_rluns: New check for RLUNs
      * lparstat_aix: New check by Joerg Linge
      * mrpe: Handles multiline output correctly (only works on Linux,
	      Agents for AIX, Solaris still need fix).
      * df: limit warning and critical levels to 50/60% when using a magic number
      * fc_brocade_port_detailed: allow setting levels on in/out traffic, detect
         baudrate of inter switch links (ISL). Display warn/crit/baudrate in
	 PNP-template

      MK Livestatus:
      * fix operators !~ and !~~, they didn't work (ever)
      * New headers for waiting (please refer to online documentation)
      * Abort on errors even if header is not fixed16
      * Changed response codes to better match HTTP
      * json output: handle tab and other control characters correctly
      * Fix columns host:worst_service_state and host:worst_service_hard_state
      * New tables servicesbygroup, servicesbyhostgroup and hostsbygroup
      * Allow to select columns with table prefix, e.g. host_name instead of name
        in table hosts. This does not affect the columns headers output by
	ColumnHeaders, though.
      * Fix invalid json output of group list column in tables hosts and services
      * Fix minor compile problem.
      * Fix hangup on AuthUser: at certain columns
      * Fix some compile problems on Solaris

      Multisite:
      * Replaced Multiadmin with Multisite.


1.1.2:
      Summary:
      * Lots of new checks
      * MK Livestatus gives transparent access to log files (nagios.log, archive/*.log)
      * Many bug fixes

      MK Livestatus:
      * Added new table "log", which gives you transparent access to the Nagios log files!
      * Added some new columns about Nagios status data to stable 'status'
      * Added new table "comments"
      * Added logic for count of pending service and hosts
      * Added several new columns in table 'status' 
      * Added new columns flap_detection and obsess_over_services in table services
      * Fixed bug for double columns: filter truncated double to int
      * Added new column status:program_version, showing the Nagios version
      * Added new column num_services_pending in table hosts
      * Fixed several compile problems on AIX
      * Fixed bug: queries could be garbled after interrupted connection
      * Fixed segfault on downtimes:contacts
      * New feature: sum, min, max, avg and std of columns in new syntax of Stats:

      Checks & Agents:
      * Check ps: this check now supports inventory in a very flexible way. This simplifies monitoring a great number of slightly different processes such as with ORACLE or SAP.
      * Check 'md': Consider status active(auto-read-only) as OK
      * Linux Agent: fix bug in vmware_state
      * New Checks for APC Symmetra USV
      * Linux Agent: made <<<meminfo>>> work on RedHat 3.
      * New check ps.perf: Does the same as ps, but without inventory, but with performance data
      * Check kernel: fixed missing performance data
      * Check kernel: make CPU utilization work on Linux 2.4
      * Solaris agent: don't use egrep, removed some bashisms, output filesystem type zfs or ufs
      * Linux agent: fixed problem with nfsmount on SuSE 9.3/10.0
      * Check 'ps': fix incompability with old agent if process is in brackets
      * Linux agent: 'ps' now no longer supresses kernel processes
      * Linux agent: make CPU count work correctly on PPC-Linux
      * Five new checks for monitoring DECRU SANs
      * Some new PNP templates for existing checks that still used the default templates
      * AIX Agent: fix filesystem output
      * Check logwatch: Fix problem occuring at empty log lines
      * New script install_nagios.sh that does the same as install_nagios_on_lenny.sh, but also works on RedHat/CentOS 5.3.
      * New check using the output of ipmi-sensors from freeipmi (Linux)
      * New check for LSI MegaRAID disks and arrays using MegaCli (based on the driver megaraid_sas) (Linux)
      * Added section <<<cpu>>> to AIX and Solaris agents
      * New Check for W&T web thermograph (webthermometer)
      * New Check for output power of APC Symmetra USP
      * New Check for temperature sensors of APC Symmetra WEB/SNMP Management Card.
      * apc_symmetra: add remaining runtime to output
      * New check for UPS'es using the generic UPS-MIB (such as GE SitePro USP)
      * Fix bug in PNP-template for Linux NICs (bytes and megabytes had been mixed up).
      * Windows agent: fix bug in output of performance counters (where sometimes with , instead of .)
      * Windows agent: outputs version if called with 'version'
      
      Core, Setup, etc.:
      * New SNMP scan feature: -I snmp scans all SNMP checks (currently only very few checks support this, though)
      * make non-bulkwalk a default. Please edit bulkwalk_hosts or non_bulkwalk_hosts to change that
      * Improve setup autodetection on RedHat/CentOS.  Also fix problem with Apache config for Mutliadmin: On RedHat Check_MK's Apache conf file must be loaded after mod_python and was thus renamed to zzz_check_mk.conf.
      * Fix problem in Agent-RPM: mark xinetd-configfile with %config -> avoid data loss on update
      * Support PNP4Nagios 0.6.2
      * New setup script "install_nagios.sh" for installing Nagios and everything else on SLES11
      * New option define_contactgroups: will automatically create contactgroup definitions for Nagios

1.1.0:
      * Fixed problems in Windows agent (could lead
        to crash of agent in case of unusal Eventlog
	messages)
      * Fixed problem sind 1.0.39: recompile waitmax for
        32 Bit (also running on 64)
      * Fixed bug in cluster checks: No cache files
        had been used. This can lead to missing logfile
	messages.
      * Check kernel: allow to set levels (e.g. on 
	pgmajfaults)
      * Check ps now allows to check for processes owned
        by a specific user (need update of Linux agent)
      * New configuration option aggregate_check_mk: If
        set to True, the summary hosts will show the
	status auf check_mk (default: False)
      * Check winperf.cpuusage now supports levels
        for warning and critical. Default levels are
	at 101 / 101
      * New check df_netapp32 which must be used
        for Netapps that do not support 64 bit 
	counters. Does the same as df_netapp
      * Symlink PNP templates: df_netapp32 and
        df_netapp use same template as df
      * Fix bug: ifoperstatus does not produce performance
        data but said so.
      * Fix bug in Multiadmin: Sorting according to
        service states did not work
      * Fix two bugs in df_netapp: use 64 bit counters
        (32 counter wrap at 2TB filesystems) and exclude
       	snapshot filesystems with size 0 from inventory.
      * Rudimentary support for monitoring ESX: monitor
        virtual filesystems with 'vdf' (using normal df
	check of check_mk) and monitor state of machines 
	with vcbVmName -s any (new check vmware_state).
      * Fixed bug in MRPE: check failed on empty performance
        data (e.g. from check_snmp: there is emptyness
        after the pipe symbol sometimes)
      * MK Livestatus is now multithreaded an can
        handle up to 10 parallel connections (might
        be configurable in a future version).
      * mk_logwatch -d now processes the complete logfile
        if logwatch.state is missing or not including the
	file (this is easier for testing)
      * Added missing float columns to Livestatus.
      * Livestatus: new header StatsGroupBy:
      * First version with "Check_MK Livestatus Module"!
        setup.sh will compile, install and activate
	Livestatus per default now. If you do not want
	this, please disable it by entering <tt>no</tt>,
	when asked by setup.
      * New Option --paths shows all installation, config
        and data paths of Check_mk and Nagios
      * New configuration variable define_hostgroups and
        define service_groups allow you to automatically
        create host- and service groups - even with aliases.
      * Multiadmin has new filter for 'active checks enabled'.
      * Multiadmin filter for check_command is now a drop down list.
      * Dummy commands output error message when passive services
        are actively checked (by accident)
      * New configuration option service_descriptions allows to
        define customized service descriptions for each check type
      * New configuration options extra_host_conf, extra_summary_host_conf
        and extra_service_conf allow to define arbitrary Nagios options
	in host and service defitions (notes, icon_image, custom variables,
        etc)
      * Fix bug: honor only_hosts also at option -C


1.0.39:
      * New configuration variable only_hosts allows
	you to limit check_mk to a subset of your
	hosts (for testing)
      * New configuration parameter mem_extended_perfdata
	sends more performance data on Linux (see 
	check manual for details)
      * many improvements of Multiadmin web pages: optionally 
	filter out services which are (not) currently in downtime
	(host or service itself), optionally (not) filter out summary
	hosts, show host status (down hosts), new action
	for removing all scheduled downtimes of a service.
	Search results will be refreshed every 90 seconds.
	Choose between two different sorting orders.
	Multadmin now also supports user authentication
      * New configuration option define_timeperiods, which
	allows to create Nagios timeperiod definitions.
	This also enables the Multiadmin tools to filter
	out services which are currently not in their
	notification interval.
      * NIC check for Linux (netctr.combined) now supports
	checking of error rates
      * fc_brocade_port: New possibility of monitoring
	CRC errors and C3 discards
      * Fixed bug: snmp_info_single was missing
        in precompiled host checks
	
1.0.38:
      * New: check_mk's multiadmin tool (Python based
	web page). It allows mass administration of
	services (enable/disable checks/notifications, 
	acknowledgements, downtimes). It does not need
	Nagios service- or host groups but works with
	a freeform search.
      * Remove duplicate <?php from the four new 
	PNP templates of 1.0.37.
      * Linux Agent: Kill hanging NFS with signal 9
	(signal 15 does not always help)
      * Some improvements in autodetection. Also make
	debug mode: ./autodetect.py: This helps to
	find problems in autodetection.
      * New configuration variables generate_hostconf and
	generate_dummy_commands, which allows to suppress
	generation of host definitions for Nagios, or 
	dummy commands, resp.
      * Now also SNMP based checks use cache files.
      * New major options --backup and --restore for
	intelligent backup and restore of configuration
	and runtime data
      * New variable simulation_mode allows you to dry
	run your Nagios with data from another installation.
      * Fixed inventory of Linux cpu.loads and cpu.threads
      * Fixed several examples in checks manpages
      * Fixed problems in install_nagios_on_lenny.sh
      * ./setup.sh now understands option --yes: This
        will not output anything except error messages
	and assumes 'yes' to all questions
      * Fix missing 'default.php' in templates for
	local
	
1.0.37:
      * IMPORTANT: Semantics of check "cpu.loads" has changed.
	Levels are now regarded as *per CPU*. That means, that
	if your warning level is at 4.0 on a 2 CPU machine, then 
	a level of 8.0 is applied.
      * On check_mk -v now also ouputs version of check_mk
      * logfile_patterns can now contain host specific entries.
	Please refer to updated online documentation for details.
      * Handling wrapping of performance counters. 32 and 64 bit
	counters should be autodetected and handled correctly.
	Counters wrapping over twice within one check cycle
	cannot be handled, though.
      * Fixed bug in diskstat: Throughput was computed twice
	too high, since /proc/diskstats counts in sectors (512 Bytes)
	not in KB
      * The new configuration variables bulkwalk_hosts and
	non_bulkwalk_hosts, that allow 	to specify, which hosts 
	support snmpbulkwalk (which is
	faster than snmpwalk) and which not. In previos versions,
	always bulk walk was used, but some devices do not support
	that.
      * New configuration variable non_aggregated_hosts allows
	to exclude hosts generally from service aggregation.
      * New SNMP based check for Rittal CMC TC 
	(ComputerMultiControl-TopConcept) Temperature sensors 
      * Fixed several problems in autodetection of setup
      * Fixed inventory check: exit code was always 0
	for newer Python versions.
      * Fixed optical problem in check manual pages with
	newer version of less.
      * New template check_mk-local.php that tries to
	find and include service name specific templates.
	If none is found, default.php will be used.
      * New PNP templates check_mk-kernel.php for major page
	faults, context switches and process creation
      * New PNP template for cpu.threads (Number of threads)
      * Check nfsmounts now detects stale NFS handles and
	triggers a warning state in that case

1.0.36:
      * New feature of Linux/UNIX Agent: "MRPE" allows
	you to call Nagios plugins by the agent. Please
	refer to online documentation for details.
      * Fix bug in logwatch.php: Logfiles names containing spaces
	now work.
      * Setup.sh now automatically creates cfg_dir if
	none found in nagios.cfg (which is the case for the
	default configuration of a self compiled Nagios)
      * Fix computation of CPU usage for VMS.
      * snmp_hosts now allows config-list syntax. If you do
	not define snmp_hosts at all, all hosts with tag
	'snmp' are considered to be SNMP hosts. That is 
	the new preferred way to do it. Please refer
	to the new online documentation.
      * snmp_communities now also allows config-list syntax
	and is compatible to datasource_programs. This allows
	to define different SNMP communities by making use
	of host tags.
      * Check ifoperstatus: Monitoring of unused ports is
	now controlled via ifoperstatus_monitor_unused.
      * Fix problem in Windows-Agent with cluster filesystems:
	temporarily non-present cluster-filesystems are ignored by
	the agent now.
      * Linux agent now supports /dev/cciss/d0d0... in section
	<<<diskstat>>>
      * host configuration for Nagios creates now a variable
	'name host_$HOSTNAME' for each host. This allows
	you to add custom Nagios settings to specific hosts
	in a quite general way.
      * hosts' parents can now be specified with the
	variable 'parents'. Please look at online documentation
	for details.
      * Summary hosts now automatically get their real host as a
	parent. This also holds for summary cluster hosts.
      * New option -X, --config-check that checks your configuration
	for invalid variables. You still can use your own temporary
	variables if you prefix them with an underscore.
	IMPORTANT: Please check your configuration files with
	this option. The check may become an implicit standard in
	future versions.
      * Fixed problem with inventory check on older Python 
	versions.
      * Updated install_nagios_on_lenny.sh to Nagios version
	3.2.0 and fixed several bugs.

1.0.35:
      * New option -R/--restart that does -S, -H and -C and
	also restarts Nagios, but before that does a Nagios
	config check. If that fails, everything is rolled
	back and Nagios keeps running with the old configuration.
      * PNP template for PING which combines RTA and LOSS into
	one graph.
      * Host check interval set to 1 in default templates.
      * New check for hanging NFS mounts (currently only
	on Linux)
      * Changed check_mk_templates.cfg for PING-only hosts:
	No performance data is processed for the PING-Check
	since the PING data is already processed via the
	host check (avoid duplicate RRDs)
      * Fix broken notes_url for logwatch: Value from setup.sh
	was ignored and always default value taken.
      * Renamed config variable mknagios_port to agent_port
	(please updated main.mk if you use that variable)
      * Renamed config variable mknagios_min_version to
	agent_min_version (update main.mk if used)
      * Renamed config variable mknagios_autochecksdir to 
	autochecksdir (update main.mk if used)
      * configuration directory for Linux/UNIX agents is
	now configurable (default is /etc/check_mk)
      * Add missing configuration variable to precompiled
	checks (fix problem when using clusters)
      * Improved multipath-check: Inventory now determines
	current number of paths. And check output is more
	verbose.
      * Mark config files as config files in RPM. RPM used
	to overwrite main.mk on update!
	
1.0.34:
      * Ship agents for AIX and SunOS/Solaris (beta versions).
      * setup script now autodetects paths and settings of your
	running Nagios
      * Debian package of check_mk itself is now natively build
	with paths matching the prepackaged Nagios on Debian 5.0
      * checks/df: Fix output of check: percentage shown in output
	did include reserved space for root where check logic did
	not. Also fix logic: account reserved space as used - not
	as avail.
      * checks/df: Exclude filesystems with size 0 from inventory.
      * Fix bug with host tags in clusters -> precompile did not
	work.
      * New feature "Inventory Check": Check for new services. Setting
	inventory_check_interval=120 in main.mk will check for new services
	every 2 hours on each host. Refer to online documentation
	for more details.
      * Fixed bug: When agent sends invalid information or check
	has bug, check_mk now handles this gracefully
      * Fixed bug in checks/diskstat and in Linux agent. Also
	IDE disks are found. The inventory does now work correctly
	if now disks are found.
      * Determine common group of Apache and Nagios at setup.
	Auto set new variable www_group which replaces logwatch_groupid.
	Fix bug: logwatch directories are now created with correct
	ownership when check_mk is called manually as root.
      * Default templates: notifications options for hosts and
	services now include also recovery, flapping and warning
	events.
      * Windows agent: changed computation of RAM and SWAP usage
	(now we assume that "totalPageFile" includes RAM *and*
	SWAP).
      * Fix problem with Nagios configuration files: remove
	characters Nagios considers as illegal from service
	descriptions.
      * Processing of performance data (check_icmp) for host
        checks and PING-only-services now set to 1 in default
	templates check_mk_templates.cfg.
      * New SNMP checks for querying FSC ServerView Agent: fsc_fans,
	fsc_temp and fsc_subsystems. Successfully tested with agents
	running	on Windows and Linux.
      * RPM packaged agent tested to be working on VMWare ESX 4.0 
	(simply install RPM package with rpm -i ... and open port 
	in firewall with "esxcfg-firewall -o 6556,tcp,in,check_mk")
      * Improve handling of cache files: inventory now uses cache
	files only if they are current and if the hosts are not
	explicitely specified.
	
1.0.33:
      * Made check_mk run on Python 2.3.4 (as used in CentOS 4.7
	und RedHat 4.7). 
      * New option -M that prints out manual pages of checks.
	Only a few check types are documented yet, but more will
	be following.
      * Package the empty directory /usr/lib/check_mk_agent/plugins
	and ../local into the RPM and DEB package of the agent
      * New feature: service_dependencies. check_mk lets you comfortably
	create Nagios servicedependency definitions for you and also
	supports them by executing the checks in an optimal order.
      * logwatch.php: New button for hiding the context messages.
	This is a global setting for all logfiles and its state is
	stored in a cookie.
	
1.0.32:
      * IMPORTANT: Configuration variable datasource_programs is now
        analogous to that of host_groups. That means: the order of
        program and hostlist must be swapped!
      * New option --fake-dns, useful for tests with non-existing
	hosts.
      * Massive speed improvement for -S, -H and -C
      * Fixed bug in inventory of clusters: Clustered services where
	silently dropped (since introduction of host tags). Fixed now.
      * Fixed minor bug in inventory: Suppress DNS lookup when using
	--no-tcp
      * Fixed bug in cluster handling: Missing function strip_tags()
	in check_mk_base.py was eliminated.
      * Changed semantics of host_groups, summary_host_groups,
	host_contactgroups, and summary_host_groups for clusters. 
	Now the cluster names will be relevant, not
	the names of the nodes. This allows the cluster hosts to
	have different host/contactgroups than the nodes. And it is more
	consistent with other parts of the configuration.
      * Fixed bug: datasource_programs on cluster nodes did not work
	when precompiling

1.0.31:
      * New option -D, --dump that dumps all configuration information
	about one, several or all hosts
	New config variables 'ignored_checktypes' and 'ignored_services',
        which allow to include certain checktypes in general or
        some services from some hosts from inventory
      * Config variable 'clustered_services' now has the same semantics
	as ignored_checktypes and allows to make it host dependent.
      * Allow magic tags PHYSICAL_HOSTS, CLUSTER_HOSTS and ALL_HOSTS at
	all places, where lists of hosts are expected (except checks).
	This fixes various problems that arise when using all_hosts at
	those places:
	  * all_hosts might by changed by another file in conf.d
	  * all_hosts does not contain the cluster hosts
      * Config file 'final.mk' is read after all other config files -
	if it exists. You can put debug code there that prints the
	contents of your variables.
      * Use colored output only, if stdout is a tty. If you have
	problems with colors, then you can pipe the output
	through cat or less
      * Fixed bug with host tags: didn't strip off tags when
	processing configuration lists (occurs when using
	custom host lists)
      * mk_logwatch is now aware of inodes of logfiles. This
	is important for fast rotating files: If the inode
	of a logfile changes between two checks mk_logwatch
	assumes that the complete content is new, even if
	the new file is longer than the old one.
      * check_mk makes sure that you do not have duplicate
	hosts in all_hosts or clusters.

1.0.30:
      * Windows agent now automatically monitors all existing
	event logs, not only "System" and "Application".

1.0.29:
      * Improved default Nagios configuration file:
	added some missing templates, enter correct URLs
	asked at setup time.
      * IMPORANT: If you do not use the new default 
	Nagios configuration file you need to rename
	the template for aggregated services (summary
	services) to check_mk_summarizes (old name
	was 'check_mk_passive-summary'). Aggregated
	services are *always* passive and do *never*
	have performance data.
      * Hopefully fixed CPU usage output on multi-CPU
	machines
      * Fixed Problem in Windows Agent: Eventlog monitoring
	does now also work, if first record has not number 1
	(relevant for larger/older eventlogs)
      * Fixed bug in administration.html: Filename for Nagios
	must be named check_mk.cfg and *not* main.mk. Nagios
	does not read files without the suffix .cfg. 
      * magic factor for df, that allows to automatgically 
        adapt levels for very big or very small filesystems.
      * new concept of host tags simplyfies configuration.
      * IMPORTANT: at all places in the configuration where
	lists of hosts are used those are not any longer
	interpreted as regular expressions. Hostnames
	must match exactly. Therefore the list [ "" ] does
	not any longer represent the list of all hosts.
	It is a bug now. Please write all_hosts instead
	of [ "" ]. The semantics for service expressions
	has not changed.
      * Fixed problem with logwatch.php: Begin with
	<?php, not with <?. This makes some older webservers
	happy.
      * Fixed problem in check ipmi: Handle corrupt output
	from agent
      * Cleaned up code, improved inline documentation
      * Fixed problem with vms_df: default_filesystem_levels,
	filesystem_levels and df magic number now are used
	for df, vms_df and df_netapp together. Works now also
	when precompiled.
	
1.0.28:
      * IMPORTANT: the config file has been renamed from
	check_mk.cfg to main.mk. This has been suggested
	by several of my customers in order to avoid 
	confusion with Nagios configuration files. In addition,
	all check_mk's configuration file have to end in
	'.mk'. This also holds for the autochecks. The 
	setup.sh script will automatically rename all relevant
	files. Users of RPM or DEB installations have to remove
	the files themselves - sorry.
      * Windows agent supports eventlogs. Current all Warning
        and Error messages from 'System' and 'Application' are
        being sent to check_mk. Events can be filtered on the
	Nagios host.
      * Fixed bug: direct RRD update didn't work. Should now.
      * Fixed permission problems when run as root.
      * Agent is expected to send its version in <<<check_mk>>>
	now (not any longer in <<<mknagios>>>
      * Fixed bug in Windows agent. Performance counters now output
	correct values
      * Change checks/winperf: Changed 'ops/sec' into MB/s.
	That measures read and write disk throughput
	(now warn/crit levels possible yet)
      * new SNMP check 'ifoperstatus' for checking link
        of network interfaces via SNMP standard MIB
      * translated setup script into english
      * fixed bug with missing directories in setup script
      * made setup script's output nicer, show version information
      * NEW: mk_logwatch - a new plugin for the linux/UNIX agent
	for watching logfiles
      * Better error handling with Nagios pipe
      * Better handling of global error: make check_mk return
	CRIT, when no data can retrieved at all.
      * Added missing template 'check_mk_pingonly' in sample
	Nagios config file (is needed for hosts without checks)
	
1.0.27:
      * Ship source code of windows agent
      * fix several typos
      * fix bug: option --list-hosts did not work
      * fix bug: precompile "-C" did not work because
	of missing extension .py
      * new option -U,--update: It combines -S, -H and
	-U and writes the Nagios configuration into a
	file (not to stdout).
      * ship templates for PNP4Nagios matching most check_mk-checks.
	Standard installation path is /usr/share/check_mk/pnp-templates
	
1.0.26:
      -	Changed License to GNU GPL Version 2
      * modules check_mk_admin and check_mk_base are both shipped
	uncompiled.
      * source code of windows agent togehter with Makefile shipped
	with normal distribution
      * checks/md now handles rare case where output of /proc/mdstat
	shows three lines per array

1.0.25:
      * setup skript remembers paths

1.0.24:
      * fixed bug with precompile: Version of Agent was always 0

1.0.23:
      * fixed bug: check_config_variables was missing in precompiled
	files
      * new logwatch agent in Python plus new logwatch-check that
	handles both the output from the old and the new agent

1.0.22:
      * Default timeout for TCP transfer increased from 3.0 to 60.0
      * Windows agent supports '<<<mem>>>' that is compatible with Linux
      * Windows agents performance counters output fixed
      * Windows agent can now be cross-compiled with mingw on Linux
      * New checktype winperf.cpuusage that retrieves the percentage
	of CPU usage from windows (still has to be tested on Multi-CPU
	machine)
      * Fixed bug: logwatch_dir and logwatch_groupid got lost when
	precompiling. 
      * arithmetic for CPU usage on VMS multi-CPU machines changed

1.0.21:
      * fixed bug in checks/df: filesystem levels did not work
	with precompiled checks

1.0.20:
      * new administration guide in doc/
      * fixed bug: option -v now works independent of order
      * fixed bug: in statgrab_net: variable was missing (affected -C)
      * fixed bug: added missing variables, imported re (affected -C)
      * check ipmi: new option ipmi_summarize: create only one check for all sensors
      * new pnp-template for ipmi summarized ambient temperature
 
1.0.19:
      * Monitoring of Windows Services
      * Fixed bug with check-specific default parameters
      * Monitoring of VMS (agent not included yet)
      * Retrieving of data via an external programm (e.g. SSH/RSH)
      * setup.sh does not overwrite check_mk.cfg but installs
	the new default file as check_mk.cfg-1.0.19
      * Put hosts into default hostgroup if none is configured<|MERGE_RESOLUTION|>--- conflicted
+++ resolved
@@ -1,13 +1,10 @@
 1.2.0b2:
     Core:
     * FIX: Cluster host checks were UNKNOWN all the time
-<<<<<<< HEAD
     * FIX: reset counter in case of (broken) future time
-=======
-    * FIX: Automation Try-Inventory: Fixed problem on where checks which
+    * FIX: Automation try-inventory: Fixed problem on where checks which
       produce equal service descriptions could lead to invalid inventory
       results on cluster hosts.
->>>>>>> ed7f35ce
 
     WATO:
     * Added new permission "move hosts" to allow/deny moving of hosts in WATO
