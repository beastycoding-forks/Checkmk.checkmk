--- conflicted
+++ resolved
@@ -35,13 +35,11 @@
 
     Multisite:
     * FIX: reschedule now works for host names containing spaces
-<<<<<<< HEAD
+    * FIX: correctly sort log views in case of multi site setups
+    * FIX: avoid seven broken images in case of missing PNP graphs
     * FIX: Fixed javascript errors when opening dashboard in IE below 9
     * Host/Service Icon column is now modularized and can be extended using
       the multisite_icons list.
-=======
-    * FIX: correctly sort log views in case of multi site setups
-    * FIX: avoid seven broken images in case of missing PNP graphs
     * New sorters for time and line number of logfile entries
     * Bookmarks snapin: save relative URLs whenever possible
     * Man-Pages of Check_MK checks shown in Multisite honor OMD's local hierarchy
@@ -52,7 +50,6 @@
 
     WATO:
     * Show error message in case of empty inventory due to agent error
->>>>>>> c6f4ff2a
 
     WATO:
     * Commited audit log entries are now pages based on days
