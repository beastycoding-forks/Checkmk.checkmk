1.2.5i3:
    Checks & Agents:
<<<<<<< HEAD
    * 0601 printer_alerts: check can now display a textual representation of the alert code...
            NOTE: Please refer to the migration notes!
=======
    * 0149 cisco_secure: New check for Port Security on Cisco swichtes
    * 0751 New localcheck for Linux that makes sure that filesystems in /etc/fstab are mounted...
    * 0783 enterasys_lsnat: new check monitoring the current LSNAT bindings
    * 0777 FIX: special agent emcvnx: did not work with security file authentication...

    Multisite:
    * 0779 Hostgroups (Summary): Empty hostgroups are no longer shown (can be re-enabled by filter)

    WATO:
    * 0781 FIX: host diag page: fixed problem with update of diagnose subwindows...

    Livestatus:
    * 0747 FIX: livestatus table hostsbygroup: fixed bug with group_authorization strict...
>>>>>>> d23c8cb5


1.2.5i2:
    Checks & Agents:
    * 0147 enterasys_fans: New Check to monitor fans of enterasys swichtes
    * 0774 ibm_svc_nodestats.diskio: new check for disk troughput per node on IBM SVC / V7000 devices
    * 0775 ibm_svc_systemstats.diskio: new check for disk throughput in IBM SVC / V7000 devices in total
    * 0764 lnx_quota: Added new check to monitor Linux File System Quota...
    * 0776 ibm_svc_nodestats.cpu_util: new check for CPU Utilization per Node on IBM SVC / V7000 devices
    * 0600 nfsexports.solaris: new agent plugin for monitoring nfs exports on solaris systems...
    * 0743 mem, fortigate_memory, solaris_mem: display total SWAP info in check output
    * 0745 drbd: Roles and diskstates are now configurable via WATO...
    * 0746 zfsget: fixed problem with agent output of check_mk_agent.solaris...
    * 0740 FIX: winperf_if: now able to handle bandwidth > 4GBit...

    Multisite:
    * 0765 NagVis-Maps-Snapin: Now visualizes downtime / acknowledgment states of maps...
    * 0766 FIX: Changed transid implemtation to work as CSRF protection (Fixes CVE-2014-2330)...

    WATO:
    * 0767 FIX: Signing and verification of WATO snapshot (addresses CVE-2014-2330)...

    BI:
    * 0741 FIX: BI editor: fixed display bug in "Create nodes based on a service search"...

    Livestatus:
    * 0742 FIX: table statehist: now able to cancel a running query if limit is reached...


1.2.5i1:
    Core & Setup:
    * 0386 Added all active checks to check_mk -L output...
    * 0452 Speedup generation of configuration...
    * 0124 Support multiline plugin output for Check_MK Checks...
    * 0675 Activate inline SNMP per default (if available)...
    * 0695 Remove obsolete option -u, --cleanup-autochecks...
            NOTE: Please refer to the migration notes!
    * 0087 FIX: Fixed possible locking issue when using datasource program with long output...
    * 0313 FIX: Avoid duplicate reading of configuration file on --create-rrd...
    * 0379 FIX: check_mk -c: Now also rewrites the location of conf.d directory
    * 0354 FIX: Catch exception when check plugins do not return a state...
    * 0398 FIX: Tolerate debug output in check plugins when using CMC...
    * 0314 FIX: Fix CMC not executing any Check_MK checks after config reload...
    * 0401 FIX: Fix rule precedence in WATO-configured manual checks...
    * 0402 FIX: Fix exception in case of missing agent sections of cluster-aware checks...
    * 0426 FIX: Fixed processing of cached agent plugins / local scripts...
    * 0451 FIX: Ignore missing check types when creating configuration for Nagios
    * 0259 FIX: Fixed htpasswd permission problem in check_mk standalone installation...
    * 0453 FIX: Fix ugly Python exception in host diagnosis page in case of SNMP error...
    * 0696 FIX: Remove garbled output of cmk -v in state of CMC
    * 0682 FIX: Allow overriding of active and custom checks by more specific rule...
    * 0267 FIX: Fixed auth.serials permission problem in check_mk standalone installation...
    * 0282 FIX: TIMEPERIOD TRANSITION messages no longer cut at 64 bytes...
    * 0730 FIX: cmc: fixed bug displaying logentries after a logfile rotation...
    * 0140 FIX: Fixed unwanted handling of hostname as regex...
    * 0739 FIX: Availablity: Prevent crash if the notification period is missing...

    Checks & Agents:
    * 0306 esx_vsphere_counters: added missing ramdisk levels sfcbtickets
    * 0073 moxa_iologik_register: new check to monitor moxa e2000 series registers
    * 0105 apc_humidity: New Check for humidity levels on APC Devices
    * 0106 3ware_units: The verifying state is now handled as ok...
    * 0086 timemachine: new check checking the age of latest backup by timemachine on MAC OS
    * 0074 raritan_pdu_plugs: new check for Raritan PX-2000 family PDUs...
    * 0107 stulz_alerts, stulz_powerstate, stulz_temp, stulz_humidity: New Checks for Stulz clima devices
    * 0075 raritan_pdu_inlet: new check to monitor inlet sensors of the Raritan PX-2000 PDUs
    * 0315 hitachi_hnas_quorumdevice, hitachi_hnas_pnode, hitachi_hnas_vnode: New checks for Hitachi HNAS devices
    * 0316 hitachi_hnas_cpu: New check for CPU utilization of Hitachi HNAS devices
    * 0373 wut_webtherm: Supporting several other devices now
    * 0377 check_http: Certificate Age mode now supports SNI...
    * 0317 emc_isilon: New checks for EMC Isilon Storage System
    * 0395 cmctc.temp: also detect older CMC devices
    * 0396 cmciii_access cmciii_io cmciii_psm_current cmciii_psm_plugs: Support other firmeware versions as well...
    * 0111 kemp_loadmaster_ha, kemp_loadmaster_realserver, kemp_loadmaster_services: New Checks for Kemp Loadbalancer
    * 0318 hitachi_hnas_fan: New check for fans in Hitachi HNAS systems
    * 0319 hitachi_hnas_psu, hitachi_hnas_psu: New checks for Hitachi HNAS storage systems
    * 0320 hitachi_hnas_fpga: new check for Hitachi HNAS storage systems
    * 0321 brocade_mlx: enhancing checks (BR-MLX modules, more OK states)...
    * 0323 emcvnx_hwstatus, emcvnx_hba, emcvnx_disks: new checks for EMC VNX storage systems
    * 0254 agent_vsphere: Make handling of spaces in hostnames of ESX configurable...
    * 0077 cmciii.psm_current, cmciii_psm_plugs, cmciii_io, cmciii.access, cmciii.temp, cmciii.can_current, cmciii.sensor, cmciii.state: new sub checks included in one new check cmcmiii superseding and improving several previous checks of the Rittal CMCIII device...
            NOTE: Please refer to the migration notes!
    * 0078 job: check now monitors the time since last start of the job, limits can be configured in WATO
    * 0079 f5_bigip_conns: new check to monitor number of current connections
    * 0324 hitachi_hnas_cifs: new check for the number of users using a CIFS share
    * 0455 hitachi_hnas_span: new check for Spans (Storage Pools) in Hitachi HNAS storage systems
    * 0445 mem.win: Allow time-averaging of values before applying levels...
    * 0446 mem.used, solaris_mem: Introduce optional averaging of used memory...
    * 0566 services.summary: new check to monitor stopped services of mode autostart in windows
    * 0568 f5_big_ip_conns: check now supports predictive monitoring and both connections types are merged in one check
    * 0257 windows_agent: now reports extended process information (obsoletes psperf.bat plugin)...
    * 0457 hitachi_hnas_volume: New check for Usage and Status of Volumes in Hitachi HNAS storage systems
    * 0450 mem.used: Add information about shared memory (on Linux hosts)
    * 0458 hitachi_hnas_fc_if: New check for FibreChannel Interfaces in Hitachi HNAS storage systems
    * 0459 emcvnx_info: New info check providing Model, Revision and Serial Number of EMC VNX storage systems
    * 0461 emcvnx_raidgroups.list_luns: New check for EMC VNX storage system...
    * 0462 emcvnx_raidgroups.list_disks: New check for EMC VNX storage system...
    * 0463 emcvnx_raidgroups.capacity, emcvnx_raidgroups.capacity_contiguous: New Checks for EMC VNX Storage systems...
    * 0570 fileinfo.groups: file groups now allow exclude patterns as well
    * 0464 stulz_pump: new check for the status of pumps of Stulz clima units
    * 0125 unitrends_backup:Unitrends Backup...
    * 0126 mikrotik_signal: Check for mikrotik wifi bridges
    * 0127 hp_proliant_raid: Check for proliant RAID status.
    * 0571 cmciii_lcp_fans: now monitors the lower limit for the rpm
    * 0572 cmciii_lcp_waterflow: lower and upper limits to the flow are now monitored
    * 0573 cmciii_lcp_airin, cmciii_lcp_airout, cmciii_lcp_waterin, cmciii_lcp_waterout: checks now observe limits to the temperatures
    * 0128 unitrends_replication: Check for monitoring  Replicaion staus on Unitrend systems
    * 0265 mpre_include: run additional mrpe configs within user context...
    * 0266 windows_agent: now supports mrpe include files...
    * 0574 if64: check now supports clustering...
    * 0576 fileinfo.groups: new feature to include current date in file pattern
    * 0130 Support of new Firmware version of various Fujitsu Sotarge Systems
    * 0698 emc_isilon.nodehealth: new check for EMC Isilon Storage systems: NodeHealth
    * 0699 emc_isilon_iops: New check for Disk Operations per Second (IOPS) in EMC Isilon Storage
    * 0132 New checks fjdarye101_disks fjdarye101_rluns: Fujitsu Storage Systems with 2013 Firmware
    * 0697 check_dns: allow to specify multiple expected answers
    * 0700 arcserve_backup: new check for status of backups in an Arcserve Backup Server
    * 0580 emc_datadomain_fans, emc_datadomain_nvbat, emc_datadomain_power, emc_datadomain_temps: new hardware checks for EMC Datadomain
    * 0691 Solaris agent: include lofs in list of monitored filesystem types
    * 0694 wut_webtherm: Support new versions of WUT-Thermometer...
    * 0135 apc_inputs: New Check for APC Input Contacts
    * 0701 emc_isilon_diskstatus: new check for Status of Disks in EMC Isilon Storage Systems
    * 0581 emc_datadomain_disks emc_datadomain_fs:  new checks to monitor disks and filesystems of EMC Datadomain
    * 0718 logwatch.ec: Optionally monitor the list of forwarded logfiles...
    * 0556 esx_vsphere_counters.diskio: now also shows disk latency
    * 0583 stulz_pump: now monitors the pumps rpm in precent of maximum and gathers performance data
    * 0560 check_mk_agent.solaris: report statgrab_mem section if solaris_mem section is missing...
    * 0702 Rule for checking agents for wanted version...
    * 0586 rmon_stats: new snmp check to gather network traffic statistics on RMON enabled network interfaces
    * 0704 windows_os_bonding: new check for bonding interfaces on windows...
    * 0562 esx_vsphere_vm.guest_tools: new check to monitor guest tools status...
    * 0674 brocade_fcport: Now supporting interface speed of 16 Gbit (just discovered in the wild)
    * 0138 Removed caching function in Windows Update agent plugin...
            NOTE: Please refer to the migration notes!
    * 0564 esx_vsphere_vm.datastores: displays the datastores of the VM...
    * 0731 mk_postgres: improved support for versions postgres < 9.2...
    * 0588 dell_poweredge_amperage.current, dell_poweredge_amperage.power, dell_poweredge_cpu, dell_poweredge_status, dell_poweredge_temp: new checks for the Dell PowerEdge Blade Server
    * 0589 brocade_tm: new check monitoring traffic manager statistics for interfaces of brocade devices
    * 0591 dell_poweredge_mem: new check to monitor memory modules of Dell PowerEdge Servers
    * 0592 dell_poweredge_pci: new check for pci devices on dell PowerEdge Servers
    * 0141 ups_socomec_capacity: Battery Capacity Check for Socomec UPS Devices.
    * 0705 arcserve_backup: improved documentation (check manpage and comments in the agent plugin)
    * 0143 ups_socomec_in_voltage, ups_socomec_out_voltage: Socomec UPS Devices, Input and Output Voltages...
    * 0732 df: now able to monitor inodes...
    * 0716 Add Linux caching agent also to normal agent RPM...
    * 0594 dell_poweredge_netdev: new check to monitor the status of network devices on Dells Poweredge Servers
    * 0733 mem, solaris_mem: now able to configure amount of free memory...
    * 0706 EMC VNX: special agent can alternatively authenticate via security files...
    * 0734 esx_vsphere_vm.running_on: shows the esx host of the VM
    * 0144 enterasys_cpu_util enterasys_powersupply: New Checks for CPU Utilization and Power Supplies on enterasys switches
    * 0595 dell_chassis_power, dell_chassis_powersupplies: new checks for Dell Poweredge Chassis Ppower consumption...
    * 0596 dell_chassis_status, dell_chassis_temp, dell_chassis_kvm, dell_chassis_io, dell_chassis_fans: new checks to monitor the overall status of various sections of the Dell Poweredge Chassis via CMC
    * 0597 dell_chassis_slots: new check to monitor the status of the blade slots of the Dell Poweredge Blade Servers
    * 0759 check_notify_count: New active check to monitor the number of notifications sent to contacts...
    * 0760 The windows agent contains meta information about version, manufacturer etc....
    * 0145 apc_symmetra: Changed naming of Batterie Temperature to System Temerature...
            NOTE: Please refer to the migration notes!
    * 0735 mem.win: now able to configure swap file levels
    * 0146 innovaphone_priports_l1, innovaphone_priports_l2: New Checks for Innovaphone PRI Ports
    * 0707 ibm_svc_host: New check: Status of hosts an IBM SVC / V7000 presents volumes to
    * 0598 kentix_temp, kentix_humidity: new checks for Kentix MultiSensor-Rack
    * 0768 ibm_svc_license: New check for Licensing Status on IBM SVC / V7000 devices
    * 0778 New Special Agent for innovaphone gateways...
    * 0769 juniper_trpz_cpu_util, juniper_trpz_flash, juniper_trpz_info, juniper_trpz_power: new Checks for juniper trapeze switches
    * 0770 innovaphone_licenses: New check to monitor licenses on innovaphone devices"
    * 0771 juniper_trpz_aps: Show the number of connected access points on juniper wlan controllers
    * 0772 added special agent for IBM SVC / V7000 storage systems...
    * 0773 ibm_svc_system: new check for System Info of IBM SVC / V7000 devices
    * 0147 enterasys_fans: New Check to monitor fans of enterasys swichtes
    * 0103 FIX: services: Fixed bug with service inventory defined in main.mk...
    * 0299 FIX: borcade_mlx_fan: Prettified output, handling "other" state now
    * 0300 FIX: cisco_fru_power: Trying not to inventorize not plugged in FRUs...
    * 0305 FIX: apache_status: Fixed exception when agent reports HTML code as apache-status data...
    * 0104 FIX: mssql: Server instances with underline in name are now supported....
    * 0240 FIX: Virtualmachine names with space no longer have missing piggyback data...
    * 0310 FIX: apache_status: Improved handling of unexpeted data sent by agents...
    * 0088 FIX: esx_vsphere_datastores: fixed error with reported capacity of 0 bytes...
    * 0243 FIX: cisco_qos: no longer crashes when the qos policy name is not set...
    * 0326 FIX: hr_fs printer_supply: Improved translation of wrong encoded chars...
    * 0059 FIX: agent_vpshere: new option for supporting ESX 4.1...
    * 0334 FIX: cisco_fantray: Fixed error on Cisco devices which do not support this check...
    * 0355 FIX: heartbeat_crm: Now handling "Failed actions:" output in agent...
    * 0357 FIX: megaraid_bbu: Fixed expected state checking...
    * 0358 FIX: df: now ignores filesystems with a reported size of '-'...
    * 0360 FIX: multipath: Inventory handles non loaded kernel module now...
    * 0339 FIX: blade_bays blade_blades blade_blowers blade_health blade_mediatray blade_powerfan blade_powermod: fix scan function...
    * 0340 FIX: blade_health: fix check, it was totally broken...
    * 0363 FIX: mysql_capacity: Did use wrong calculated warn / crit thresholds...
    * 0364 FIX: brocade_mlx*: Several cleanups, fixed bug in brocade_mlx_fan where only the first worst state was shown in output
    * 0365 FIX: RPMs: Cleaning up xinetd checkmk.rpmnew file after updating package...
    * 0366 FIX: heartbeat_crm: Agent code is now compatible to pacemaker 1.1.9...
    * 0367 FIX: Now using /dev/null instead of closing stdin in linux agent...
    * 0342 FIX: postgres_stat_database: make agent compatible with PostgreSQL 8.4.x...
    * 0343 FIX: postgres_sessions: make agent plugin compatible with PostgreSQL 9.2...
    * 0369 FIX: cups_queues: Fixed bug checking the last queue reported by agent...
    * 0370 FIX: brocade_mlx_module*: Improved output of checks
    * 0372 FIX: megaraid_ldisks: Ignoring adapters without configured logical disks...
    * 0345 FIX: Linux agent: fix detaching of background plugins...
    * 0378 FIX: agent_vsphere.pysphere: Trying to deal with permissions only on some guests/hosts
    * 0245 FIX: Inline SNMP no longer throws an exception when using SNMPv3 credentials...
    * 0380 FIX: jolokia_metrics.mem: PNP-Template now handles non existant max values...
    * 0381 FIX: win_printers: Fixed creation of duplicate services...
    * 0347 FIX: smart.stats: Remove duplicate disks...
    * 0349 FIX: winperf.cpuusage: update man page: this check is deprecated
    * 0383 FIX: solaris_mem: Is now compatible to more systems...
    * 0109 FIX: cisco_fantray: Prevent inventory for not available fans
    * 0110 FIX: cisco_fru_power:  Prevent inventory for not available FRUs
    * 0350 FIX: nfsmounts: correctly handle mount points with spaces...
    * 0387 FIX: df*: Negative filesystem space levels get a more clear text in check output...
    * 0351 FIX: local: Catch invalid state codes and map to 3 (UNKNOWN)...
    * 0397 FIX: mrpe: tolerate performance variable names with spaces...
    * 0399 FIX: check_ftp: cleanup configuration via WATO, remove Hostname field...
    * 0435 FIX: esx_vsphere_sensors: Fix garbled output in case of placeholder VMs...
    * 0251 FIX: agent_vsphere / check_mk agent: fixed outdated systemtime of check_mk agent...
    * 0439 FIX: postfix_mailq: Linux agent better detects Postfix installation...
    * 0440 FIX: heartbeat_crm: Inventory more gracefully handles case where agent output is invalid...
    * 0113 FIX: blade_blades: Now only make inventory for blades that are powered on...
    * 0441 FIX: megaraid_bbu: Fix several false alarms and cases where inventory failed
    * 0442 FIX: dell_om_disks: Treat global hot spare disks as OK, instead of WARN...
    * 0443 FIX: brocade_fcport: cope with firmware that does not provide speed information...
    * 0322 FIX: timemachine: Check now also works if there are spaces in the name of the backup volume or the hostname
    * 0253 FIX: windows agent: fixed crash on processing eventlog records...
    * 0403 FIX: mem.used: Prefer statgrab on FreeBSD for supporting more than 4GB...
    * 0404 FIX: cups_queues: fix exception in case of alternative time format...
    * 0444 FIX: timemachine: do not inventorize check when timemachine is not used
    * 0116 FIX: cisco_vpn_tunnel: Fixed typo that lead to an exception
    * 0118 FIX: stulz_humidity: Fixed coloring in pnp template...
    * 0119 FIX: stulz_humidity: Fixed lower thresholds...
    * 0565 FIX: windows_updates: fix for some cases when forced_reboot is not set
    * 0255 FIX: windows_agent: now able to handle the removal of local/plugin scripts during runtime...
    * 0447 FIX: fortigate_memory: Fix inventory, do not add check if no info available...
    * 0567 FIX: apc_symmetra: transformation from old tuple to new dict format fixed and improved
    * 0432 FIX: stulz_humidity: Fixed syntax error...
    * 0120 FIX: stulz_humidity, apc_humidity: Fixed bug while processing check params...
    * 0460 FIX: endless waiting for printer queues fixed...
    * 0260 FIX: Fixed incorrect formatting of checks with long output...
    * 0261 FIX: df_netapp32 / df_netapp: Fixed bug with negative size in check output...
    * 0262 FIX: ps: Now able to skip disabled "Process Inventory" rules...
    * 0264 FIX: printer_supply_ricoh: now reports correct filling levels...
    * 0575 FIX: cmciii_lcp_airin, cmciii_lcp_airout, cmciii_lcp_waterin, cmciii_lcp_waterout: improved handling of warning state...
    * 0272 FIX: if checks: port type 56 (fibrechannel) is no longer inventorized per default...
    * 0577 FIX: fileinfo.groups: new date pattern is now available for inventory check as well
    * 0688 FIX: winperf_msx_queues: Support output of Exchange 2013...
    * 0578 FIX: zypper: check is always registered as soon as mk_zypper plugin detects zypper tool...
    * 0689 FIX: postgres_sessions: fix empty agent section in case of 0 sessions...
    * 0579 FIX: veeam_client: fix for case when no StopTime section in agent output
    * 0692 FIX: fileinfo: Avoid duplicate entries in Solaris agent...
    * 0693 FIX: hpux_lvm: avoid problem when alternative vgdisplay is installed...
    * 0708 FIX: ntp.time, ntp: avoid DNS lookups in NTP queries and avoid timeouts...
    * 0277 FIX: solaris agent: ntp now able to work with ntpd and xntpd...
    * 0279 FIX: check_mk_agent.solaris: removed proc section from statgrab...
    * 0281 FIX: statgrab_net.ctr: only inventorize interfaces with actual traffic...
    * 0582 FIX: cisco_sys_mem: check now has a man page and a new WATO integration
    * 0667 FIX: oracle_asm_diskgroup: Now really uses the generic filesystem levels...
    * 0555 FIX: snmp_uptime: no longer fails if uptime is < 1 seconds
    * 0136 FIX: cisco_fru_power: Prevent inventory of not exsisting devices
    * 0557 FIX: check_mk_agent.solaris: removed section statgrab mem...
    * 0673 FIX: zfsget: Fixed broken check - was not compatible to current agent output of "df"
    * 0719 FIX: postfix_mailq: fix Linux agent in case of ssmtp being installed
    * 0584 FIX: agent_vsphere: special agent now handles non-standard https port correctly...
    * 0585 FIX: check_mk_agent.linux: more efficient handling of cups printer queues...
    * 0703 FIX: brocade_mlx: omit inventory of cpu and memory on more states...
    * 0137 FIX: Fixed printer_pages...
    * 0587 FIX: if64: problems resolved when running as a clustered service...
    * 0563 FIX: windows agent: now able to process perl scripts...
    * 0729 FIX: esx_vsphere_hostsystem: fixed incorrect status label (not state)...
    * 0142 FIX: winperf_if: treat unknown packets no longer as error packets
    * 0593 FIX: zypper: agent plugin and check now lead to UNKNOWN result in case of repo problems
    * 0758 FIX: check_sql: Fixed monitoring of stored procedures with oracle
    * 0599 FIX: esx_vsphere_datastores: provisioning levels in WATO are no longer limited to 101%
    * 0737 FIX: megaraid_ldisks: now able to handle "No Virtual Drive Configured" states...
    * 0763 FIX: hpux_if: Fixed exception during parsing of provided data on some systems...

    Multisite:
    * 0371 Added log class filter to hostsvcevents view
    * 0352 Avoid Livestatus connections on pages that do not need them...
    * 0390 Added an icon selector to the view editor...
    * 0391 Added sorter / filter for host/service service levels...
    * 0247 New mkp package for web applications: iNag / nagstatus / nagios status.dat...
    * 0429 Implemented role permissions for dashboards...
    * 0430 It is now possible to define custom time ranges in PNP graph search...
    * 0449 Show all custom variables of hosts and services in the detail views...
    * 0665 Added mail notificaton method to custom user notification dialog...
    * 0123 New time range filter for Downtimes and Comments...
    * 0683 New column painter for the last time a service was OK...
    * 0561 quicksearch: now able to search with multiple filters...
    * 0748 Also custom views now have permissions...
    * 0302 FIX: Fixed highlight of choosen elements in foldertee/views snapin in Chrome/IE
    * 0239 FIX: Fixed incorrect html formatting when displaying host or service comments...
    * 0307 FIX: Increased performance of multisite GUI with a large userbase...
    * 0312 FIX: Hiding views related to not existing datasources, like the EC now...
    * 0325 FIX: Removed CSV export icon from availability views...
    * 0327 FIX: Most forms did now work with "Profile Requests" enabled...
    * 0333 FIX: Fixed too long page title during performing several actions...
    * 0356 FIX: Fixed exception caused by utf8 chars in tooltip text...
    * 0368 FIX: Generating selection id is hopefully now compatible to more systems...
    * 0374 FIX: Fixed syntax error in exception handler of LDAP search code...
    * 0375 FIX: LDAP: Now handling user-ids with umlauts...
    * 0246 FIX: brocade_fcport: fixed error in pnp-template...
    * 0393 FIX: LDAP: Enabled paged LDAP search by default now with a page size of 1000...
    * 0394 FIX: LDAP: Auth expiration plugin now checks users for being disabled (in AD)...
    * 0436 FIX: Fix broken Site status switching via sidebar snapin...
    * 0420 FIX: LDAP: Roles/Groups are now synced even if case of DNs do not match...
    * 0421 FIX: UserDB: Fixed lost passwords when changing users in large user databases...
    * 0423 FIX: Users are not logged out anymore during changing their own passwords...
    * 0424 FIX: Improved error handling in case of incorrect auth config in distributed WATO environments
    * 0425 FIX: Fix login loop bug in distributed environments with different auth secrets
    * 0117 FIX: Availability button is now visible for users without the right to edit views
    * 0431 FIX: LDAP: Fixed group syncrhonisation when nested group sync is enabled
    * 0122 FIX: Multisite view editor not longer throwing a exception when loading views from other users
    * 0569 FIX: recurring updates of serial numbers of disabled ldap users fixed...
    * 0676 FIX: Move view "Stale services" to Problems folder
    * 0270 FIX: Multisite host tag filter: Now uses exact match...
    * 0273 FIX: Fixed exceptions when modifying / cloning views...
    * 0274 FIX: Fixed exception when view title or description was missing
    * 0278 FIX: Fixed bookmark icon images for non-english user languages...
    * 0670 FIX: LDAP: Fixed sync when non lower case attributes are configured...
    * 0671 FIX: LDAP: Disable logging of password changes received from LDAP
    * 0558 FIX: availability: fixed exception on specific filter settings...
    * 0712 FIX: Fix multiple groups with same tag when grouping hosts after a tag...
    * 0738 FIX: csv_export: now able to handle umlauts in download filenames...
    * 0762 FIX: Fixed availability filters not opening in IE7

    WATO:
    * 0308 Multisite can now set rotation view permissions for NagVis...
    * 0329 Removed Distributed WATO peer mode...
            NOTE: Please refer to the migration notes!
    * 0244 New features for WATO page Backup & Restore...
    * 0382 Active HTTP check now supports multiline regexp matching...
    * 0112 Explicit mapping of clustered services can now be done with WATO...
    * 0437 Convert WATO rule for debug_log into simple Checkbox...
    * 0428 Changed user profiles (e.g. pw changes) are now replicated in distributed setups...
    * 0114 User Custom Attributes can now be exported to the core...
    * 0448 New button in WATO service list for displaying check parameters...
    * 0454 Add output of traceroute to host diagnostic page
    * 0677 Make title of tags and tag groups localizable...
    * 0685 Distributed WATO now disabled WATO on slave sites per default...
    * 0687 New summary pages with all settings of a host or service...
    * 0275 WATO "Notify Users" feature: Improved confirmation info...
    * 0134 New option to use expect string in response heads for check_http in wato...
    * 0717 Sort permissions of views, dashboards, commands and snapins alphabetically
    * 0761 New bulk host import mode in WATO...
    * 0057 FIX: Fix exception in WATO host editor on custom tag without topic...
    * 0241 FIX: Improved sorting of WATO folders in dropdown menu...
    * 0019 FIX: Fixed wording in WATO rule for MSSQL check
    * 0242 FIX: Parameters for clustered services can now be configured on the cluster host...
    * 0309 FIX: Trying to prevent read/write conflicts with a large user base...
    * 0311 FIX: Fixed "Inventory failed" message when trying an inventory on clusters via WATO...
    * 0330 FIX: Improved performance of WATO slave push with a large user base...
    * 0331 FIX: LDAP diagnostic LOG can now have the $OMD_SITE$ macro configured via WATO...
    * 0332 FIX: Own host tag groups without topics resulted in two groups "Host tags" in the rule editor
    * 0361 FIX: The page linked by "new rule" can now be bookmarked again
    * 0341 FIX: Avoid rare exception in WATO when deleting a host...
    * 0376 FIX: LDAP: Default configuration of attributes is reflected within WATO now
    * 0346 FIX: Fix folder visibility in WATO for unpriviledged users...
    * 0385 FIX: Better error handling for invalid service regex in rule conditions...
    * 0389 FIX: Showing LDAP settings on site specific global settings page now...
    * 0400 FIX: WATO BI editor now supports percentages for count_ok...
    * 0392 FIX: LDAP: Improved error messages of LDAP configuration test...
    * 0415 FIX: LDAP: The LDAP Settings dialog is now disabled when the LDAP Connector is disabled
    * 0416 FIX: When doing user sync on user page rendering, contact group memberships are shown correctly now...
    * 0417 FIX: LDAP: Fixed "Sync-Plugin: Roles" test with OpenLDAP
    * 0248 FIX: Backup & Restore: Snapshot comments now support unicode character...
    * 0418 FIX: LDAP: Fixed broken role sync plugin with OpenLDAP...
    * 0419 FIX: LDAP: The default user profile roles are only assigned to users without roles...
    * 0249 FIX: Backup & Restore: fixed bug when uploading legacy snapshots...
    * 0250 FIX: Fixed error on creating very large WATO snapshots...
    * 0422 FIX: Fixed numbers shown in log entries of bulk inventory...
    * 0252 FIX: ESX vSphere configuration: Fixed non-working configuration parameters...
    * 0456 FIX: Column was too short...
    * 0256 FIX: wato snapshots: snapshot restore no longer fails with older python versions...
    * 0433 FIX: Creating WATO lock during automations (like e.g. master to slave syncs)...
    * 0434 FIX: Fixed wrong count of failed hosts in bulk inventory mode...
    * 0678 FIX: Move two last global settings of Event Console to proper places
    * 0268 FIX: wato inventory: fixed missing services...
    * 0686 FIX: Fix replication with WATO if EC is enabled on master and disabled on slave
    * 0129 FIX: Fixed permission bug in "Edit user profile" dialog....
    * 0269 FIX: brocade_fcport: fixed problem on displaying check_parameters in WATO...
    * 0271 FIX: Fixed sorting in duallist element (two lists with interchangable elements)...
    * 0131 FIX: Error rates for network interfaces can now be set smaller then 0.1 when using Wato....
    * 0690 FIX: Fix language jumping to German when saving user profiles
    * 0666 FIX: Minimum port for the mknotifyd is now 1024 (never use well known ports)...
    * 0559 FIX: WATO snapshots: improved validation of (uploaded) snapshots...
    * 0709 FIX: Fix NoneType has not attribute userdb_automatic_sync bug in D-WATO
    * 0728 FIX: mem.win: fixed bug in WATO configuration rule...
    * 0139 FIX: ldap sync: syncing if rules against ldap is not longer case sensitiv
    * 0736 FIX: WATO backup and restore: improved error handling...

    Notifications:
    * 0362 sms: now searching PATH for sendsms and smssend commands...
    * 0684 New notification variables NOTIFY_LASTSERVICEOK and NOTIFY_LASTHOSTUP...
    * 0711 New rules based notifications...
    * 0713 New bulk notifications...
    * 0108 FIX: Prevent service notification on host alerts...
    * 0058 FIX: Fix email notifications containing non-ASCII characters in some situtations...
    * 0133 FIX: Fixed mkeventd notification plugin...
    * 0720 FIX: Fix timeperiod computation with CMC and flexible notifications...

    BI:
    * 0721 Use hard states in BI aggregates...
    * 0714 BI aggregations now also honor scheduled downtimes...
    * 0715 BI aggregates now acknowledgement information...
    * 0669 FIX: Fixed regex matching in BI when using character groups [...]...

    Reporting & Availability:
    * 0018 New option for displaying a legend for the colors used in the timeline...
    * 0405 Add CSV export to availability views...
    * 0338 FIX: Introduce time limit on availability queries...
    * 0681 FIX: Display correct year for availability range for last month in january
    * 0750 FIX: Availability: fix exception when summary is on and some elements have never been OK

    Event Console:
    * 0301 Handling messages of special syslog format correctly...
    * 0388 Moved Event Console related settings to own settings page...
    * 0710 Create a history entry for events that failed their target count...
    * 0749 Allow to restrict visibility of events by their host contacts...
    * 0303 FIX: Old log entries were shown in event history first...
    * 0304 FIX: Escaping several unwanted chars from incoming log messages...
    * 0089 FIX: CSV export of event console was broken...
    * 0359 FIX: Fixed exception in event simulator when one match group did not match
    * 0384 FIX: Trying to prevent problem when restarting mkeventd...
    * 0427 FIX: Fixed exception when handling connections from event unix socket...
    * 0679 FIX: Allow non-Ascii characters in generated events
    * 0680 FIX: Do not allow spaces in host names in event simulator...
    * 0672 FIX: Service item of "Check event state in event console" checks can now be configured...
    * 0590 FIX: mkeventd: fixed encoding of unicode characters in the snmptrap receiver...

    Livestatus:
    * 0337 New header for limiting the execution time of a query...
    * 0276 nagios4 livestatus support...
    * 0335 FIX: Parse state of downtime notification log entries correctly...
    * 0336 FIX: Limit the number of lines read from a single logfile...
    * 0344 FIX: Fix semantics of columns num_services_hard_*...

    Livestatus-Proxy:
    * 0263 FIX: livestatus log table: fixed missing logentries of archived logfiles...


1.2.3i7:
    Core & Setup:
    * 0011 Introduce optional lower limit for predicted levels...
    * 0217 FIX: More verbose error output for SNMP errors on the command line...
    * 0288 FIX: Error messages of datasource programs (e.g. VSphere Agent) are now visible within WATO...
    * 0010 FIX: Fix computation of hour-of-the-day and day-of-month prediction...
    * 0292 FIX: Inline SNMP: Check_MK check helpers are closing UDP sockets now...

    Checks & Agents:
    * 0060 cisco_fantray: new check for monitoring fan trays of Cisco Nexus switches
    * 0061 cisco_cpu: check now recognizes new object cpmCPUTotal5minRev...
    * 0063 veeam_client: new check to monitor status of veeam clients with special agent plugin...
    * 0064 veeam_jobs: new check to monitor the backup jobs of the veeam backup tool...
    * 0047 fritz.conn fritz.config fritz.uptime fritz.wan_if fritz.link: New checks for monitoring Fritz!Box devices...
    * 0027 esx_vsphere_sensors: it is now possible override the state of sensors...
    * 0090 apc_ats_status: New Check for monitoring APC Automatic Transfer Switches
    * 0080 Added new checks for Brocade NetIron MLX switching / routing devices...
    * 0091 apc_ats_output: new check for output measurements on APC ATS devices
    * 0068 check_sql: support for mssql databases included
    * 0208 fileinfo.groups: Added minimum/maximum file size parameters...
    * 0093 check_http: Default service description prefix can be avoided...
    * 0004 df: dynamic filesystem levels now reorder levels automatically...
    * 0069 veeam_client: limits for time since last backup introduced
    * 0214 Logwatch: context lines can now be disabled using nocontext=1...
    * 0038 casa_cpu_mem casa_cpu_temp casa_cpu_util casa_fan casa_power: New checks for casa Cable Modem Termination Systems...
    * 0097 arc_raid_status: New check for Areca RAID controllers
    * 0070 cmciii_lcp_airin cmciii_lcp_airout cmciii_lcp_fans cmciii_lcp_waterflow cmciii_lcp_waterin cmciii_lcp_waterout: new checks for the Rittal CMC-III LCP device
    * 0098 apc_inrow_airflow, apc_inrow_fanspeed, apc_inrow_temp: New checks for APC inrow devices
    * 0099 apc_mod_pdu_modules: New check for APC Modular Power Distribution Unit
    * 0072 cmciii_pu_access cmciii_pu_canbus cmciii_pu_io cmciii_pu_temp: New checks for the Rittal CMC-III PU Unit
    * 0100 juniper_cpu: New check for CPU utilization on Juniper switches
    * 0236 windows_agent: each script can now be configured to run sync / async...
    * 0101 liebert_chiller_status: New check for Liebert Chiller devices
    * 0083 brocade_mlx: Temperature sensors of one module now in one common check...
    * 0008 df: Solaris agent now also supports samfs
    * 0084 brocade_mlx: single checks now instead of sub checks...
    * 0291 winperf_ts_sessions: New check to monitor Microsoft Terminal Server sessions...
    * 0102 modbus_value: New check and Agent to modbus devices...
    * 0013 Solaris Agent: implement cached async plugins and local checks...
    * 0238 vsphere monitoring: new option to skip placeholder vms in agent output...
    * 0016 Linux+Windows agent: allow spooling plugin outputs via files...
    * 0017 local: New state type P for state computation based on perfdata...
    * 0085 brocade_mlx: now handles more different module states...
    * 0024 FIX: cisco_wlc: removed check configuration parameter ap_model...
    * 0003 FIX: ps: Remove exceeding [ and ] in service description when using process inventory...
    * 0037 FIX: checkman browser (cmk -m) was not working properly in network subtree...
    * 0283 FIX: Interface Checks: ignore invalid error counts while interface is down...
    * 0081 FIX: Fixed corruption in SNMP walks created with cmk --snmpwalk...
    * 0286 FIX: esx_vsphrere_counters.ramdisk: Better handling for non existant ramdisks...
    * 0290 FIX: winperf_processor mem.win: Handling no/empty agent responses correctly now...
    * 0293 FIX: esx_vsphere_counters_ramdisk_sizes: Handles ram disk "ibmscratch" by default now
    * 0012 FIX: Solaris Agent: fixed broken fileinfo section...
    * 0297 FIX: mk-job is now also usable on CentOS 5+...
    * 0298 FIX: win_dhcp_pools: Fixed wrong percentage calculation
    * 0237 FIX: tsm_sessions: fixed invalid check output during backups...

    Multisite:
    * 0001 New filters for selecting several host/service-groups at once...
    * 0050 New concept of favorite hosts and services plus matching filters and views...
    * 0211 GUI Notify: Added notify method "popup" to really create popup windows...
    * 0215 Added option to make HTML escape in plugin outputs configurable...
    * 0071 livedump: new option to include contact_groups instead of contacts when dumping configuration
    * 0043 FIX: LDAP: Improved error reporting during synchronisation...
    * 0044 FIX: LDAP: Fixed error with empty groups during non nested group sync...
    * 0045 FIX: LDAP: Fixed error when synchronizing non nested groups to roles...
    * 0046 FIX: Fixed editing contactgroup assignments of hosts or folders with "-" in names...
    * 0049 FIX: Fixed useless I/O during page processing...
    * 0203 FIX: Changed sidebar reload interval to be more random...
    * 0204 FIX: Reduced I/O on logins with access time recording or failed login counts...
    * 0206 FIX: Fixed logwatch permission check when using liveproxy for normal users...
    * 0210 FIX: LDAP: Fixed problem syncing contactgroups of a user with umlauts in CN
    * 0035 FIX: Convert HTTP(S) links in plugin output into clickable icon...
    * 0006 FIX: Checkboxes for hosts/services were missing on modified views...
    * 0284 FIX: Context help toggled on/off randomly...
    * 0285 FIX: Fixed bookmarking of absolute URLs or PNP/NagVis URLs in sidebar snapin...
    * 0296 FIX: Fixed moving of snapins while in scrolled sidebar...

    WATO:
    * 0053 New rule for configuring the display_name of a service...
    * 0216 Supporting float values as SNMP timeout value now...
    * 0082 Improved online help for LDAP connections...
    * 0009 Automatically schedule inventory check after service config change...
    * 0294 Added "services" button to host diagnose page
    * 0048 FIX: Tests on host diagnose page are executed parallel now...
    * 0033 FIX: Fixed problem when saving settings in WATOs host diagnostic page...
    * 0205 FIX: NagVis related permissions of roles can be edited again...
    * 0207 FIX: Explicit communities were not saved in all cases...
    * 0094 FIX: Hide SNMPv3 credentials in WATO...
    * 0212 FIX: Fixed broken site edit page in case a TCP socket has been configured...
    * 0095 FIX: Fixed problem with portnumber in Wato Distributed Monitoring dialog
    * 0213 FIX: LDAP: Various small improvements for handling the LDAP user connector...
    * 0039 FIX: Fixed exception on displaying WATO helptexts in the global settings...
    * 0219 FIX: Fixed display problems in WATO folders with long contact group names
    * 0220 FIX: Added HTML escaping to several global settings attributes...
    * 0234 FIX: Improved handling of interface inventory states / types...
    * 0289 FIX: Renamed "Hosts & Folders" page to "Hosts"
    * 0295 FIX: Fixed problem with new created tag groups with "/" in title...

    Notifications:
    * 0005 Added notification script for sending SMS via mobilant.com...
    * 0032 FIX: Fixed problem when forwarding notification mails in windows...
    * 0218 FIX: Fixed rendering of HTML mails for Outlook (at least 2013)...

    BI:
    * 0287 FIX: Fixed assuming states of services with backslashes in descriptions...

    Reporting & Availability:
    * 0051 Option for showing timeline directly in availability table...
    * 0052 Visual colorization of availability according to levels...
    * 0054 New labelling options for availability table...
    * 0055 Allow grouping by host, host group or service group...
    * 0056 New concept of service periods in availability reporting...
    * 0002 You can now annotate events in the availability reporting...
    * 0014 FIX: Fix styling of tables: always use complete width...
    * 0015 FIX: Fixed summary computation in availability when grouping is used...

    Event Console:
    * 0026 FIX: snmptd_mkevent.py: fixed crash on startup
    * 0036 FIX: Fixed bug where multsite commands did not work properly...

    Livestatus:
    * 0067 livedump: new option to mark the mode at the beginning of the dump and documentation fixes...
    * 0023 FIX: Fixed incorrect starttime of table statehist entries...
    * 0034 FIX: Availability no longer showes incorrect entries when only one logfile exists...
    * 0233 FIX: Fixed missing entries in log file and availability view...


1.2.3i6:
    Core & Setup:
    * 0041 FIX: setup.py now handles non existing wwwuser gracefully...

    Checks & Agents:
    * 0040 Add agent plugin to test local hostname resolving...
    * 0020 FIX: Inventory problem with inventory_processes parameter...

    Multisite:
    * 0000 Improved performance of LDAP sync by refactoring the group sync code

    WATO:
    * 0042 FIX: Removed debug outputs from service inventory...


1.2.3i5:
    Core:
    * Automatically remove duplicate checks when monitoring with Agent+SNMP
       at the same time. TCP based ones have precedence.
    * inventory check of SNMP devices now does scan per default (configurable)
    * FIX: inventory check now honors settings for exit code
    * FIX: avoid exception nodes of cluster have different agent type
    * FIX: continue inventory, if one check does not support it
    * FIX: fix configuration of explicit SNMP community, allow unicode
    * FIX: avoid invalid cache of 2nd and up hosts in bulk inventory
    * FIX: fixed error handling in SNMP scan, inventory check fails now
           if SNMP agent is not responding
    * FIX: Ignore snmp_check_interval cache in interactive situations (e.g.  -nv)
    * FIX: check_mk config generation: on computing the checks parameters
           there is no longer a small chance that existing rules get modified

    Event Console:
    * check_mkevents now available as C binary: check_mkevents_c
    * FIX: use default values for unset variables in actions

    Multisite:
    * Speed-O-Meter: now measure only service checks. Host checks
      are omitted, since they do not really matter and make the
      results less useful when using CMC.
    * Added host aliases filter to some views (host/service search)
    * It is now possible to enforce checkboxes in views upon view loading
      (needs to be confgured per view via the view editor)
    * Wiki Sidebar Snapin: showing navigation and quicksearch. OMD only.
    * Sidebar can now be folded. Simply click somewhere at the left 10 pixels.
    * Foldable sections now have an animated triangle icon that shows the folding state
    * Added new snapin "Folders", which interacts with the views snapin when
      both are enabled. You can use it to open views in a specific folder context
    * LDAP: Added option to make group and role sync plugin handle nested
            groups (only in Active Directory at the moment). Enabling this
	    feature might increase the sync time a lot - use only when really needed.
    * FIX: Fixed encoding problem in webservice column output
    * FIX: Fix output format python for several numeric columns
    * FIX: Fixed searching hosts by aliases/adresses
    * FIX: Remove duplicate entries from Quicksearch
    * FIX: Avoid timed browser reload after execution of exections
    * FIX: Hosttag filter now works in service related views
    * FIX: Added code to prevent injection of bogus varnames
           (This might break code which uses some uncommon chars for varnames)
    * FIX: Fixed computation of perfometer values, which did not care about
           the snmp_check_interval. Simplyfied computation of perfometer values
    * FIX: LDAP: Custom user attributes can now be synced again

    BI:
    * FIX: Fix exception when showing BI tree in reporting time warp
    * FIX: Fixed blue triangle link: would show more aggregations,
       if one name was the prefix of another

    Notifications:
    * Blacklisting for services in the felixble notification system
    * FIX: mail with graph plugin: set explicit session.save_path for php
           Fixes instances where the php command couldn't fetch any graphs

    Checks & Agents:
    * diskstat: removed (ever incorrect) latency computation for Linux
    * statgrab_load: support predictive levels, add perf-o-meter
    * ucd_cpu_load: support predictive levels
    * hpux_cpu, blade_bx_load: support predictive levels, add perf-o-meter,
       make WATO-configable
    * check_sql: Database port can now be explicitly set
    * steelhead_perrs: New check for Rivergate Gateways
    * alcatel_power: Check for power supplies on Alcatel switches
    * qnap_disks: New check for Hardisks in Qnap devices
    * Dell Open Manage: SNNP Checks for Physical Disks, CPU and Memory
    * check_tcp: Now able to set custom service description
    * Apache ActiveMQ: New Special Agent and Check to query ActiveMQ Queues
    * check_ftp: can now be configured via Wato
    * windows_tasks: New check to  monitor the Windows Task Scheduler
    * sensatronics_temp: New check for Sensatronic E4 Temperatur Sensor
    * akcp_sensor_drycontact: New Check for AKCP drycontact Sensors
    * esx_vsphere_vm.heartbeat: Heartbeat status alert level now configurable
    * ps:  new configuration option: handle_count (windows only)
    * FIX: Windows agent: gracefully handle garbled logstate.txt
    * FIX: esx_vsphere_counters: added missing ramdisk type upgradescratch
    * FIX: esx_vsphere_hostsystem: fixed bug in handling of params
    * FIX: local: tolerate invalid output lines
    * FIX: hp_proliant: Correct handling of missing snmp data
    * FIX: logwatch.ec: No longer forwards "I" lines to event console
    * FIX: check_dns: default to querying the DNS server on the localhost itself
    * FIX: ps: do not output perfdata of CPU averaging (use ps.perf for that)
    * FIX: nfsexports: also support systems with rpcbind instead of portmap
    * FIX: ups_in_freq: corrected spelling of service description
    * FIX: ups_bat_temp: renamed service description to "Temperature Battery",
           in order to make it consistent with the other temperature checks
    * FIX: hp_blade_blades: Fixed crash on inventory when receiving
           unexpected snmp data
    * FIX: apache_status: If ReqPerSec and BytesPerSec are not reported by
           the agent, no PNP graphs for them are drawn.
           (This is the case if ExtendedStatus set to Off in Apache config)
    * FIX: oracle_jobs: fixed issues with incorrect column count in check output
    * FIX: if/if64/...: layout fix in PNP template for packets


    WATO:
    * You can now have site-specific global settings when using
      distributed WATO (available in the "Distributed Monitoring")
    * bulk inventory: display percentage in progress bar
    * New option for full SNMP scan in bulk inventory
    * bulk operations now also available when checkboxes are off
    * LDAP: Added test to validate the configured role sync groups
    * LDAP: The sync hooks during activate changes can now be enabled/disabled
      by configuration (Global Settings)
    * Disabled replication type "peer" in site editor.
    * Added "permanently ignore" button to inventory services dialog which 
      links directly to the disabled services view
    * Added diagnose page linked from host edit dialog. This can be used to test
      connection capabilities of hosts
    * The rule "Process inventory" now offers the same configuration options 
      as its manual check equivalent "State and count of processes"
    * New configuration option handle_count (windows only) in the rules
      "Process inventory" and "State and count of processes"
    * FIX: correct display of number of hosts in bulk inventory
    * FIX: nailed down ".siteid" exception when added new site
    * FIX: fixed setting for locking mode from 'ait' to 'wait'
    * FIX: avoid removal of tags from rules when not yet acknowledged
    * FIX: avoid need for apache restart when adding new service levels
    * FIX: fix encoding problem on GIT integration

    Livestatus:
    * Removed "livecheck". It never was really stable. Nagios4 has something
      similar built in. And also the Check_MK Micro Core.
    * table statehist: no longer computes an unmonitored state for hosts and
                       services on certain instances.
                       (showed up as no hosts/services in the multisite gui)
    * table statehist: fixed SIGSEGV chance on larger queries

1.2.3i4:
    Core:
    * Create inventory check also for hosts without services, if they
          have *no* ping tag.

    WATO:
    * Bulk inventory: speed up by use of cache files and doing stuff in
          groups of e.g. 10 hosts at once
    * Multisite connection: new button for cloning a connection

    Checks & Agents:
    * Linux agent RPM: remove dependency to package "time". That package
         is just needed for the binary mk-job, which is useful but not
         neccessary.

    Multisite:
    * FIX: fix broken single-site setups due to new caching

1.2.3i3:
    Core:
    * FIX: fixed typo in core startup message "logging initial states"
    * FIX: livestatus table statehist: fixed rubbish entries whenever
           logfile instances got unloaded

    Livestatus:
    * FIX: check_mk snmp checks with a custom check interval no longer
           have an incorrect staleness value

    Notifications:
    * mkeventd: new notification plugin for forwarding notifications
       to the Event Console. See inline docu in share/check_mk/notification/mkeventd
       for documentation.
    * FIX: cleanup environment from notifications (needed for CMC)

    Checks & Agents:
    * Windows agent: increased maximum plugin output buffer size to 2MB
    * check_icmp: New WATO rule for custom PING checks
    * agent_vsphere: now able to handle < > & ' " in login credentials
    * if/if64 and friends: add 95% percentiles to graphs
    * services: inventory now also matches against display names of services
    * esx_vsphere_hostsystem.multipath: now able to set warn/crit levels
    * cpu_netapp: added Perf-O-Meter and PNP template
    * cisco_cpu: added Perf-O-Meter and PNP template
    * apc_symmetra: add input voltage to informational output
    * agent_vsphere: new debug option --tracefile
    * FIX: windows_agent: fixed bug in cleanup of open thread handles
    * FIX: cups default printer is now monitored again in linux agent
    * FIX: host notification email in html format: fixed formating error
           (typo in tag)
    * FIX: netapp_volumes: better output when volume is missing
    * FIX: winperf_phydisk: handle case where not performance counters are available
    * FIX: check_mk_agent.linux: limit Livestatus check to 3 seconds
    * FIX: esx_vsphere_vm: fixed exception when memory info for vm is missing
    * FIX: esx_vsphere_hostsystem: Fixed typo in check output
    * FIX: psperf.bat/ps: Plugin output processing no longer crashes when
           the ps service is clustered

    Multisite:
    * Filtering in views by Hostalias is possible now too
       (however the filter is not displayed in any standard view - user needs
       to enable it by customizing the needed views himself)
    * FIX: add missing service icons to view "All Services with this descr..."
    * FIX: ldap attribute plugins: fixed crash when parameters are None
    * FIX: avoid duplicate output of log message in log tables
    * FIX: fixed problem with ldap userid encoding
    * FIX: removed state-based colors from all Perf-O-Meters
    * FIX: brocade_fcport pnp-template: fixed incorrect display of average values
    * FIX: all log views are now correctly sorted from new to old

    Livestatus-Proxy:
    * Implement caching of non-status requests (together with Multisite)
    * FIX: fix exception when printing error message
    * FIX: honor wait time (now called cooling period) after failed TCP connection
    * FIX: fix hanging if client cannot accept large chunks (seen on RH6.4)

    WATO:
    * Rule "State and count of processes": New configuration options:
           virtual and resident memory levels
    * Added title of tests to LDAP diagnose table
    * Bulk inventory: new checkbox to only include hosts that have a failed
        inventory check.
    * Bulk inventory: yet another checkbox for skipping hosts where the
        Check_MK service is currently critical
    * New rule: Multipath Count (used by esx_vsphere_hostsystem.multipath)
    * FIX: The rule "State and count of processes" is no longer available
           in "Parameters for inventorized check". This rule was solely
           intented for "Manual checks" configuration
    * FIX: Trying to prevent auth.php errors while file is being updated

1.2.3i2:
    Core:
    * New option -B for just generating the configuration
    * Introduced persistent host address lookup cache to prevent issues
      loading an unchanged configuration after a single address is not resolvable anymore
    * Assigning a service to a cluster host no longer requires a reinventory
    * Setting a check_type or service to ignore no longer requires a reinventory
      Note: If the ignore rule is removed the services will reappear
    * Config creation: The ignore services rule now also applies to custom, active
                       and legacy checks
    * Predictive monitoring: correctly handle spaces in variable names (thanks
       to Karl Golland)
    * New man page browser for console (cmk -m)
    * New option explicit_snmp_communities to override rule based SNMP settings
    * Preparations for significant SNMP monitoring performance improvement
      (It's named Inline SNMP, which is available as special feature via subscriptions)
    * Allow to specify custom host check via WATO (arbitrary command line)
    * Implement DNS caching. This can be disabled with use_dns_cache = False

    Livestatus:
    * new service column staleness: indicator for outdated service checks
    * new host    column staleness: indicator for outdated host checks

    Checks & Agents:
    * esx_hostystem multipath: criticize standby paths only if not equal to active paths
    * mk_logwatch: fixed bug when rewriting logwatch messages
    * check_mk: Re-inventory is no longer required when a service is ignored via rule
    * check_mk: Now possible to assign services to clusters without the need to
                reinventorize
    * lnx_if: Fixed crash on missing "Address" field
    * viprinet_router: Now able to set required target state via rule
    * windows_agent: Now available as 64 bit version
    * agent_vsphere: fix problem where sensors were missing when
      you queried multiple host systems via vCenter
    * cached checks: no longer output cached data if the age of the
                     cache file is twice the maximum cache age
    * windows agent: no longer tries to execute directories
    * fileinfo: no longer inventorize missing files(reported by windows agent)
    * New checks for Brocade fans, temperature and power supplies
    * cluster hosts: removed agent version output from Check_MK service (this
      was misleading for different agent versions on multiple nodes)
    * job check: better handling of unexpected agent output
    * lnx_thermal: Added check for linux thermal sensors (e.g. acpi)
    * hwg_temp: Make WATO-Rule "Room Temperature" match, add man page, graph
                and Perf-O-Meter
    * ps.perf: Support Windows with new plugin "psperf.bat". wmicchecks.bat
               is obsolete now.
    * Special Agent vSphere: support ESX 4.1 (thanks to Mirko Witt)
    * esx_vsphere_object: make check state configurable
    * mk_logwatch: support continuation lines with 'A'. Please refer to docu.
    * mk_oracle: Added plugin for solaris
    * win_netstat: New check for Windows for checking the existance of a UDP/TCP
        connection or listener
    * ps/ps.perf: allow to set levels on CPU util, optional averaging of CPU
    * diskstat: Agent is now also processing data of mmcblk devices
    * qmail: Added check for mailqueue 
    * cisco_locif: removed obsolete and already disabled check completely
    * fc_brocade_port: removed obsolete check
    * fc_brocade_port_detailed: removed obsolete check
    * tsm_stgpool: removed orphaned check
    * vmware_state: removed ancient, now orphaned check. Use vsphere_agent instead.
    * vms_{df,md,netif,sys}: remove orphaned checks that are not needed by the current agent
    * tsm: Added new TSM checks with a simple windows agent plugin
    * windows_agent: now starts local/plugin scripts in separate threads/processes
                     new script parameters cache_age, retry_count, timeout
                     new script caching options "off", "async", "sync"
    * windows_agent: increased maximum local/plugin script output length to 512kB
                     (output buffer now grows dynamically)
    * jolokia_metrics: fixed incorrect plugin output for high warn/crit levels
    * jolokia_metrics.uptime: Added pnp template
    * hyperv: Added a check for checking state changes.
    * df / esx_vsphere_datastore: now able to set absolute levels and levels depending
                                  on total disk space of used and free space
    * cisco_wlc: New check for monitoring cisco wireless lan access points 
    * cisco_wlc_clients: New check for the nummber of clients in a wlc wifi
    * df: Negative integer levels for MB left on a device
    * win_printers: Monitoring of printer queue on a windows printserver
    * cisco_qos: Updated to be able to mintor IOS XR 4.2.1 (on a ASR9K device)
    * New active check, check_form_submit, to submit HTML forms and check the resulting page
    * mk-job: /var/lib/check_mk_agent/job directory is now created with mode 1777 so 
              mk-job can be used by unprivileged users too
    * ADD: etherbox: new check for etherbox (messpc) sensors.
           currently supported: temperature, humidity, switch contact and smoke sensors
    * cisco_wlc_client: now supports low/high warn and crit levels
    * cisco_wlc: now supports configuration options for missing AP
    * agent_vsphere: completely rewritten, now considerably faster
                     vCenter is still queried by old version
    * windows_agent: windows eventlog informational/audit logs now reported with O prefix
    * mk_logwatch: ignored loglines now reported with an "." prefix (if required)
    * apache_status: Nopw also supports multithreaded mpm
    * windows_agent: now able to suppress context messages in windows eventlogs
    * agent_vsphere: completely rewritten, now considerably faster
                     vCenter is still queried by old version
    * windows_agent: windows eventlog informational/audit logs now reported with O prefix
    * mk_logwatch: ignored loglines now reported with an "." prefix (if required)
    * check_mk-if.pnp: fixed bug with pnp template on esx hosts without perfdata
    * jolokia checks (JVM): uptime, threads, sessions, requests, queue
      now configurable via WATO
    * vSphere checks: secret is not shown to the user via WATO anymore
    * WATO rule to check state of physical switch (currently used by etherbox check)
    * cisco_wlc: Allows to configure handling of missing AP
    * logwatch.ec: show logfiles from that we forwarded messages
    * FIX: blade_blades: Fixed output of "(UNKNOWN)" even if state is OK
    * FIX: apache_status: fix exception if parameter is None
    * FIX: hr_mem: handle virtual memory correct on some devices
    * FIX: apache_status agent plugin: now also works, if prog name contains slashes
    * FIX: check_dns: parameter -A does not get an additional string
    * FIX: cisco_qos: Catch policies without post/drop byte information
    * FIX: cisco_qos: Catch policies without individual bandwidth limits
    * FIX: windows_agent: fixed bug on merging plugin output buffers
    * FIX: esx_vsphere_datastores: Fix incomplete performance data and Perf-O-Meter
    * FIX: cleaned up fileinfo.groups pattern handling, manual configuration
      is now possible using WATO
    * FIX: check_mk-ipmi.php: PNP template now displays correct units as delivered
           by the check plugin
    * FIX: check_disk_smb: Remove $ from share when creating service description.
           Otherwise Nagios will not accept the service description.
    * FIX: mrpe: gracefully handle invalid exit code of plugin

    Notifications:
    * notify.py: Matching service level: Use the hosts service level if a
                 service has no service level set
    * notify.py: fixed bug with local notification spooling
    * HTML notifications: Now adding optional links to host- and service names
      when second argument notification script is configured to the base url of the
      monitoring installation (e.g. http://<host>/<site>/ in case of OMD setups)
    * HTML notifications: Added time of state change

    Multisite:
    * Finally good handling of F5 / browser reloads -> no page switching to
      start page anymore (at least in modern browsers)
    * User accounts can now be locked after a specified amount of auth
      failures (lock_on_logon_failures can be set to a number of tries)
    * Column Perf-O-Meter is now sortable: it sorts after the *first*
      performance value. This might not always be the one you like, but
      its far better than nothing.
    * logwatch: Logwatch icon no longer uses notes_url
    * Inventory screen: Host inventory also displays its clustered services
    * Rules: Renamed "Ignored services" to "Disabled services"
             Renamed "Ignored checks" to "Disabled checks"
    * Sorter Host IP address: fixed sorting, no longer uses str compare on ip
    * Views: New: Draw rule editor icon in multisite views (default off)
             Can be activated in global settings
    * New global multisite options: Adhoc downtime with duration and comment
                                    Display current date in dashboard
    * LDAP: Using asynchronous searches / added optional support for paginated
      searches (Can be enabled in connection settings)
    * LDAP: It is now possible to provide multiple failover servers, which are
      tried when the primary ldap server fails
    * LDAP: Supporting posixGroup with memberUid as member attribute
    * LDAP: Added filter_group option to user configuration to make the
    synchonized users filterable by group memberships in directories without
    memberof attributes
    * LDAP: Moved configuration to dedicated page which also provides some
      testing mechanisms for the configuration
    * Added option to enable browser scrollbar to the multisite sidebar (only
      via "sidebar_show_scrollbar = True" in multisite.mk
    * Added option to disable automatic userdb synchronizations in multisite
    * Implemented search forms for most data tables
    * New icons in view footers: export as CSV, export as JSON
    * Availability: new columns for shortest, longest, average and count
    * Editing localized strings (like the title) is now optional when cloning
      views or editing cloned views. If not edited, the views inherit the
      localized strings from their ancestors
    * Added simple problems Dashboard
    * New filter and column painter for current notification number (escalations)
    * Added new painters for displaying host tags (list of tags, single tag
    groups). All those painters are sortable. Also added new filters for tags.
    * Added painters, icon and filters for visualizing staleness information
    * Improved filtering of the foldertree snapin by user permissions (when a user is
      only permitted on one child folder, the upper folder is removed from the
      hierarchy)
    * "Unchecked Services" view now uses the staleness of services for filtering
    * Globe dashlets make use of the parameter "id" to make it possible to
      provide unique ids in the render HTML code to the dashlets
    * Multisite can now track wether or not a user is online, this need to be
      enabled e.g. via Global Settings in WATO (Save last access times of
      users)
    * Added popup message notification system to make it possible to notify
      multisite users about various things. It is linked on WATO Users page at
      the moment. An image will appear for a user in the sidebar footer with
      the number of pending messages when there are pending messages for a user.
      To make the sidebar check for new messages on a regular base, you need
      to configure the interval of sidebar popup notification updates e.g. via
      WATO Global Settings.
    * Event views: changed default horizon from 31 to 7 days
    * New option for painting timestamp: as Unix Epoch time
    * New filters: Host state type and Service state type
    * FIX: better error message in case of exception in SNMP handling
    * FIX: Inventory screen: Now shows custom checks
    * FIX: Fixed locking problem of multisite pages related to user loading/saving
    * FIX: Fixed wrong default settings of view filters in localized multisite
    * FIX: line wrapping of logwatch entries
    * FIX: Fixed button dragging bug when opening the view editor
           (at least in Firefox)

    WATO:
    * Allow to configure check-/retry_interval in second precision
    * Custom user attributes can now be managed using WATO
    * Allow GIT to be used for change tracking (enable via global option)
    * Hosts/Folders: SNMP communities can now be configured via the host
      and folders hierarchy. Those settings override the rule base config.
    * Require unique alias names in between the following elements:
      Host/Service/Contact Groups, Timeperiods and Roles
    * Removed "do not connect" option from site socket editor. Use the
      checkbox "Disable" to disable the site for multisite.
    * Converted table of Event Console Rules to new implementation, make it sortable
    * FIX: do validation of check items in rule editor
    * FIX: More consistent handling of folderpath select in rule editor
    * FIX: Now correctly handling depends_on_tags on page rendering for
           inherited values
    * FIX: Changed several forms from GET to POST to prevent "Request-URI too
           large" error messages during submitting forms
    * FIX: automation snmp scan now adhere rules for shoddy snmp devices
           which have no sys description
    * FIX: Cisco ruleset "Cisco WLC WiFi client connections" has been generalized to
           "WLC WiFi client connections"
    * FIX: Snapshot handling is a little more robust agains manually created
           files in snapshot directory now
    * FIX: Slightly more transparent handling of syntax errors when loading rules.mk

    Notifications:
    * Flexible Notification can now filter service levels
    * FIX: check_tcp corrected order of parameters in definition

    Event Console:
    * New global setting "force message archiving", converts the EC into
      a kind of syslog archive
    * New built-in snmptrap server to directly receive snmp traps
    * FIX: fix layout of filter for history action type
    * FIX: better detect non-IP-number hosts in hostname translation

1.2.3i1:
    Core:
    * Agents can send data for other hosts "piggyback". This is being
      used by the vSphere and SAP plugins
    * New variable host_check_commands, that allows the definition of
      an alternative host check command (without manually defining one)
    * New variable snmp_check_interval which can be used to customize
      the check intervals of SNMP based checks
    * setup: Added missing vars rrd_path and rrdcached_sock
    * new variable check_mk_exit_status: allows to make Check_MK service OK,
      even if host in not reachable.
    * set always_cleanup_autochecks to True per default now
    * check_mk: new option --snmptranslate

    Multisite:
    * New availability view for arbitrary host/service collections
    * New option auth_by_http_header to use the value of a HTTP header
      variable for authentication (Useful in reverse proxy environments)
    * New permission that is needed for seeing views that other users
      have defined (per default this is contained in all roles)
    * New path back to the view after command exection with all
      checkboxes cleared
    * Added plugins to config module to make registration of default values
      possible for addons like mkeventd - reset to default values works now
      correctly even for multisite related settings
    * perfometer: Bit values now using base of 1000
    * Added PNP tempate for check_disk_smb
    * Dashboards can now be configured to be reloaded on resizing
      (automatically adds width/height url parameters)
    * LDAP authentification: New config option "Do not use persistent
                             connections to ldap server"
    * Hosttags and auxiliary tags can now be grouped in topics
    * Fixed output of time in view if server time differs from user time

    Event Console:
    * New rule feature: automatically delete event after actions
    * New filter for maximum service level (minimum already existed)
    * New global setting: hostname translation (allows e.g. to drop domain name)
    * New rule match: only apply rule within specified time period

    Checks & Agents:
    * solaris_mem: New check for memory and swap for Solaris agent
    * agent_vsphere: New VMWare ESX monitoring that uses pySphere and the VMWare
      API in order to get data very efficiently. Read (upcoming) documentation
      for details.
    * new special agent agent_random for creating random monitoring data
    * New checks: windows_intel_bonding / windows_broadcom_bonding
    * Implemented SAP monitoring based on the agent plugin mk_sap. This
      must be run on a linux host. It connects via RFC calls to SAP R/3
      systems to retrieve monitoring information for this or other machines.
    * sap.dialog: Monitors SAP dialog statistics like the response time
    * sap.value: Simply processes information provided by SAP to Nagios
    * openvpn_clients: new check for OpenVPN connections
    * if64_tplink: special new check for TP Link switches with broken SNMP output
    * job: Monitoring states and performance indicators of any jobs on linux systems
    * oracle_asm_diskgroups: Added missing agent plugin + asmcmd wrapper script
    * oracle_jobs: New check to monitor oracle database job execution
    * oracle_rman_backups: New check to monitor state of ORACLE RMAN backups
    * jar_signature: New check to monitor wether or not a jar is signed and
      certificate is not expired
    * cisco_qos: adhere qos-bandwidth policies
    * check_disk_smb: WATO formalization for active check check_disk_smb
    * if.include: new configurable parameters for assumed input and output speed
    * cisco_qos: new param unit:    switches between bit/byte display
                 new param average: average the values over the given minute
                 new params post/drop can be configured via int and float
                 fixed incorrect worst state if different parameters exceed limit
    * logwatch.ec: Added optional spooling to the check to prevent dataloss
      when processing of current lines needs more time than max execution time
    * mounts: ignore multiple occurrances of the same device
    * Linux agent: allow cached local/plugins checks (see docu)
    * mem.include: Linux memory check now includes size of page tables. This
      can be important e.g. on ORACLE systems with a lot of memory
    * windows_agent: Now buffers output before writing it to the socket
                     Results in less tcp packages per call
    * smart.stats: rewrote check. Please reinventorize. Error counters are now
      snapshotted during inventory.
    * smart.temp: add WATO configuration
    * windows_agent: check_mk.ini: new option "port" - specifies agent port
    * winperf_processor: introduce averaging, support predictive levels
    * cpu_util.include: fixed bug when params are set to None
    * predictive levels: fixed bug when existing predictive levels get new options
    * windows_plugin mssql.vbs: No longer queries stopped mssql instances
    * cisco_hsrp: fixed problem when HSRP groups had same ip address
    * winperf_if: hell has frozen over: a new check for network adapters on Windows
    * windows agent: new config section plugins, now able to set timeouts for specific plugins
                     new global config option: timeout_plugins_total
    * lnx_if in Linux agent: force deterministical order of network devices
    * Linux agent: remove obsolete old <<<netif>>> and <<<netctr>>> sections
    * logwatch, logwatch.ec: detect error in agent configuration
    * Linux agent: cups_queues: do not monitor non-local queues (thanks to Olaf Morgenstern)
    * AIX agent: call lparstat with argument 1 1, this give more accurate data
    * Check_MK check: enable extended performance data per default now
    * viprinet checks: New checks for firmware version/update, memory usage, power supply status, 
                       router mode, serialnumber and temperature sensors
    * uptime, snmp_uptime, esx_vsphere_counters.uptime: allow to set lower and upper levels
    * winperf_processor: Now displays (and scales) to number of cpus in pnpgraph
    * mk_postgres plugin: replace select * with list of explicit columns (fix for PG 9.1)
    * lnx_if: show MAC address for interfaces (needs also agent update)
    * winperf_tcp_conn: New check. Displays number of established tcpv4 connections in windows
                        Uses WATO Rule "TCP connection stats (Windows)"
    * windows_agent: fixed timeouts for powershell scripts in local/plugins
    * logwatch: Agent can now use logwatch.d/ to split config to multipe files
    * logwatch: Agent can now rewrite Messages
    * apache_status: New rule: set levels for number of remaining open slots
    * mrpe: handle long plugin output correctly, including performance data
    * cisco_qos: parameters now configurable via WATO

    Notifications:
    * notify.py: unique spoolfiles name no longer created with uuid
    * Warn user if only_services does never match

    Livestatus:
    * Table statehist: Improved detection of vanished hosts and services.
                       Now able to detect and remove nonsense check plugin output
    * FIX: able to handle equal comment_id between host and service
    * livestatus.log: show utf-8 decoding problems only with debug logging >=2
    * livestatus: fixed incorrect output formatting of comments_with_info column

    BI:
    * Integrated availability computing, including nifty time warp feature

    WATO:
    * Configuration of datasource programs via dedicated rules
    * New editor for Business Intelligence rules
    * Rule Editor: Now able to show infeffective rules
    * Valuespec: CascadingDropdown now able to process choice values from functions
    * Removed global option logwatch_forward_to_ec, moved this to the
      logwatch_ec ruleset. With this option the forwarding can now be enabled
      for each logfile on a host
    * Configuration of an alternative host check command
    * Inventory: Display link symbol for ps ruleset
    * New rule for notification_options of hosts and services
    * FIX: Rulesets: correct display of rules within subfolders
    * Remove Notification Command user settings, please use flexible notifications instead


1.2.2p3:
    Core:
    * FIX: get_average(): Gracefully handle time anomlies of target systems
    * FIX: notifications: /var/lib/check_mk/notify directory is now created 
           correctly during setup from tgz file. (Without it notifications
           did not get sent out.)
    * FIX: add missing $DESTDIR to auth.serials in setup.sh

    Checks & Agents:
    * FIX: winperf_processor: fix case where CPU percent is exactly 100%
    * FIX: blade_powerfan: fix mixup of default levels 50/40 -> 40/50
    * FIX: Cleaned up graph rendering of Check_MK services 
    * FIX: zypper: deal with output from SLES 10
    * FIX: zpool_status: Ignoring "No known data errors" text
    * FIX: dmi_sysinfo: Handling ":" in value correctly
    * FIX: check_http: Fixed syntax error when monitoring certificates
    * FIX: check_dns: parameter -A does not get an additional string
    * FIX: diskstat: Fixed wrong values for IO/s computation on linux hosts
    * FIX: blade_healts: Fixed wrong index checking resulting in exceptions
    * FIX: notifications: /var/lib/check_mk/notify directory is now created 
           correctly during setup from tgz file. (Without it notifications
           did not get sent out.)

    Multisite:
    * FIX: LDAP: Disabling use of referrals in active directory configuration
    * FIX: Fixed missing roles in auth.php (in some cases) which resulted in
           non visible pnp graphs and missing nagvis permissions
    * FIX: Fixed label color of black toner perfometers when fuel is low
    * FIX: Fixed wrong default settings of view filters in localized multisite
    * FIX: Fixed exception when enabling sounds for views relying on 
           e.g. alert statistics source
    * FIX: Folder Tree Snapin: make folder filter also work for remote
           folders that do not exist locally
    * FIX: correctly display sub-minute check/retry intervals
    * FIX: fix logic of some numeric sorters
    * FIX: Improved user provided variable validation in view code
    * FIX: Escaping html code in plugin output painters

    WATO:
    * FIX: fix layout of Auxiliary tags table
    * FIX: avoid exception when called first time and first page ist host tags
    * FIX: fix validation of time-of-day input field (24:00)
    * FIX: automation users can now be deleted again (bug was introduced in 1.2.2p1)
    * FIX: fix logwatch pattern analyzer message "The host xyz is not
           managed by WATO." after direct access via snapin
    * FIX: Fixed first toggle of flags in global settings when default is set to True
    * FIX: fix exception and loss of hosts in a folder when deleting all site connections
           of a distributed WATO setup
    * FIX: avoid Python exception for invalid parameters even in debug mode
    * FIX: check_ldap: Removed duplicate "-H" definition
    * FIX: Fixed some output encoding problem in snapshot restore / deletion code
    * FIX: Improved user provided variable validation in snapshot handling code
    * FIX: Improved user provided variable validation in inventory dialog

    Event Console:
    * FIX: apply rewriting of application/hostname also when cancelling events
    * FIX: check_mkevents now uses case insensitive host name matching

    Livestatus:
    * FIX: fixed incorrect output formatting of comments_with_info column
    * FIX: statehist table: fixed memory leak

1.2.2p2:
    Core:
    * FIX: livecheck: fixed handling of one-line plugin outputs and missing \n
           (Thanks to Florent Peterschmitt)

    Checks & Agents:
    * FIX: jolokia_info: ignore ERROR instances
    * FIX: apache_status: use (also) apache_status.cfg instead of apache_status.conf
    * FIX: f5_bigip_vserver: fix wrong OID (13 instead of 1), thanks to Miro Ramza
    * FIX: f5_bigip_psu: handle more than first power supply, thanks to Miro Ramza
    * FIX: ipmi_sensors: ignore sensors in state [NA] (not available)
    * FIX: aix_lvm: handle agents that output an extra header line
    * FIX: zfsget: do not assume that devices begin with /, but mountpoints
    * FIX: ipmi_sensors: handle two cases for DELL correctly (thanks to Sebastian Talmon)
    * FIX: check_dns: enable performance data
    * FIX: free_ipmi: fix name of sensor cache file if hostname contains domain part
    * FIX: ad_replication plugin: Fixed typo (Thanks to Dennis Honke)

    Multisite:
    * List of views: Output the alias of a datasource instead of internal name
    * FIX: fix column editor for join columns if "SERVICE:" is l10n'ed
    * FIX: fix invalid request in livestatus query after reconnect

    WATO:
    * FIX: convert editing of global setting to POST. This avoid URL-too-long
      when defining lots of Event Console actions
    * FIX: LDAP configuration: allow DNs without DC=

    Event Console:
    * FIX: fix icon in events check if host specification is by IP address
    * Renamed "Delete Event" to "Archive Event" to clearify the meaning

    Notifications:
    * FIX: contacts with notifications disabled no longer receive 
           custom notifications, unless forced

1.2.2p1:
    Core:
    * FIX: correctly quote ! and \ in active checks for Nagios
    * FIX: Performing regular inventory checks at configured interval even
           when the service is in problem state
    * Check_MK core now supports umlauts in host-/service- and contactgroup names

    Checks & Agents:
    * FIX: vsphere_agent: fix problems whith ! and \ in username or password
    * FIX: check_mk_agent.aix: fix shebang: was python, must be ksh
    * FIX: cisco_qos: Be compatible to newer IOS-XE versions (Thanks to Ken Smith)
    * FIX: mk_jolokia: Handling spaces in application server instances correctly

    Multisite:
    * FIX: do not remove directories of non-exisant users anymore. This lead to
           a deletion of users' settings in case of an external authentication
           (like mod_ldap).
    * FIX: Fixed handling of dashboards without title in sidebar view snapin
    * FIX: titles and services got lost when moving join-columns in views
    * FIX: Fixed exception during initial page rendering in python 2.6 in special cases
           (Internal error: putenv() argument 2 must be string, not list)

    Livestatus:
    * livestatus.log: show utf-8 decoding problems only with debug logging >=2

    Notifications:
    * FIX: HTML mails: Handle the case where plugin argument is not set
    * FIX: HTML mails: remove undefinded placeholders like $GRAPH_CODE$

    WATO:
    * Improved handling of valuespec validations in WATO rule editor. Displaying a
      warning message when going to throw away the current settings.
    * FIX: fix bug where certain settings where not saved on IE. This was mainly
           on IE7, but also IE8,9,10 in IE7 mode (which is often active). Affected
           was e.g. the nodes of a cluster or the list of services for service
           inventory

1.2.2:
    Core:
    * Added $HOSTURL$ and $SERVICEURL$ to notification macros which contain an
      URL to the host/service details views with /check_mk/... as base.

    Checks & Agents:
    * FIX: blade_bx_load: remove invalid WATO group
    * FIX: lnx_bonding: handle also 802.3ad type bonds

    Notifications:
    * FIX: Removing GRAPH_CODE in html mails when not available
    * Using plugin argument 1 for path to pnp4nagios index php to render graphs
    * Little speedup of check_mk --notify

    Multisite:
    * FIX: Fixed umlaut handling in reloaded snapins

    WATO:
    * FIX: Fix several cases where WATO rule analyser did not hilite all matching rules
    * Added tcp port parameter to SSL certificate check (Thanks to Marcel Schulte)

    Event Console:
    * FIX: Syslog server is now able to parse RFC 5424 syslog messages

1.2.2b7:
    Checks & Agents:
    * FIX: postfix_mailq: fix labels in WATO rule, set correct default levels
    

1.2.2b6:
    Core:
    * FIX: setup: detect check_icmp also on 64-Bit CentOS
           (thanks to あきら) 
    * FIX: setup.sh: create auth.serials, fix permissions of htpasswd
    * FIX: livecheck: now able to handle check output up to 16kB

    Checks & Agents:
    * FIX: apc_symmetra_power: resurrect garble PNP template for 
    * FIX: check_mk_agent.freebsd: remove garble from output
           (Thanks to Mathias Decker)
    * FIX: check_mk-mssql_counters.locks: fix computation, was altogether wrong
    * FIX: check_mk-mssql_counters.transactions: fix computation also
    * check_http: now support the option -L (urlizing the result)
    * Added mem section to Mac OSX agent (Thanks to Brad Davis)
    * FIX: mssql.vbs (agent plugin) now sets auth options for each instance
    * FIX: jolokia_metrics.mem: error when missing max values
    * Make levels for SMART temperature editable via WATO

    Multisite:
    * FIX: fix localization in non-OMD environment
           (thanks to あきら)
    * FIX: hopefully fix computation of Speed-O-Meter
    * Add $SERVICEOUTPUT$ and $HOSTOUTPUT$ to allowed macros for
      custom notes
    * FIX: Writing one clean message to webserver error_log when write fails
    * FIX: Escaping html entities when displaying comment fields
    * FIX: Monitored on site attribute always has valid default value

    Notifications:
    * FIX: fix event type for recoveries
    * FIX: fix custom notifications on older nagios versions
    * FIX: handle case where type HOST/SERVICE not correctly detected
    
    Livestatus:
    * FIX: memory leak when removing downtime / comment 

    WATO:
    * FIX: Removed "No roles assigned" text in case of unlocked role attribute
           in user management dialog
    * FIX: Fix output of rule search: chapters appeared twice sometimes

    Event Console:
    * FIX: check_mkevents: fix usage help if called with illegal options
    * check_mkevents now allows specification of a UNIX socket
      This is needed in non-OMD environments
    * setup.py now tries to setup Event Console even in non-OMD world

1.2.2b5:
    Core:
    * Checks can now omit the typical "OK - " or "WARN -". This text
      will be added automatically if missing.
    * FIX: livecheck: fixed compilation bug
    * FIX: check_mk: convert service description unicode into utf-8
    * FIX: avoid simultanous activation of changes by means of a lock
    
    Checks & Agents:
    * FIX: jolokia_metrics.mem - now able to handle negative/missing max values
    * ADD: tcp_conn_stats: now additionally uses /proc/net/tcp6
    * ADD: wmic_processs: cpucores now being considered when calculating 
           user/kernel percentages. (thanks to William Baum)
    * FIX: UPS checks support Eaton Evolution
    * FIX: windows agent plugin: mssql now exits after 10 seconds

    Notifications:
    * FIX: fixed crash on host notification when contact had explicit services set

    Livestatus:
    * FIX: possible crash with VERY long downtime comments

    WATO:
    * FIX: Fix hiliting of errors in Nagios output
    * FIX: localisation error

    Multisite:
    * FIX: Avoid duplicate "Services" button in host detail views
    * FIX: fix rescheduling icon for services with non-ASCII characters
    * New filter for IP address of a host
    * Quicksearch: allow searching for complete IP addresses and IP
      address prefixes
    * Add logentry class filter to view 'Host- and Service events'

    BI:
    * FIX: fix exception with expansion level being 'None'
    * FIX: speedup for single host tables joined by hostname (BI-Boxes)
    * FIX: avoid closing BI subtree while tree is being loaded

    Event Console:
    * FIX: make hostname matching field optional. Otherwise a .* was
           neccessary for the rule in order to match
    * FIX: event_simulator now also uses case insensitive matches

1.2.2b4:
    Core:
    * FIX: Fix output of cmk -D: datasource programs were missing
    * FIX: allow unicode encoded extra_service_conf
    * FIX: no default PING service if custom checks are defined
    * FIX: check_mk_base: fixed rounding error in get_bytes_human_readable
    * FIX: check_mk: improved support of utf-8 characters in extra_service_conf
    * FIX: livestatus: table statehist now able to check AuthUser permissions
    * New configuration variable contactgroup_members

    Checks & Agents:
    * FIX: smart - not trying to parse unhandled lines to prevent errors
    * FIX: winperf_processor - fixed wrong calculations of usage
    * FIX: WATO configuration of filesystem trends: it's hours, not days!
    * FIX: mysql: fixed crash on computing IO information
    * FIX: diskstat: fix local variable 'ios_per_sec' referenced before assignment
    * FIX: multipath: ignore warning messages in agent due to invalid multipath.conf
    * FIX: megaraid_bbu: deal with broken output ("Adpater"), found in Open-E
    * FIX: megaraid_pdisk: deal with special output of Open-E
    * FIX: jolokia_metrics.mem: renamed parameter totalheap to total
    * FIX: megaraid_bbu: deal with broken output ("Adpater")
    * FIX: check_ldap: added missing host address (check didn't work at all)
    * FIX: check_ldap: added missing version option -2, -3, -3 -T (TLS)
    * FIX: mssql: Agent plugin now supports MSSQL Server 2012
    * FIX: hr_mem: fix max value in performance data (thanks to Michaël COQUARD)
    * FIX: f5_bigip_psu: fix inventory function (returned list instead of tuple)
    * FIX: mysql.connections: avoid crash on legacy agent output
    * FIX: tcp_conn_stats: use /proc/net/tcp instead of netstat -tn. This
           should avoid massive performance problems on system with many
           connections
    * Linux agent: limit netstat to 10 seconds
    * ps: Allow %1, %2, .. instead of %s in process_inventory. That allows
      reordering of matched groups
    * FIX: f5_bigip_psu - fixed inventory function
    * FIX: printer_supply - fixed inventory function for some kind of OKI printers

    Multisite:
    * FIX: Fixed problem with error during localization scanning
    * FIX: Fixed wrong localization right after a user changed its language
    * FIX: Improved handling of error messages in bulk inventory
    * FIX: fixed focus bug in transform valuespec class
    * FIX: stop doing snapin refreshes after they have been removed
    * FIX: sidebar snapins which refresh do not register for restart detection anymore
    * FIX: fix user database corruption in case of a race condition
    * FIX: added checks wether or not a contactgroup can be deleted
    * FIX: Avoid deadlock due to lock on contacts.mk in some situations
    * Changed sidebar snapin reload to a global interval (option:
      sidebar_update_interval), defaults to 30 seconds
    * Sidebar snapins are now bulk updated with one HTTP request each interval

    BI:
    * FIX: fixed invalid links to hosts and services in BI tree view
    * FIX: fix exception in top/down and bottom/up views
    * FIX: fix styling of top/down and bottom/up views (borders, padding)
    * FIX: fix style of mouse pointer over BI boxes
    * FIX: list of BI aggregates was incomplete in some cases
    * FIX: single host aggregations didn't work for aggregations += [...]
    * FIX: top-down and bottom-up was broken in case of "only problems"
    * FIX: BI see_all permission is now working again
    * Do not handle PENDING as "problem" anymore
    * Make titles of non-leaf tree nodes klickable

    WATO:
    * FIX: flexible notification valuespec is now localizable
    * FIX: Alias values of host/service/contact groups need to be set and unique
           within the group
    * FIX: Fixed exception when editing contactgroups without alias
    * FIX: Fix localization of rule options
    * FIX: ValueSpec OptionalDropDown: fix visibility if default is "other"
    * Suggest use default value for filesystem levels that make sense
    * Valuespec: CascadingDropdown now able to process choice values from functions
    * Freshness checking for classical passive Nagios checks (custom_checks)

1.2.2b3:
    Checks & Agents:
    * FIX: Fixed date parsing code ignoring the seconds value in several checks
           (ad_replication, cups_queues, heartbeat_crm, mssql_backup, smbios_sel)
    * FIX: Fixed pnp template for apc_symmetra check when using multiple rrds

    Multisite:
    * FIX: Removed uuid module dependency to be compatible to python < 2.5
    * FIX: remove Javascript debug popup from multi-string input fields
    * FIX: list of strings (e.g. host list in rule editor) didn't work anymore

1.2.2b2:
    Checks & Agents:
    * Added dynamic thresholds to the oracle_tablespace check depending on the
      size of the tablespaces.

    BI:
    * FIX: fix exception in BI-Boxes views of host groups
    * FIX: fix problem where BI-Boxes were invisible if not previously unfolded

    Event Console:
    * FIX: support non-Ascii characters in matching expressions. Note:
           you need to edit and save each affected rule once in order
           to make the fix work.
    * FIX: Fixed exception when logging actions exectuted by mkeventd
    * FIX: etc/init.d/mkeventd flush did not work when mkeventd was stopped

    Multisite:
    * FIX: Fixed several minor IE7 related layout bugs
    * FIX: title of pages was truncated and now isn't anymore
    * Cleanup form for executing commands on hosts/services

    WATO:
    * FIX: Fixed layout of rulelist table in IE*
    * FIX: Fixed adding explicit host names to rules in IE7
    * Add: Improved navigation convenience when plugin output contains [running on ... ]

1.2.2b1:
    Core:
    * cmk --notify: added notification script to generate HTML mails including
      the performance graphs of hosts and services
    * cmk --notify: added the macros NOTIFY_LASTHOSTSTATECHANGE, NOTIFY_HOSTSTATEID,
      NOTIFY_LASTSERVICESTATECHANGE, NOTIFY_SERVICESTATEID, NOTIFY_NOTIFICATIONCOMMENT,
      NOTIFY_NOTIFICATIONAUTHOR, NOTIFY_NOTIFICATIONAUTHORNAME, NOTIFY_NOTIFICATIONAUTHORALIAS
    * FIX: more robust deletion of precompiled files to ensure the correct 
      creation of the files (Thanks to Guido Günther)
    * FIX: Inventory for cluster nodes who are part of multiple clusters 
    * cmk --notify: added plugin for sms notification
    * FIX: precompiled checks: correct handling of sys.exit() call when using python2.4 
    * cmk --notify: improved logging on wrong notification type
    * RPM: Added check_mk-agent-scriptless package (Same as normal agent rpm,
      but without RPM post scripts)

    Checks & Agents:
    * winperf_processor now outputs float usage instead of integer
    * FIX: mssql_counters.file_sizes - Fixed wrong value for "Log Files" in output
    * FIX: drbd: Parameters for expected roles and disk states can now be set to 
           None to disable alerting on changed values
    * printer_supply_ricoh: New check for Ricoh printer supply levels
    * jolokia_metrics.mem: now supports warn/crit levels for heap, nonheap, totalheap
    * jolokia_metrics.mem: add dedicated PNP graph
    * FIX: logwatch.ec: use UNIX socket instead of Pipe for forwarding into EC 
    * FIX: logwatch.ec: fixed exception when forwarding "OK" lines
    * FIX: logwatch.ec: fixed forwarding of single log lines to event console
    * Improved performance of logwatch.ec check in case of many messages
    * livestatus_status: new check for monitoring performance of monitoring
    * FIX: diskstat.include: fix computation of queue length on windows
      (thanks to K.H. Fiebig)
    * lnx_bonding: new check for bonding interfaces on Linux
    * ovs_bonding: new check for bonding interfaces on Linux / Open vSwitch
    * if: Inventory settings can now be set host based
    * FIX: lnx_bonding/ovs_bonding: correct definition of bonding.include
    * Add: if check now able to handle interface groups  (if_groups)
    * Add: New check for DB2 instance memory levels
    * Add: winperf_phydisk can now output IOPS
    * Add: oracle_tablespace now with flexible warn/crit levels(magic number)
    
    Livestatus:
    * Add: new column in hosts/services table: comments_with_extra_info
    Adds the entry type and entry time

    Multisite:
    * Added comment painter to notification related views
    * Added compatibility code to use hashlib.md5() instead of md5.md5(), which
      is deprecated in python > 2.5 to prevent warning messages in apache error log
    * Added host filter for "last host state change" and "last host check"
    * FIX: Preventing autocomplete in password fields of "edit profile" dialog
    * The ldap member attribute of groups is now configruable via WATO
    * Added option to enforce lower User-IDs during LDAP sync
    * Improved debug logging of ldap syncs (Now writing duration of queries to log)
    * Displaying date/time of comments in comment icon hover menu (Please
      note: You need to update your livestatus to current version to make this work)
    * FIX: Making "action" context link unclickable during handling actions / confirms

    BI:
    * Use Ajax to delay rendering of invisible parts of the tree (this
      saves lots of HTML code)

    WATO:
    * Added hr_mem check to the memory checkgroup to make it configurable in WATO
    * Make page_header configurable in global settings
    * FIX: Fixed some typos in ldap error messages
    * FIX: Fixed problem on user profile page when no alias set for a user
    * FIX: list valuespecs could not be extended after once saving
    * FIX: fix title of foldable areas contained in list valuespecs
    * FIX: Fixed bug where pending log was not removed in multisite setup
    * FIX: Fixed generation of auth.php (Needed for NagVis Multisite Authorisation)
    * FIX: Fixed missing general.* permissions in auth.php on slave sites in 
      case of distributed WATO setups
    * Added oracle_tablespaces configuration to the application checkgroup
    * FIX: Fixed synchronisation of mkeventd configs in distributed WATO setups
    * FIX: "Sync & Restart" did not perform restart in distributed WATO setups
    * FIX: Fixed exception in editing code of ldap group to rule plugin
    * FIX: Don't execute ldap sync while performing actions on users page

    Event Console:
    * Added UNIX socket for sending events to the EC
    * Speed up rule matches in some special cases by factor of 100 and more
    * Init-Script: Improved handling of stale pidfiles
    * Init-Script: Detecting and reporting already running processes
    * WATO: Added hook to make the mkeventd reload in distributed WATO setups
      during "activate changes" process
    * Added hook mkeventd-activate-changes to add custom actions to the mkeventd
      "activate changes" GUI function
    * FIX: When a single rule matching raises an exception, the line is now
      matched agains the following rules instead of being skipped. The
      exception is logged to mkeventd.log

1.2.1i5:
    Core:
    * Improved handling of CTRL+C (SIGINT) to terminate long runnining tasks 
      (e.g.  inventory of SNMP hosts)
    * FIX: PING services on clusters are treated like the host check of clusters
    * cmk --notify: new environment variable NOTIFY_WHAT which has HOST or SERVICE as value
    * cmk --notify: removing service related envvars in case of host notifications
    * cmk --notify: added test code to help developing nitofication plugins.
      Can be called with "cmk --notify fake-service debug" for example

    Checks & Agents:
    * Linux Agent, diskstat: Now supporting /dev/emcpower* devices (Thanks to Claas Rockmann-Buchterkirche)
    * FIX: winperf_processor: Showing 0% on "cmk -nv" now instead of 100%
    * FIX: win_dhcp_pools: removed faulty output on non-german windows 2003 servers 
           with no dhcp server installed (Thanks to Mathias Decker)
    * Add: fileinfo is now supported by the solaris agent. Thanks to Daniel Roettgermann
    * Logwatch: unknown eventlog level ('u') from windows agent treated as warning
    * FIX: logwatch_ec: Added state undefined as priority
    * Add: New Check for Raritan EMX Devices
    * Add: mailman_lists - New check to gather statistics of mailman mailinglists
    * FIX: megaraid_bbu - Handle missing charge information (ignoring them)
    * FIX: myssql_tablespaces - fix PNP graph (thanks to Christian Zock)
    * kernel.util: add "Average" information to PNP graph
    * Windows Agent: Fix startup crash on adding a logfiles pattern, but no logfile specified
    * Windows Agent: check_mk.example.ini: commented logfiles section

    Multisite:
    * FIX: Fixed rendering of dashboard globes in opera
    * When having row selections enabled and no selected and performing
      actions an error message is displayed instead of performing the action on
      all rows
    * Storing row selections in user files, cleaned up row selection 
      handling to single files. Cleaned up GET/POST mixups in confirm dialogs
    * Add: New user_options to limit seen nagios objects even the role is set to see all
    * Fix: On site configaration changes, only relevant sites are marked as dirty
    * Fix: Distributed setup: Correct cleanup of pending changes logfile after "Activate changes"
    * FIX: LDAP: Fixed problem with special chars in LDAP queries when having
    contactgroup sync plugin enabled
    * FIX: LDAP: OpenLDAP - Changed default filter for users
    * FIX: LDAP: OpenLDAP - Using uniqueMember instead of member when searching for groups of a user
    * FIX: LDAP: Fixed encoding problem of ldap retrieved usernames
    * LDAP: Role sync plugin validates the given group DNs with the group base dn now
    * LDAP: Using roles defined in default user profile in role sync plugin processing
    * LDAP: Improved error handling in case of misconfigurations
    * LDAP: Reduced number of ldap querys during a single page request / sync process
    * LDAP: Implemnted some kind of debug logging for LDAP communication
    * FIX: Re-added an empty file as auth.py (wato plugin) to prevent problems during update 

    WATO:
    * CPU load ruleset does now accept float values
    * Added valuespec for cisco_mem check to configure thresholds via WATO
    * FIX: Fixed displaying of tag selections when creating a rule in the ruleeditor
    * FIX: Rulesets are always cloned in the same folder
    * Flexibile notifications: removed "debug notification" script from GUI (you can make it
      executable to be choosable again)
    * Flexibile notifications: added plain mail notification which uses the
      mail templates from global settings dialog

    BI:
    * Added FOREACH_SERVICE capability to leaf nodes
    * Add: Bi views now support debug of livestatus queries

1.2.1i4:
    Core:
    * Better exception handling when executing "Check_MK"-Check. Printing python
      exception to status output and traceback to long output now.
    * Added HOSTTAGS to notification macros which contains all Check_MK-Tags
      separated by spaces
    * Output better error message in case of old inventory function
    * Do object cache precompile for monitoring core on cmk -R/-O
    * Avoid duplicate verification of monitoring config on cmk -R/-O
    * FIX: Parameter --cleanup-autochecks (long for -u) works now like suggested in help
    * FIX: Added error handling when trying to --restore with a non existant file

    Notifications:
    * Fix flexible notifications on non-OMD systems
    
    Checks & Agents:
    * Linux Agent, mk_postgres: Supporting pgsql and postgres as user
    * Linux Agent, mk_postgres: Fixed database stats query to be compatible
      with more versions of postgres
    * apache_status: Modified to be usable on python < 2.6 (eg RHEL 5.x)
    * apache_status: Fixed handling of PIDs with more than 4 numbers
    * Add: New Check for Rittal CMC PSM-M devices
    * Smart plugin: Only use relevant numbers of serial
    * Add: ibm_xraid_pdisks - new check for agentless monitoring of disks on IBM SystemX servers.
    * Add: hp_proliant_da_cntlr check for disk controllers in HP Proliant servers
    * Add: Check to monitor Storage System Drive Box Groups attached to HP servers
    * Add: check to monitor the summary status of HP EML tape libraries
    * Add: apc_rackpdu_status - monitor the power consumption on APC rack PDUs
    * Add: sym_brightmail_queues - monitor the queue levels on Symantec Brightmail mail scanners.
    * Add: plesk_domains - List domains configured in plesk installations
    * Add: plesk_backups - Monitor backup spaces configured for domains in plesk
    * Add: mysql_connections - Monitor number of parallel connections to mysql daemon
    * Add: flexible notifcations: filter by hostname
    * New script multisite_to_mrpe for exporting services from a remote system
    * FIX: postgres_sessions: handle case of no active/no idle sessions
    * FIX: correct backslash representation of windows logwatch files
    * FIX: postgres_sessions: handle case of no active/no idle sessions
    * FIX: zfsget: fix exception on snapshot volumes (where available is '-')
    * FIX: zfsget: handle passed-through filesystems (need agent update)
    * FIX: loading notification scripts in local directory for real
    * FIX: oracle_version: return valid check result in case of missing agent info
    * FIX: apache_status: fixed bug with missing 'url', wrote man page
    * FIX: fixed missing localisation in check_parameteres.py 
    * FIX: userdb/ldap.py: fixed invalid call site.getsitepackages() for python 2.6
    * FIX: zpool_status: fixed crash when spare devices were available
    * FIX: hr_fs: handle negative values in order to larger disks (thanks to Christof Musik)
    * FIX: mssql_backup: Fixed wrong calculation of backup age in seconds


    Multisite:
    * Implemented LDAP integration of Multisite. You can now authenticate your
      users using the form based authentication with LDAP. It is also possible
      to synchronize some attributes like mail addresses, names and roles from
      LDAP into multisite.
    * Restructured cookie auth cookies (all auth cookies will be invalid
      after update -> all users have to login again)
    * Modularized login and cookie validation
    * Logwatch: Added buttons to acknowledge all logs of all hosts or really
      all logs which currently have a problem
    * Check reschedule icon now works on services containing an \
    * Now showing correct representation of SI unit kilo ( k )
    * if perfometer now differs between byte and bit output
    * Use pprint when writing global settings (makes files more readable)
    * New script for settings/removing downtimes: doc/treasures/downtime
    * New option when setting host downtimes for also including child hosts
    * Option dials (refresh, number of columns) now turnable by mouse wheel
    * Views: Commands/Checkboxes buttons are now activated dynamically (depending on data displayed)
    * FIX: warn / crit levels in if-check when using "bit" as unit
    * FIX: Fixed changing own password when notifications are disabled
    * FIX: On page reload, now updating the row field in the headline
    * FIX: ListOfStrings Fields now correctly autoappend on focus
    * FIX: Reloading of sidebar after activate changes
    * FIX: Main Frame without sidebar: reload after activate changes
    * FIX: output_format json: handle newlines correctly
    * FIX: handle ldap logins with ',' in distinguished name
    * FIX: quote HTML variable names, fixes potential JS injection
    * FIX: Sidebar not raising exceptions on configured but not available snapins
    * FIX: Quicksearch: Fixed Up/Down arrow handling in chrome
    * FIX: Speedometer: Terminating data updates when snapin is removed from sidebar
    * FIX: Views: toggling forms does not disable the checkbox button anymore
    * FIX: Dashboard: Fixed wrong display options in links after data reloads
    * FIX: Fixed "remove all downtimes" button in views when no downtimes to be deleted 
    * FIX: Services in hosttables now use the service name as header (if no custom title set)
    * New filter for host_contact and service_contact
    
    WATO:
    * Add: Creating a new rule immediately opens its edit formular
    * The rules formular now uses POST as transaction method
    * Modularized the authentication and user management code
    * Default config: add contact group 'all' and put all hosts into it
    * Reverse order of Condition, Value and General options in rule editor
    * Allowing "%" and "+" in mail prefixes of contacts now
    * FIX: Fixed generated manual check definitions for checks without items
      like ntp_time and tcp_conn_stats
    * FIX: Persisting changing of folder titles when only the title has changed
    * FIX: Fixed rendering bug after folder editing

    Event Console:
    * Replication slave can now copy rules from master into local configuration
      via a new button in WATO.
    * Speedup access to event history by earlier filtering and prefiltering with grep
    * New builtin syslog server! Please refer to online docu for details.
    * Icon to events of host links to view that has context button to host
    * FIX: remove event pipe on program shutdown, prevents syslog freeze
    * FIX: hostnames in livestatus query now being utf8 encoded
    * FIX: fixed a nastiness when reading from local pipe
    * FIX: fix exception in rules that use facility local7
    * FIX: fix event icon in case of using TCP access to EC
    * FIX: Allowing ":" in application field (e.g. needed for windows logfiles)
    * FIX: fix bug in Filter "Hostname/IP-Address of original event"

    Livestatus:
    * FIX: Changed logging output "Time to process request" to be debug output

1.2.1i3:
    Core:
    * added HOST/SERVICEPROBLEMID to notification macros
    * New configuration check_periods for limiting execution of
      Check_MK checks to a certain time period.

    Checks & Agents:
    * Windows agent: persist offsets for logfile monitoring

    Notifications:
    * fix two errors in code that broke some service notifications

    Event Console:
    * New performance counter for client request processing time
    * FIX: fixed bug in rule optimizer with ranges of syslog priorities

    WATO:
    * Cloning of contact/host/service groups (without members)

    Checks & Agents:
    * logwatch: Fixed confusion with ignore/ok states of log messages
    * AIX Agent: now possible to specify -d flag. Please test :)

1.2.1i2:
    Core:
    * Improved validation of inventory data reported by checks
    * Added -d option to precompiled checks to enable debug mode
    * doc/treasures: added script for printing RRD statistics

    Notifications:
    * New system of custom notification, with WATO support

    Event Console:
    * Moved source of Event Console into Check_MK project 
    * New button for resetting all rule hits counters
    * When saving a rule then its hits counter is always reset
    * New feature of hiding certain actions from the commands in the status GUI
    * FIX: rule simulator ("Try out") now handles cancelling rules correctly
    * New global option for enabling log entries for rule hits (debugging)
    * New icon linking to event views for the event services
    * check_mkevents outputs last worst line in service output
    * Max. number of queued connections on status sockets is configurable now
    * check_mkevents: new option -a for ignoring acknowledged events
    * New sub-permissions for changing comment and contact while updating an event
    * New button for generating test events directly via WATO
    * Allow Event Console to replicate from another (master) console for
      fast failover.
    * Allow event expiration also on acknowledged events (configurable)

    Multisite:
    * Enable automation login with _username= and _secret=, while
      _secret is the content of var/check_mk/web/$USER/automation.secret
    * FIX: Fixed releasing of locks and livestatus connections when logging out
    * FIX: Fixed login/login confusions with index page caching
    * FIX: Speed-o-meter: Fixed calculation of Check_MK passive check invervals
    * Removed focus of "Full name" attribute on editing a contact
    * Quicksearch: Convert search text to regex when accessing livestatus
    * FIX: WATO Folder filter not available when WATO disabled
    * WATO Folder Filter no longer available in single host views
    * Added new painters "Service check command expanded" and
      "Host check command expanded"
    * FIX: Corrected garbled description for sorter "Service Performance data" 
    * Dashboard globes can now be filtered by host_contact_group/service_contact_group
    * Dashboard "iframe" attribute can now be rendered dynamically using the
      "iframefunc" attribute in the dashlet declaration
    * Dashboard header can now be hidden by setting "title" to None
    * Better error handling in PNP-Graph hover menus in case of invalid responses

    Livestatus:
    * Added new table statehist, used for SLA queries
    * Added new column check_command_expanded in table hosts
    * Added new column check_command_expanded in table services
    * New columns livestatus_threads, livestatus_{active,queued}_connections

    BI:
    * Added missing localizations
    * Added option bi_precompile_on_demand to split compilations of
      the aggregations in several fragments. If possible only the needed
      aggregations are compiled to reduce the time a user has to wait for
      BI based view. This optimizes BI related views which display
      information for a specific list of hosts or aggregation groups.
    * Added new config option bi_compile_log to collect statistics about
      aggregation compilations
    * Aggregations can now be part of more than one aggregation group
      (just configure a list of group names instead of a group name string)
    * Correct representation of (!), (!!) and (?) markers in check output
    * Corrected representation of assumed state in box layout
    * Feature: Using parameters for hosttags

    WATO:
    * Added progress indicator in single site WATO "Activate Changes"
    * Users & Contacts: Case-insensitive sorting of 'Full name' column
    * ntp/ntp.time parameters are now configurable via WATO
    * FIX: Implemented basic non HTTP 200 status code response handling in interactive
           progress dialogs (e.g. bulk inventory mode)
    * FIX: Fixed editing of icon_image rules
    * Added support of locked hosts and folders ( created by CMDB )
    * Logwatch: logwatch agents/plugins now with ok pattern support 
    * Valuespec: Alternative Value Spec now shows helptext of its elements
    * Valuespec: DropdownChoice, fixed exception on validate_datatype

    Checks & Agents:
    * New check mssql_counters.locks: Monitors locking related information of
      MSSQL tablespaces
    * Check_MK service is now able to output additional performance data
      user_time, system_time, children_user_time, children_system time
    * windows_updates agent plugin: Fetching data in background mode, caching
      update information for 30 minutes
    * Windows agent: output ullTotalVirtual and ullAvailVirtual (not yet
      being used by check)
    * Solaris agent: add <<<uptime>>> section (thanks to Daniel Roettgermann)
    * Added new WATO configurable option inventory_services_rules for the
      windows services inventory check
    * Added new WATO configurable option inventory_processes_rules for the
      ps and ps.perf inventory
    * FIX: mssql_counters checks now really only inventorize percentage based
      counters if a base value is set
    * win_dhcp_pools: do not inventorize empty pools any more. You can switch
      back to old behaviour with win_dhcp_pools_inventorize_empty = True
    * Added new Check for Eaton UPS Devices
    * zfsget: new check for monitoring ZFS disk usage for Linux, Solaris, FreeBSD
      (you need to update your agent as well)
    * Added new Checks for Gude PDU Units
    * logwatch: Working around confusion with OK/Ignore handling in logwatch_rules
    * logwatch_ec: Added new subcheck to forward all incoming logwatch messages
      to the event console. With this check you can use the Event Console 
      mechanisms and GUIs instead of the classic logwatch GUI. It can be 
      enabled on "Global Settings" page in WATO for your whole installation.
      After enabling it you need to reinventorize your hosts.
    * Windows Update Check: Now with caching, Thanks to Phil Randal and Patrick Schlüter
    * Windows Check_MK Agent: Now able to parse textfiles for logwatch output
    * Added new Checks sni_octopuse_cpu, sni_octopuse_status, sni_octopuse_trunks: These
      allow monitoring Siemens HiPath 3000/5000 series PBX.
    * if-checks now support "bit" as measurement unit
    * winperf_phydisk: monitor average queue length for read/write

1.2.0p5:
    Checks & Agents:
    * FIX: windows agent: fixed possible crash in eventlog section

    BI:
    * FIX: fixed bug in aggregation count (thanks Neil) 

1.2.0p4:
    WATO:
    * FIX: fixed detection of existing groups when creating new groups
    * FIX: allow email addresses like test@test.test-test.com
    * FIX: Fixed Password saving problem in user settings

    Checks & Agents:
    * FIX: postgres_sessions: handle case of no active/no idle sessions
    * FIX: winperf_processor: handle parameters "None" (as WATO creates)
    * FIX: mssql_counters: remove debug output, fix bytes output
    * FIX: mssql_tablespaces: gracefully handle garbled agent output

    Multisite:
    * FIX: performeter_temparature now returns unicode string, because of °C
    * FIX: output_format json in webservices now using " as quotes

    Livestatus:
    * FIX: fix two problems when reloading module in Icinga (thanks to Ronny Biering)

1.2.0p3:
    Mulitisite
    * Added "view" parameter to dashlet_pnpgraph webservice
    * FIX: BI: Assuming "OK" for hosts is now possible
    * FIX: Fixed error in makeuri() calls when no parameters in URL
    * FIX: Try out mode in view editor does not show context buttons anymore
    * FIX: WATO Folder filter not available when WATO disabled
    * FIX: WATO Folder Filter no longer available in single host views
    * FIX: Quicksearch converts search text to regex when accessing livestatus
    * FIX: Fixed "access denied" problem with multisite authorization in PNP/NagVis
           in new OMD sites which use the multisite authorization
    * FIX: Localize option for not OMD Environments

    WATO:
    * FIX: Users & Contacts uses case-insensitive sorting of 'Full name' column  
    * FIX: Removed focus of "Full name" attribute on editing a contact
    * FIX: fix layout bug in ValueSpec ListOfStrings (e.g. used in
           list of explicit host/services in rules)
    * FIX: fix inheritation of contactgroups from folder to hosts
    * FIX: fix sorting of users, fix lost user alias in some situations
    * FIX: Sites not using distritubed WATO now being skipped when determining
           the prefered peer
    * FIX: Updating internal variables after moving hosts correctly
      (fixes problems with hosts tree processed in hooks)

    BI:
    * FIX: Correct representation of (!), (!!) and (?) markers in check output

    Livestatus:
    * FIX: check_icmp: fixed calculation of remaining length of output buffer
    * FIX: check_icmp: removed possible buffer overflow on do_output_char()
    
    Livecheck:
    * FIX: fixed problem with long plugin output
    * FIX: added /0 termination to strings
    * FIX: changed check_type to be always active (0)
    * FIX: fix bug in assignment of livecheck helpers 
    * FIX: close inherited unused filedescriptors after fork()
    * FIX: kill process group of called plugin if timeout is reached
           -> preventing possible freeze of livecheck
    * FIX: correct escaping of character / in nagios checkresult file
    * FIX: fixed SIGSEGV on hosts without defined check_command
    * FIX: now providing correct output buffer size when calling check_icmp 

    Checks & Agents:
    * FIX: Linux mk_logwatch: iregex Parameter was never used
    * FIX: Windows agent: quote '%' in plugin output correctly
    * FIX: multipath check now handles '-' in "user friendly names"
    * New check mssql_counters.locks: Monitors locking related information of
      MSSQL tablespaces
    * FIX: mssql_counters checks now really only inventorize percentage based
      counters if a base value is set
    * windows_updates agent plugin: Fetching data in background mode, caching
      update information for 30 minutes
    * FIX: netapp_vfiler: fix inventory function (thanks to Falk Krentzlin)
    * FIX: netapp_cluster: fix inventory function
    * FIX: ps: avoid exception, when CPU% is missing (Zombies on Solaris)
    * FIX: win_dhcp_pools: fixed calculation of perc_free
    * FIX: mssql_counters: fixed wrong log size output

1.2.0p3:
    Multisite:
    * Added "view" parameter to dashlet_pnpgraph webservice

    WATO:
    * FIX: It is now possible to create clusters in empty folders
    * FIX: Fixed problem with complaining empty ListOf() valuespecs

    Livestatus:
    * FIX: comments_with_info in service table was always empty

1.2.1i1:
    Core:
    * Allow to add options to rules. Currently the options "disabled" and
      "comment" are allowed. Options are kept in an optional dict at the
      end of each rule.
    * parent scan: skip gateways that are reachable via PING
    * Allow subcheck to be in a separate file (e.g. foo.bar)
    * Contacts can now define *_notification_commands attributes which can now
      override the default notification command check-mk-notify
    * SNMP scan: fixed case where = was contained in SNMP info
    * check_imap_folder: new active check for searching for certain subjects
      in an IMAP folder
    * cmk -D shows multiple agent types e.g. when using SNMP and TCP on one host

    Checks & Agents:
    * New Checks for Siemens Blades (BX600)
    * New Checks for Fortigate Firewalls
    * Netapp Checks for CPU Util an FC Port throughput
    * FIX: megaraid_pdisks: handle case where no enclosure device exists
    * FIX: megaraid_bbu: handle the controller's learn cycle. No errors in that period.
    * mysql_capacity: cleaned up check, levels are in MB now
    * jolokia_info, jolokia_metrics: new rewritten checks for jolokia (formerly
      jmx4perl). You need the new plugin mk_jokokia for using them
    * added preliminary agent for OpenVMS (refer to agents/README.OpenVMS) 
    * vms_diskstat.df: new check file usage of OpenVMS disks
    * vms_users: new check for number of interactive sessions on OpenVMS
    * vms_cpu: new check for CPU utilization on OpenVMS
    * vms_if: new check for network interfaces on OpenVMS
    * vms_system.ios: new check for total direct/buffered IOs on OpenVMS
    * vms_system.procs: new check for number of processes on OpenVMS
    * vms_queuejobs: new check for monitoring current VMS queue jobs
    * FIX: mssql_backup: Fixed problems with datetime/timezone calculations
    * FIX: mssql agent: Added compatibility code for MSSQL 9
    * FIX: mssql agent: Fixed connection to default instances ("MSSQLSERVER")
    * FIX: mssql agent: Fixed check of databases with names starting with numbers
    * FIX: mssql agent: Fixed handling of databases with spaces in names
    * f5_bigip_temp: add performance data
    * added perf-o-meters for a lot of temperature checks
    * cmctc_lcp.*: added new checks for Rittal CMC-TC LCP
    * FIX: diskstat (linux): Don't inventorize check when data empty
    * Cisco: Added Check for mem an cpu util
    * New check for f5 bigip network interfaces
    * cmctc.temp: added parameters for warn/crit, use now WATO rule
      "Room temperature (external thermal sensors)"
    * cisco_asa_failover: New Check for clustered Cisco ASA Firewalls 
    * cbl_airlaser.status: New Check for CBL Airlaser IP1000 laser bridge.
    * cbl_airlaser.hardware: New Check for CBL Airlaser IP1000 laser bridge.
      Check monitors the status info and allows alerting based on temperature.
    * df, hr_fs, etc.: Filesystem checks now support grouping (pools)
      Please refer to the check manpage of df for details
    * FIX: windows agent: try to fix crash in event log handling
    * FreeBSD Agent: Added swapinfo call to mem section to make mem check work again
    * windows_multipath: Added the missing check for multipath.vbs (Please test)
    * carel_uniflair_cooling: new check for monitoring datacenter air conditioning by "CAREL"
    * Added Agent for OpenBSD
    * Added Checks for UPS devices
    * cisco_hsrp: New Check for monitoring HSRP groups on Cisco Routers. (SMIv2 version)
    * zypper: new check and plugin mk_zypper for checking zypper updates.
    * aironet_clients: Added support for further Cisco WLAN APs (Thanks to Stefan Eriksson for OIDs)
    * aironet_errors: Added support for further Cisco WLAN APs
    * apache_status: New check to monitor apache servers which have the status-module enabled.
      This check needs the linux agent plugin "apache_status" installed on the target host.

    WATO:
    * Added permission to control the "clone host" feature in WATO
    * Added new role/permission matrix page in WATO to compare
      permissions of roles
    * FIX: remove line about number of rules in rule set overview
      (that garbled the logical layout)
    * Rules now have an optional comment and an URL for linking to 
      documntation
    * Rule now can be disabled without deleting them.
    * Added new hook "sites-saved"
    * Allow @ in user names (needed for some Kerberos setups)
    * Implemented new option in WATO attributes: editable
      When set to False the attribute can only be changed during creation
      of a new object. When editing an object this attribute is only displayed.
    * new: search for rules in "Host & Service Configuration"
    * parent scan: new option "ping probes", that allows skipping 
      unreachable gateways.
    * User managament: Added fields for editing host/service notification commands
    * Added new active check configuration for check_smtp
    * Improved visualization of ruleset lists/dictionaries
    * Encoding special chars in RegExp valuespec (e.g. logwatch patterns)
    * Added check_interval and retry_interval rules for host checks
    * Removed wmic_process rule from "inventory services" as the check does not support inventory
    * Made more rulegroup titles localizable
    * FIX: Fixed localization of default permissions
    * FIX: Removed double collect_hosts() call in activate changes hook
    * FIX: Fixed double hook execution when using localized multisite
    * FIX: User list shows names of contactgroups when no alias given
    * FIX: Reflecting alternative mode of check_http (check ssl certificate
    age) in WATO rule editor
    * FIX: Fixed monitoring of slave hosts in master site in case of special
      distributed wato configurations
    * FIX: Remove also user settings and event console rule on factory reset
    * FIX: complex list widgets (ListOf) failed back to old value when
           complaining
    * FIX: complex list widgets (ListOf) lost remaining entries after deleting one
    * FIX: Fixed error in printer_supply valuespec which lead to an exception
           when defining host/service specific rules
    * FIX: Fixed button url icon in docu-url link

    BI:
    * Great speed up of rule compilation in large environments

    Multisite:
    * Added css class="dashboard_<name>" to the dashboard div for easier
    customization of the dashboard style of a special dashboard
    * Dashboard: Param wato_folder="" means WATO root folder, use it and also
      display the title of this folder
    * Sidebar: Sorting aggregation groups in BI snapin now
    * Sidebar: Sorting sites in master control snapin case insensitive
    * Added some missing localizations (error messages, view editor)
    * Introducted multisite config option hide_languages to remove available
      languages from the multisite selection dialogs. To hide the builtin
      english language simply add None to the list of hidden languages.
    * FIX: fixed localization of general permissions
    * FIX: show multisite warning messages even after page reload
    * FIX: fix bug in Age ValueSpec: days had been ignored
    * FIX: fixed bug showing only sidebar after re-login in multisite
    * FIX: fixed logwatch loosing the master_url parameter in distributed setups
    * FIX: Fixed doubled var "site" in view editor (site and siteopt filter)
    * FIX: Don't crash on requests without User-Agent HTTP header
    * Downtimes: new conveniance function for downtime from now for ___ minutes.
      This is especially conveniant for scripting.
    * FIX: fixed layout of login dialog when showing up error messages
    * FIX: Fixed styling of wato quickaccess snapin preview
    * FIX: Made printer_supply perfometer a bit more robust against bad perfdata
    * FIX: Removed duplicate url parameters e.g. in dashboard (display_options)
    * FIX: Dashboard: If original request showed no "max rows"-message, the
           page rendered during reload does not show the message anymore
    * FIX: Fixed bug in alert statistics view (only last 1000 lines were
           processed for calculating the statistics)
    * FIX: Added missing downtime icon for comment view
    * FIX: Fixed handling of filter configuration in view editor where filters
           are using same variable names. Overlaping filters are now disabled
	   in the editor.
    * FIX: Totally hiding hidden filters from view editor now

    Livecheck:
    * FIX: Compile livecheck also if diet libc is missing

1.2.0p2:
    Core:
    * simulation_mode: legacy_checks, custom_checks and active_checks
      are replaced with dummy checks always being OK
    * FIX: Precisely define order of reading of configuration files. This
      fixes a WATO rule precedence problem

    Checks & Agents:
    * FIX: Fixed syntax errors in a bunch of man pages
    * if_lancom: silently ignore Point-To-Point interfaces
    * if_lancom: add SSID to logical WLAN interface names
    * Added a collection of MSSQL checks for monitoring MSSQL servers
      (backups, tablespaces, counters)
    * New check wut_webio_io: Monitor the IO input channels on W&T Web-IO 
      devices
    * nfsmounts: reclassify "Stale NFS handle" from WARN to CRIT
    * ORACLE agent/checks: better error handling. Let SQL errors get
      through into check output, output sections even if no database
      is running.
    * oracle_version: new check outputting the version of an ORACLE
      database - and using uncached direct SQL output.
    * ORACLE agent: fix handling of EXCLUDE, new variable ONLY_SIDS
      for explicitely listing SIDs to monitor
    * mk_logwatch on Linux: new options regex and iregex for file selection
    * remove obsolete ORACLE checks where no agent plugins where available
    * FIX: printer_supply: Fix problem on DELL printers with "S/N" in output
      (thanks to Sebastian Talmon)
    * FIX: winperf_phydisk: Fix typo (lead to WATO rule not being applied)
    * Windows agent: new [global] option crash_debug (see online docu)
    * AIX agent: new check for LVM volume status in rootvg.
    * PostgreSQL plugin: agent is now modified to work with PostgreSQL 
      versions newer than 8.1. (multiple reports, thanks!)

    Multisite:
    * Show number of rows and number of selected rows in header line
      (also for WATO hosts table)
    * FIX: fix problem in showing exceptions (due to help function)
    * FIX: fixed several localization problems in view/command processing
    * FIX: fixed duplicated settings in WATO when using localisation
    * FIX: fixed exception when refering to a language which does not exist
    * FIX: Removing all downtimes of a host/service is now possible again
    * FIX: The refresh time in footer is updated now when changing the value
    * FIX: view editor shows "(Mobile)" hint in view titles when linking to views

    WATO: 
    * Main menu of ruleeditor (Host & Service Parameters) now has
      a topic for "Used rules" - a short overview of all non-empty
      rulesets.
    * FIX: add missing context help to host details dialog
    * FIX: set new site dirty is host move due to change of
      folder attributes
    * FIX: fix exception on unknown value in DropdownChoice
    * FIX: add service specification to ruleset Delay service notifications
    * FIX: fixed problem with disabled sites in WATO
    * FIX: massive speedup when changing roles/users and activing changes
      (especially when you have a larger number of users and folders)
    * Add variable CONTACTPAGER to allowed macros in notifications
    * FIX: fixed default setting if "Hide names of configuration variables"
      in WATO
    * FIX: ListOfString Textboxes (e.g. parents of folders) do now extend in IE
    * FIX: fixed duplicated sections of permissions in rule editor

    BI:
    * New iterators FOREACH_CHILD and FOREACH_PARENT
    * FIX: fix handling of FOREACH_ in leaf nodes (remove hard coded
      $HOST$, replace with $1$, $2$, ..., apply argument substitution)
    * New logical datatable for aggregations that have the same name
      as a host. Converted view "BI Boxes" to this new table. This allows
      for Host-Aggregations containing data of other hosts as well.
    * count_ok: allow percentages, e.g. "count_ok!70%!50%"

1.2.0p1:
    Core:
    * Added macros $DATE$, $SHORTDATETIME$ and $LONGDATETIME$' to
      notification macros

    Checks & Agents:
    * FIX: diskstat: handle output 'No Devices Found' - avoiding exception
    * 3ware_units: Following states now lead to WARNING state instead of
      CRITICAL: "VERIFY-PAUSED", "VERIFYING", "REBUILDING"
    * New checks tsm_stagingpools, tsm_drive and tsm_storagepools
      Linux/UNIX
    * hpux_fchba: new check for monitoring FibreChannel HBAs und HP-UX

    Multisite:
    * FIX: fix severe exception in all views on older Python versions
      (like RedHat 5.5).

    WATO:
    * FIX: fix order of rule execution: subfolders now take precedence
      as they should.

1.2.0:
    Setup:
    * FIX: fix building of RPM packages (due to mk_mysql, mk_postgres)

    Core:
    * FIX: fix error message in case of duplicate custom check

    WATO:
    * FIX: add missing icon on cluster hosts to WATO in Multisite views
    * FIX: fix search field in host table if more than 10 hosts are shown
    * FIX: fix bulk edit and form properties (visibility of attributes was broken)
    * FIX: fix negating hosts in rule editor

    Checks & Agents: 
    * fileinfo: added this check to Linux agent. Simply put your
      file patterns into /etc/check_mk/fileinfo.cfg for configuration.
    * mysql.sessions: New check for MySQL sessions (need new plugin mk_mysql)
    * mysql.innodb_io: New check for Disk-IO of InnoDB
    * mysql_capacity: New check for used/free capacity of MySQL databases
    * postgres_sessions: New check for PostgreSQL number of sessions
    * postgres_stat_database: New check for PostgreSQL database statistics
    * postgres_stat_database.size: New check for PostgreSQL database size
    * FIX: hpux_if: convert_to_hex was missing on non-SNMP-hosts -replace
      with inline implementation
    * tcp_conn_stats: handle state BOUND (found on Solaris)
    * diskstat: support for checking latency, LVM and VxVM on Linux (needs 
      updated agent)
    * avoid duplicate checks cisco_temp_perf and cisco_sensor_temp

1.2.0b6:
    Multisite:
    * FIX: Fixed layout of some dropdown fields in view filters
    * Make heading in each page clickable -> reload page
    * FIX: Edit view: couldn't edit filter settings
    * FIX: Fixed styling of links in multisite context help
    * FIX: Fixed "select all" button for IE
    * FIX: Context links added by hooks are now hidden by the display
           option "B" again
    * FIX: preselected "refresh" option did not reflect view settings
           but was simply the first available option - usually 30.
    * FIX: fixed exception with custom views created by normal users

    WATO:
    * FIX: Fixed "select all" button in hosts & folders for IE
    * Optically mark modified variables in global settings
    * Swapped icons for rule match and previous rule match (makes for sense)

    Core:
    * FIX: Fixed "make_utf is not defined" error when having custom
           timeperiods defined in WATO

    Checks & Agents: 
    * MacOS X: Agent for MacOS (Thanks to Christian Zigotzky)
    * AIX: New check aix_multipath: Supports checking native AIX multipathing from AIX 5.2 onward
    * Solaris: New check solaris_multipath: Supports checking native Solaris multipath from Solaris10 and up.
    * Solaris: The ZFS Zpool status check now looks more closely at the reported messages. (It's also tested to work on Linux now)

1.2.0b5:
    Core:
    * FIX: handle UTF-8 encoded binary strings correctly (e.g. in host alias)
    * FIX: fix configuration of passive checks via custom_checks
    * Added NOTIFICATIONTYPE to host/service mail bodies

    WATO:
    * Site management: "disabled" only applies to Livestatus now
    * FIX: fix folding problems with dependent host tags
    * FIX: Detecting duplicate tag ids between regular tags and auxtags
    * FIX: Fixed layout problem of "new special rule" button in rule editor
    * FIX: Fixed layout problem on "activate changes" page
    * FIX: Added check if contacts belong to contactgroup before contactgroup deletion
    * FIX: fix site configuration for local site in Multisite environments
    * FIX: "(no not monitor)" setting in distributed WATO now works
    * FIX: Site management: replication setting was lost after re-editing
    * FIX: fixed problems after changing D/WATO-configuration
    * FIX: D/WATO: mark site dirty after host deletion
    * FIX: D/WATO: replicate auth.secret, so that login on one site also
           is valid on the replication slaves
    * FIX: implement locking in order to prevent data corruption on
           concurrent changes
    * FIX: Fixed handling of validation errors in cascading dropdown fields
    * FIX: fix cloning of users
    * Keep track of changes made by other users before activating changes,
      let user confirm this, new permission can be used to prevent a user
      from activating foreign changes.
    * FIX: Allowing german umlauts in users mail addresses
    * Allow list of aux tags to be missing in host tag definitions. This
      makes migration from older version easier.
    * FIX: user management modules can now deal with empty lines in htpasswd
    * FIX: Fixed js error on hostlist page with search form

    Multisite:
    * New display type 'boxes-omit-root' for BI views
    * Hostgroup view BI Boxes omits the root level
    * Finalized layout if view options and commands/filters/painteroptions.
    * Broken plugins prevent plugin caching now
    * FIX: remove refresh button from dashboard.
    * FIX: remove use of old option defaults.checkmk_web_uri
    * FIX: fixed outgoing bandwidth in fc port perfometer
    * FIX: remove nasty JS error in sidebar
    * FIX: fix folding in custom links (directories would not open)
    * FIX: animation of rotation treeangle in trees works again
    * FIX: Logwatch: Changed font color back to black
    * FIX: show toggle button for checkboxes in deactivated state
    * FIX: fix repeated stacked refresh when toggling columns
    * FIX: disable checkbox button in non-checkboxable layouts
    * FIX: fix table layout for views (gaps where missing sometimes)
    * FIX: Fixed sorting views by perfdata values which contain floats
    * FIX: fix sometimes-broken sizing of sidebar and dashboard on Chrome
    * FIX: fix dashboard layout on iPad
    * FIX: Fixed styling issues of sidebar in IE7
    * FIX: fix problem where filter settings (of checkboxes) are not effective
           when it comes to executing commands
    * FIX: Fixed styling issues of view filters with dropdown fields
    * FIX: multisite login can now deal with empty lines in htpasswd
    * FIX: Fixed a bunch of js/css errors

    Mobile:
    * FIX: Fixed logtime filter settings in all mobile views
    * FIX: fix some layout problems

    BI:
    * New aggregation function count_ok, that counts the number
      of nodes in state OK.
    * FIX: Removed debug output int count_ok aggregation

    Checks & Agents:
    * Linux: Modified cluster section to allow pacemaker/corosync clusters without heartbeat
    * AIX: convert NIC check to lnx_if (now being compatible with if/if64)
    * AIX: new check for CPU utilization (using section lparstat_aix)
    * ntp checks: Changed default value of time offsets to be 200ms (WARN) / 500ms (CRIT)
    * aironet_{errors,clients}: detect new kinds of devices (Thanks to Tiago Sousa)
    * check_http, check_tcp: allow to omit -I and use dynamic DNS name instead

1.2.0b4:
    Core:
    * New configuration variable snmp_timing, allowing to 
      configure timeout and retries for SNMP requests (also via WATO)
    * New configuration variable custom_checks. This is mainly for
      WATO but also usable in main.mk It's a variant of legacy_checks that
      automatically creates the required "define command" sections.

    WATO:
    * ps and ps.perf configurable via WATO now (without inventory)
    * New layout of main menu and a couple of other similar menus
    * New layout of ruleset overviews
    * Hide check_mk variable names per default now (change via global settings)
    * New layout of global settings
    * Folder layout: show contact groups of folder
    * Folder movement: always show complete path to target folder
    * Sidebar snapin: show pending changes
    * New rule for configuring custom_checks - allowing to run arbitrary
      active checks even if not yet formalized (like HTTP and TCP)
    * Added automation_commands to make automations pluginable
    * New layout and new internal implementation of input forms
    * New layout for view overview and view editor
    * Split up host search in two distinct pages
    * Use dynamic items in rule editor for hosts and items (making use
      of ListOfStrings())
    * FIX: audit log was not shown if no entry for today existed
    * FIX: fix parent scan on single site installations
    * FIX: fix folder visibility permission handling
    * FIX: honor folder-permissions when creating, deleting 
           and modifiying rules
    * FIX: detect non-local site even if unix: is being used
    * FIX: better error message if not logged into site during 
           action that needs remote access
    * FIX: send automation data via POST not GET. This fixes inventory
           on hosts with more than 500 services.
    * FIX: make config options directly active after resetting them
           to their defaults (didn't work for start_url, etc.
    * FIX: Fixed editing of ListOf in valuespec editors (e.g. used in logwatch
    pattern editor)
    * FIX: Reimplemented correct behaviour of the logwatch pattern "ignore"
    state which is used to drop the matching log lines

    Multisite:
    * FIX: fixed filter of recent event views (4 hours didn't catch)
    * FIX: convert more buttons to new graphical style
    * FIX: Logwatch handles logs with only OK lines in it correctly in logfile list views
    * FIX: Fixed syntax error in "Single-Host Problems" view definition
    * New help button at top right of each page now toggles help texts
    * Snapin Custom Links allows to specify HTTP link target
    * Redesign of bar with Display/Filter/Commands/X/1,2,3,4,6,8/30,60,90/Edit

    Mobile GUI:
    * FIX: commands can be executed again
    * FIX: fixed styling of buttons

    Checks & Agents:
    * FIX: Logwatch: fixed missing linebreak during reclassifing lines of logfiles
    * FIX: Logwatch: Logwatch services in rules configured using WATO must be
      given as item, not as whole service name
    * New active check via WATO: check_ldap
    * printer_alerts: new configuration variable printer_alerts_text_map. Make
      'Energiesparen' on Brother printers an OK state.
    * services: This check can now be parameterized in a way that it warn if
      a certain service is running. WATO formalization is available.

    BI:
    * FIX: make rotating folding arrows black (white was not visible)
    * Display format 'boxes' now in all BI views available
    * Display format 'boxes' now persists folding state

1.2.0b3:
    Core:
    * FIX: fixed SNMP info declaration in checks: could be garbled
      up in rare cases
    * avoid duplicate parents definition, when using 'parents' and
      extra_host_conf["parents"] at the same time. The later one has
      precedence.

    Multisite:
    * Logwatch: Colorizing OK state blocks correctly
    * FIX: allow web plugins to be byte compiled (*.pyc). Those
      are preferred over *.py if existing
    * View Editor: Fixed jump to top of the page after moving painters during
      editing views
    * FIX: Fixed login redirection problem after relogging
    * Filter for times now accept ranges (from ... until)
    * New view setting for page header: repeat. This repeats the
      column headers every 20'th row.
    * FIX: Fixed problem with new eval/pickle
    * FIX: Fixed commands in host/service search views

    Checks & Agents:
    * FIX: Made logwatch parsing mechanism a little more robust
      (Had problems with emtpy sections from windows agent)
    * FIX: brocade_fcport: Configuration of portsates now possible  
    * if_lancom: special version for if64 for LANCOM devices (uses
      ifName instead of ifDescr)


    WATO:
    * Reimplemented folder listing in host/folders module
    * Redesigned the breadcrumb navigation
    * Global settings: make boolean switches directly togglable
    * New button "Recursive Inventory" on folder: Allows to do
      a recursive inventory over all hosts. Also allows to selectively
      retry only hosts that have failed in a previous inventory.
    * You can configure parents now (via a host attribute, no rules are
      neccessary).
    * You can now do an automated scan for parents and layer 3 (IP)
    * You can configure active checks (check_tcp, ...) via WATO now
    * FIX: fix page header after confirmation dialogs
    * FIX: Fixed umlaut problem in host aliases and ip addresses created by WATO
    * FIX: Fixed exception caused by validation problems during editing tags in WATO
    * FIX: create sample config only if both rules.mk and hosttags.mk are missing
    * FIX: do not loose host tags when both using WATO-configured and 
      manual ones (via multisite.mk)
    * Timeperiods: Make list of exceptions dynamic, not fixed to 10 entries
    * Timeperiods: Configure exclusion of other timeperiods
    * Configuration of notification_delay and notification_interval

1.2.0b2:
    Core:
    * FIX: Cluster host checks were UNKNOWN all the time
    * FIX: reset counter in case of (broken) future time
    * FIX: Automation try-inventory: Fixed problem on where checks which
      produce equal service descriptions could lead to invalid inventory
      results on cluster hosts.
    * FIX: do not create contacts if they won't be assigned to any host
      or service. Do *not* assign to dummy catch-all group "check_mk".

    WATO:
    * Added new permission "move hosts" to allow/deny moving of hosts in WATO
    * Also write out contact definitions for users without contactgroups to
      have the mail addresses and other notification options persisted
    * FIX: deletion of automation accounts now works
    * FIX: Disabling notifications for users does work now
    * New main overview for rule editor
    * New multisite.mk option wato_hide_varnames for hiding Check_MK 
      configuration variable names from the user
    * New module "Logwatch Pattern Analyzer" to verify logwatch rules
    * Added new variable logwatch_rules which can also be managed through the
      WATO ruleset editor (Host/Service Parameters > Parameters and rules for
      inventorized checks > Various applications > Logwatch Patterns)
    * Users & Contacts: Added new option wato_hidden_users which holds a list
      of userids to hide the listed users from the WATO user management GUI.
    * WATO API: Added new method rewrite_configuration to trigger a rewrite of
      all host related wato configuration files to distribute changed tags
    * Added new internal hook pre-activate-changes to execute custom
      code BEFORE Check_MK is called to restart Nagios
    * FIX: Only showing sudo hint message on sudo error message in automation
      command
    * FIX: Fixed js eror in IE7 on WATO host edit page
    * FIX: Using pickle instead of repr/eval when reading data structures from
      urls to prevent too big security issues
    * Rule editor: improve sorting of groups and rulesets
    * FIX: Escaping single quotes in strings when writing auth.php
    * FIX: Fix resorting of host tags (was bug in ListOf)

    Multisite
    * Added config option default_ts_format to configure default timestamp
      output format in multisite
    * Layout and design update
    * Quicksearch: display site name if more than one different site
      is present in the current search result list
    * FIX: Fixed encoding problem in "custom notification" message
    * New configuration parameter page_heading for the HTML page heads
      of the main frameset (%s will be replaced with OMD site name)
    * FIX: Fix problem where snapins where invisible
    * FIX: Fixed multisite timeout errors when nagios not running
    * Sidebar: some new layout improvements
    * Login page is not shown in framesets anymore (redirects framed page to
      full screen login page)
    * FIX: fix exception when disallowing changing display options
    * FIX: Automatically redirect from login page to target page when already
      logged in
    * FIX: Updating the dashboard header time when the dashlets refresh

    BI:
    * Added new painter "affected hosts (link to host page)" to show all
      host names with links to the "hosts" view
    * FIX: Fixed filtering of Single-Host Aggregations
    * New sorter for aggregation group
    * FIX: fix sorting of Single-Host Aggregations after group
    * Avoid duplicate rule incarnations when using FOREACH_*
    * BI Boxes: allow closing boxes (not yet persisted)
    * New filter for services (not) contained in any aggregate
    * Configure sorting for all BI views

    Checks & Agents:
    * FIX: snmp_uptime handles empty snmp information without exception
    * FIX: Oracle checks try to handle ORA-* errors reported by the agent
      All oracle checks will return UNKNOWN when finding an ORA-* message
    * FIX: filesystem levels set via WATO didn't work, but do now
    * FIX: Group filters can handle groups without aliases now
    * nfsmounts: Added nfs4 support thanks to Thorsten Hintemann
    * megaraid_pdisks megaraid_ldisks: Support for Windows.  Thanks to Josef Hack

1.2.0b1:
    Core, Setup, etc.:
    * new tool 'livedump' for dumping configuration and status
      information from one monitoring core and importing this
      into another.
    * Enable new check registration API (not yet used in checks)
    * FIX: fix handling of prefix-tag rules (+), needed for WATO
    * FIX: handle buggy SNMP devices with non-consecutive OIDS
      (such as BINTEC routers)
    * Check API allows a check to get node information
    * FIX: fix problem with check includes in subchecks
    * Option --checks now also applies to ad-hoc check (e.g.
      cmk --checks=mrpe,df -v somehost)
    * check_mk_templates.cfg: added s to notification options
      of host and service (= downtime alerts)

    WATO:
    * Hosttag-editor: allow reordering of tags
    * Create very basic sample configuration when using
      WATO the first time (three tag groups, two rules)
    * Much more checks are configurable via WATO now
    * Distributed WATO: Made all URL calls using curl now
    * FIX: fix bug in inventory in validate_datatype()
    * Better output in case of inventory error
    * FIX: fix bug in host_icon rule on non OMD
    * FIX: do not use isdisjoint() (was in rule editor on Lenny)
    * FIX: allow UTF-8 encoded permission translations
    * FIX: Fixed several problems in OMD apache shared mode
    * FIX: Do not use None$ as item when creating new rules
    * FIX: Do load *all* users from htpasswd, so passwords from
      users not created via WATO will not be lost.
    * FIX: honor site disabling in replication module
    * FIX: honor write permissions on folder in "bulk delete"
    * FIX: honor permissions for "bulk cleanup" and "bulk edit"
    * FIX: honor write permissions and source folder when moving hosts
    * FIX: honor permissions on hosts also on bulk inventory
    * Only create contacts in Nagios if they are member of at
      least one contact group.
    * It is now possible to configure auxiliary tags via WATO
      (formerly also called secondary tags)
    * FIX: Fixed wrong label "Main Overview" shown for moved WATO folders
      in foldertree snapin
    * FIX: Fixed localization of empty host tags
    * FIX: User alias and notification enabling was not saved

    Checks & Agents:
    * hpux_if: fix missing default parameter errors
    * hpux_if: make configurable via WATO
    * if.include: fix handling of NIC with index 0
    * hpux_lunstats: new check for disk IO on HP-UX
    * windows - mk_oracle tablespace: Added missing sid column
    * diskstat: make inventory mode configurable via WATO
    * added new checks for Fujitsu ETERNUS DX80 S2 
      (thanks to Philipp Höfflin)
    * New checks: lgp_info, lgp_pdu_info and lgp_pdu_aux to monitor Liebert
      MPH/MPX devices
    * Fix Perf-O-Meter of fileage
    * hpux_snmp_cs.cpu: new SNMP check for CPU utilization
      on HP-UX.
    * if/if64: inventory also picks up type 62 (fastEther). This
      is needed on Cisco WLC 21xx series (thanks to Ralf Ertzinger)
    * FIX: fix inventory of f5_bigip_temp
    * mk_oracle (lnx+win): Fixed TEMP tablespace size calculations
    * ps: output node process is running on (only for clusters)
    * FIX: Linux Agent: Fixed ipmi-sensors handling of Power_Unit data
    * hr_mem: handle rare case where more than one entry is present
      (this prevents an exception of pfSense)
    * statgrab_load: level is now checked against 15min average - 
      in order to be consistent with the Linux load check
    * dell_powerconnect_cpu: hopefully correctly handle incomplete
      output from agent now.
    * ntp: do not check 'when' anymore since it can produce false
      alarms.
    * postfix_mailq: handle output with 'Total requests:' in last line
    * FIX: check_mk-hp_blade_psu.php: allow more than 4 power supplies
    * FIX: smart plugin: handle cases with missing vendor (thanks
      to Stefan Kärst)
    * FIX: megaraid_bbu: fix problem with alternative agent output
      (thanks to Daniel Tuecks)
    * mk_oracle: fix quoting problem, replace sessions with version,
      use /bin/bash instead of /bin/sh

    Multisite:
    * Added several missing localization strings
    * IE: Fixed problem with clicking SELECT fields in the new wato foldertree snapin
    * Fixed problem when trying to visit dashboards from new wato foldertree snapin
    * Chrome: Fixed styling problem of foldertree snapin
    * Views: Only show the commands and row selection options for views where
      commands are possible
    * The login mask honors the default_language definition now
    * check_bi_local.py: works now with cookie based authentication
    * FIX: Fixed wrong redirection after login in some cases
    * FIX: Fixed missing stats grouping in alert statistics view
    * FIX: Fixed preview table styling in view editor
    * FIX: Multisite authed users without permission to multisite are
      automatically logged out after showing the error message
    * Retry livestatus connect until timeout is used up. This avoids
      error messages when the core is being restarted
    * Events view now shows icon and text for "flapping" events
    * Use buffer for HTML creation (this speeds up esp. HTTPS a lot)
    * FIX: Fixed state filter in log views

    Livestatus:
    * Add missing column check_freshness to services table

    BI:
    * New column (painter) for simplistic box display of tree.
      This is used in a view for a single hostgroup.

1.1.13i3:
    Core, Setup, etc.:
    * *_contactgroups lists: Single group rules are all appended. When a list
      is found as a value this first list is used exclusively. All other
      matching rules are ignored
    * cmk -d does now honor --cache and --no-tcp
    * cmk -O/-R now uses omd re{start,load} core if using OMD
    * FIX: setup.sh now setups up permissions for conf.d/wato
      correctly
    * cmk --localize update supports an optional ALIAS which is used as
      display string in the multisite GUI
    * FIX: Fixed encoding problems with umlauts in group aliases
    * FIX: honor extra_summary_host_conf (was ignored)
    * new config variable snmpv2c_hosts that allows to enable SNMP v2c
      but *not* bulkwalk (for some broken devices). bulkwalk_hosts still
      implies v2c.

    Checks & Agents:
    * Windows agent: output eventlog texts in UTF-8 encoding. This
      should fix problems with german umlauts in message texts.
    * Windows agent: Added installer for the windows agent (install_agent.exe)
    * Windows agent: Added dmi_sysinfo.bat plugin (Thanks to Arne-Nils Kromer for sharing)
    * Disabled obsolete checks fc_brocade_port and fc_brocade_port_detailed.
      Please use brocade_fcport instead.
    * aironet_errors, statgrab_disk, statgrab_net: Performance data has
      been converted from counters to rates. You might need to delete your
      existing RRDs of these checks. Sorry, but these have been that last
      checks still using counters...
    * ibm_imm_health: added last missing scan function
    * Filesystem checks: trend performance data is now normalized to MB/24h.
      If you have changed the trend range, then your historic values will
      be displayed in a wrong scale. On the other hand - from now on changes
      in the range-setting will not affect the graph anymore.
    * if/if64/lnx_if: pad port numbers with zeros in order to sort correctly.
      This can be turned off with if_inventory_pad_portnumbers = False.
    * Linux agent: wrap freeipmi with lock in order to avoid cache corruption
    * New check: megaraid_bbu - check existance & status of LSI MegaRaid BBU module
    * HP-UX Agent: fix mrpe (remove echo -e and test -e, thanks to Philipp Lemke)
    * FIX: ntp checks: output numeric data also if stratum too high
    * Linux agent: new check for dmraid-based "bios raid" (agent part as plugin)
    * FIX: if64 now uses ifHighSpeed instead of ifSpeed for determining the
      link speed (fixes speed of 10GBit/s and 20GBit/s ports, thanks Marco Poet)
    * cmctc.temp: serivce has been renamed from "CMC Temperature %s" to just
      "Temperature %s", in order to be consistent with the other checks.
    * mounts: exclude changes of the commit option (might change on laptops),
      make only switch to ro critical, other changes warning.
    * cisco_temp_sensor: new check for temperature sensors of Cisco NEXUS
      and other new Cisco devices
    * oracle_tablespace: Fixed tablespace size/free space calculations
    * FIX: if/if64: omit check result on counter wrap if bandwidth traffic levels
      are used.

    Multisite:
    * Improve transaction handling and reload detection: user can have 
      multiple action threads in parallel now
    * Sounds in views are now enabled per default. The new configuration
      variable enable_sounds can be set to False in multisite.mk in order
      to disable sounds.
    * Added filter for log state (UP,DOWN,OK,CRIT...) to all log views
    * New painter for normal and retry check interval (added to detail views)
    * Site filter shows "(local)" in case of non multi-site setup
    * Made "wato folder" columns sortable
    * Hiding site filter in multisite views in single site setups
    * Replaced "wato" sidebar snapin which mixed up WATO and status GUIs with
      the new "wato_foldertree" snapin which only links to the status views
      filtered by the WATO folder.
    * Added "Dashboard" section to views snapin which shows a list of all dashboards
    * FIX: Fixed auth problem when following logwatch icon links while using
      the form based auth
    * FIX: Fix problem with Umlaut in contact alias
    * FIX: Creating auth.php file on first login dialog based login to ensure
      it exists after login when it is first needed
    * Dashboard: link problem views to *unhandled* views (this was
      inconsistent)
    * Localization: Fixed detection of gettext template file when using the
      local/ hierarchy in OMD

    Mobile:
    * Improved sorting of views in main page 
    * Fix: Use all the availiable space in header
    * Fix: Navigation with Android Hardwarekeys now working
    * Fix: Links to pnp4nagios now work better
    * Fix: Host and Service Icons now finger friendly
    * Fix: Corrected some buildin views

    WATO:
    * Removed IP-Address attribute from folders
    * Supporting localized tag titles
    * Using Username as default value for full names when editing users
    * Snapshot/Factory Reset is possible even with a broken config
    * Added error messages to user edit dialog to prevent notification problems
      caused by incomplete configuration
    * Activate Changes: Wato can also reload instead of restarting nagios
    * Replication: Can now handle replication sites which use the form based auth
    * Replication: Added option to ignore problems with the ssl certificates
                   used in ssl secured replications
    * WATO now supports configuring Check_MK clusters
    * FIX: Fixed missing folders in "move to" dropdown fields
    * FIX: Fixed "move to target folders" after CSV import
    * FIX: Fixed problem with duplicate extra_buttons when using the i18n of multiisite
    * FIX: Fixed problem with duplicate permissions when using the i18n of multiisite
    * FIX: Writing single host_contactgroups rules for each selected
      contactgroup in host edit dialog
    * FIX: Fixed wrong folder contacgroup related permissions in auth.php api
    * FIX: Fixed not up-to-date role permission data in roles_saved hook
    * FIX: Fixed duplicate custom columns in WATO after switching languages

    BI:
    * improve doc/treasures/check_bi_local.py: local check that creates
      Nagios services out of BI aggregates

    Livestatus:
    * ColumnHeaders: on is now able to switch column header on even if Stats:
      headers are used. Artifical header names stats_1, stats_2, etc. are
      begin used. Important: Use "ColumnHeaders: on" after Columns: and 
      after Stats:.

1.1.13i2:
    Core, Setup, etc.:
    * cmk -I: accept host tags and cluster names

    Checks & Agents:
    * linux agent - ipmi: Creating directory of cache file if not exists
    * dell_powerconnect_cpu: renamed service from CPU to "CPU utilization", in
      order to be consistent with other checks
    
    Multisite:
    * Several cleanups to prevent css/js warning messages in e.g. Firefox
    * Made texts in selectable rows selectable again
    * Adding reschedule icon to all Check_MK based services. Clicks on these
      icons will simply trigger a reschedule of the Check_MK service
    * FIX: ship missing CSS files for mobile GUI
    * FIX: rename check_mk.js into checkmk.js in order to avoid browser
      caching problems during version update

    WATO:
    * Optimized wraps in host lists tag column
    * Bulk inventory: Remove leading pipe signs in progress bar on main
      folder inventory
    * NagVis auhtorization file generation is also executed on activate_changes
    * Implemented a new inclusion based API for using multisite permissions
      in other addons
    * Inventory of SNMP devices: force implicit full scan if no services
      are configured yet
    * FIX: Calling activate_changes hook also in distributed WATO setups
    * FIX: Fixed display bug in host tags drop down menu after POST of form
    * FIX: Fixed javascript errors when doing replication in distributed
      wato environments when not having the sidebar open
    * FIX: Fixed search form dependant attribute handling
    * FIX: Fixed search form styling issues
    * You can now move folders to other folders
    * FIX: Distributed WATO: Supressing site sync progress output written in
      the apache error log

1.1.13i1:
    Multisite:
    * New nifty sidebar snapin "Speed-O-Meter"
    * Implemented new cookie based login mechanism including a fancy login GUI
    * Implemented logout functionality for basic auth and the new cookie based auth
    * Implemented user profile management page for changing the user password and
      the default language (if available)
    * New filter for the (new) state in host/service alerts
    * New command for sending custom notifications
    * FIX: Fixed encoding problem when opening dashboard
    * New icon on a service whos host is in downtime
    * Only show most frequently used context buttons (configurable
      in multisite.mk via context_buttons_to_show)
    * Show icon if user has modified a view's filter settings
    * New config option debug_livestatus_queries, normal debug
      mode does not include this anymore
    * Icons with link to page URL at bottom of each page
    * Logwatch: Switched strings in logwatch to i18n strings
    * Logwatch: Fixed styling of context button when acknowleding log messages
    * Logwatch: Implemented overview page to show all problematic logfiles
    * Add Snapin page: show previews of all snapins
    * Add Snapin page: Trying to prevent dragging confusions by using other click event
    * New (hidden) button for reloading a snapin (left to the close button)
    * Automatically falling back to hardcoded default language if configured
    language is not available
    * Repair layout of Perf-O-Meter in single dataset layout
    * FIX: Fixed duplicate view plugin loading when using localized multisite
    * FIX: Host-/Servicegroup snapin: Showing group names when no alias is available
    * FIX: Removed double "/" from pnp graph image urls in views

    BI:
    * Host/Service elements are now iterable via FOREACH_HOST, e.g.
      (FOREACH_HOST, ['server'], ALL_HOSTS, "$HOST$", "Kernel" ),
    * FIX: Assuming host states is possible again (exception: list index "3")

    WATO:
    * Evolved to full featured monitoring configuration tool!
    * Major internal code cleanup
    * Hosts can now be created directly in folders. The concept of host lists
      has been dropped (see migration notes!)
    * Configuration of global configuration variables of Check_MK via WATO
    * Configuration of main.mk rules
    * Configuration of Nagios objects and attributes
    * Configuration of users and roles
    * Configuration of host tags
    * Distributed WATO: replication of the configuration to slaves and peers
    * Added missing API function update_host_attributes() to change the
      attributes of a host
    * Added API function num_hosts_in_folder() to count the number of hosts
      below the given folder
    * Added option to download "latest" snapshot
    * extra_buttons can now register a function to gather the URL to link to
    * Implemented NagVis Authorisation management using WATO users/permissions

    Livestatus:
    * Experimental feature: livecheck -> super fast active check execution
      by making use of external helper processes. Set livecheck=PATH_TO_bin/livecheck
      in nagios.cfg where you load Livestatus. Optional set num_livecheck_helpers=NUM
      to set number of processes. Nagios will not fork() anymore for check exection.
    * New columns num_hosts and num_services in status table
    * New aggregation functions suminv and avginv (see Documentation)

    Core, Setup, etc.:
    * New configuration variable static_checks[] (used by WATO)
    * New configuration variable checkgroup_parameters (mainly for WATO)
    * check_submission defaults now to "file" (was "pipe")
    * Added pre-configured notification via cmk --notify
    * Drop RRA-configuration files for PNP4Nagios completely
    * New configuration variable ping_levels for configuring parameters
      for the host checks.
    * cmk --notify: new macros $MONITORING_HOST$, $OMD_ROOT$ and $OMD_SITE$
    * make ping_levels also apply to PING services for ping-only hosts
      (thanks to Bernhard Schmidt)

    Checks & Agents:
    * if/if64: new ruleset if_disable_if64_hosts, that force if on
      hosts the seem to support if64
    * Windows agent: new config variable "sections" in [global], that
      allows to configure which sections are being output.
    * Windows agent: in [logwatch] you can now configure which logfiles
      to process and which levels of messages to send.
    * Windows agent: new config variable "host" in all sections that
      restricts the folling entries to certain hosts.
    * Windows agent: finally implemented <<<mrpe>>. See check_mk.ini
      for examples.
    * Windows agent: do not execute *.txt and *.dir in <<<plugins>>> and
      <<<local>>>
    * Windows agent: make extensions to execute configurable (see
      example check_mk.ini)
    * Windows agent: agent now reuses TCP port even when taskkill'ed, so
      a system reboot is (hopefully) not neccessary anymore
    * Windows agent: section <<<df>>> now also outputs junctions (windows
      mount points). No external plugin is needed.
    * Windows agent: new section <<<fileinfo>>> for monitoring file sizes
      (and later possible ages)
    * logwatch: allow to classify messages based on their count (see
      man page of logwatch for details)
    * fileinfo: new check for monitoring age and size of files
    * heartbeat_crm: apply patches from Václav Ovsík, so that the check
      should work on Debian now.
    * ad_replication: added warninglevel 
    * fsc_*: added missing scan functions
    * printer_alerts: added further state codes (thanks to Matthew Stew)
    * Solaris agent: changed shell to /usr/bin/bash (fixes problems with LC_ALL=C)

1.1.12p7:
    Multisite:
    * FIX: detail view of host was missing column headers
    * FIX: fix problem on IE with background color 'white'
    * FIX: fix hitting enter in host search form on IE
    * FIX: fix problem in ipmi_sensors perfometer

    Checks & Agents:
    * FIX: fixed man pages of h3c_lanswitch_sensors and statgrab_cpu
    * FIX: netapp_volumes: added raid4 as allowed state (thanks to Michaël Coquard)

    Livestatus
    * FIX: fix type column in 'GET columns' for dict-type columns (bug found
      by Gerhard Lausser)

1.1.12p6:
    Checks & Agents:
    * FIX: lnx_if: remove debug output (left over from 1.1.12p5)
    
1.1.12p5:
    Multisite:
    * FIX: fix hitting enter in Quicksearch on IE 8
    * FIX: event/log views: reverse sorting, so that newest entries
      are shown first
    * FIX: fix dashboard dashlet background on IE
    * FIX: fix row highlight in status GUI on IE 7/8
    * FIX: fix row highlight after status page reload
    * FIX: single dataset layout honors column header settings
    * FIX: quote '#' in PNP links (when # is contained in services)
    * FIX: quote '#' in PNP image links also
    * FIX: add notifications to host/service event view

    Checks & Agents:
    * FIX: lnx_if: assume interfaces as up if ethtool is missing or
      not working but interface has been used since last reboot. This
      fixes the problem where interface are not found by inventory.
    * FIX: snmp_uptime: handels alternative timeformat
    * FIX: netapp_*: scan functions now detect IBM versions of firmware
    * FIX: bluecoat_diskcpu: repair scan function
    * FIX: mem.vmalloc: fix default levels (32 and 64 was swapped)
    * FIX: smart: make levels work (thanks to Bernhard Schmidt)
    * FIX: PNP template if if/if64: reset LC_ALL, avoids syntax error
    * FIX: dell_powerconnect_cpu: handle sporadic incomplete output
      from SNMP agent

1.1.12p4:
    Multisite:
    * FIX: sidebar snapin Hostgroups and Servicegroups sometimes
           failed with non-existing "available_views".
    * FIX: Fix host related WATO context button links to point to the hosts site
    * FIX: Fixed view editor redirection to new view after changing the view_name
    * FIX: Made icon painter usable when displaying hostgroup rows
    * Logwatch: Switched strings in logwatch to i18n strings
    * Logwatch: Fixed styling of context button when acknowleding log messages
    * Logwatch: Implemented overview page to show all problematic logfiles

    WATO:
    * FIX: add missing icon_csv.png
    * FIX: WATO did not write values of custom macros to extra_host_conf definitions

1.1.12p3:
    Core, Setup, etc.:
    * FIX: really suppress precompiling on PING-only hosts now

1.1.12p2:
    Core, Setup, etc.:
    * FIX: fix handling of empty suboids
    * FIX: do not create precomiled checks for host without Check_MK services

    Checks & Agents:
    * FIX: mem.win: Default levels now works, check not always OK
    * FIX: blade_health: fix OID specification
    * FIX: blade_bays: fix naming of item and man page

    Multisite:
    * FIX: Fixed styling of view header in older IE browsers
    * FIX: Do not show WATO button in views if WATO is disabled
    * FIX: Remove WATO Folder filter if WATO is disabled 
    * FIX: Snapin 'Performance': fix text align for numbers
    * FIX: Disallow setting downtimes that end in the past
    * FIX: Fix links to downtime services in dashboard
    * FIX: Fix popup help of reschedule icon

1.1.12p1:
    Core, Setup, etc.:
    * FIX: fix aggregate_check_mk (Summary host agent status)

    Checks & Agents:
    * FIX: mk_oracle now also detects XE databases
    * FIX: printer_alerts: handle 0-entries of Brother printers
    * FIX: printer_supply: fix Perf-O-Meter if no max known
    * FIX: Added id parameter to render_statistics() method to allow more than
      one pie dashlet for host/service stats
    * FIX: drbd: fixed inventory functions
    * FIX: printer_supply: handle output of Brother printers
    * FIX: ps.perf PNP template: show memory usage per process and not
      summed up. This is needed in situations where one process forks itself
      in irregular intervals and rates but you are interested just in the
      memory usage of the main process.

    Multisite:
    * FIX: finally fixed long-wanted "NagStaMon create hundreds
      of Apache processes" problem!
    * FIX: query crashed when sorting after a join columns without
      an explicit title.
    * FIX: filter for WATO file/folder was not always working.
    * Added filter for hard services states to search and service
      problems view
    * FIX: dashboard problem views now ignore notification period,
      just as tactical overview and normal problem views do
    * FIX: Loading dashboard plugins in dashboard module
 

1.1.12:
    Checks & Agents:
    * dell_powerconnect_*: final fixed, added PNP-templates
    * ps.perf: better error handling in PNP template

    Multisite:
    * Dashboard: fix font size of service statistics table
    * Dashboard: insert links to views into statistics
    * Dashboard: add links to PNP when using PNP graphs
    
1.1.12b2:
    Core, Setup, etc.:
    * FIX: fix crash with umlauts in host aliases
    * FIX: remove duplicate alias from Nagios config

    Checks & Agents:
    * services: better handling of invalid patterns
    * FIX: multipath: fix for another UUID format
    * AIX agent: fix implementation of thread count
    * blade_bays: detect more than 16 bays
    * statgrab_*: added missing inventory functions
    * FIX: fix smart.temp WARN/CRIT levels were off by one degree

    Multisite:
    * Remove Check_MK logo from default dashboard
    * Let dashboard use 10 more pixels right and bottom
    * FIX: do not show WATO icon if no WATO permission
    * Sidebar sitestatus: Sorting sites by sitealias
    * FIX: removed redundant calls of view_linktitle()

    WATO:
    * FIX: fix update of file/folder title after title property change

    Livestatus:
    * FIX: fix crash on imcomplete log lines (i.e. as
      as result of a full disk)
    * FIX: Livestatus-API: fix COMMAND via persistent connections
	

1.1.12b1:
    Core, Setup, etc.:
    * FIX: fix cmk -D on cluster hosts
    * Made profile output file configurable (Variable: g_profile_path)

    Checks & Agents:
    * FIX: j4p_performance: fix inventory functions 
    * FIX: mk_oracle: fix race condition in cache file handling (agent data
      was missing sections in certain situations)
    * mrpe: make check cluster-aware and work as clustered_service
    * cups_queues: Run agent part only on directly on CUPS servers,
      not on clients
    * FIX: mbg_lantime_state: Fixed output UOM to really be miliseconds
    * FIX: ntp: Handling large times in "poll" column correctly
    * New check dmi_sysinfo to gather basic hardware information
    * New check bintec_info to gather the software version and serial number
    of bintec routers

    Multisite:
    * FIX: fix rescheduling of host check
    * FIX: fix exception when using status_host while local site is offline
    * FIX: Fixed not updating pnp graphs on dashboard in some browsers (like chrome)
    * FIX: fix URL-too-long in permissions page
    * FIX: fix permission computation
    * FIX: fixed sorting of service perfdata columns
    * FIX: fixed sorting of multiple joined columns in some cases
    * FIX: fixed some localisation strings
    * Cleanup permissions page optically, add comments for views and snapins
    * Added some missing i18n strings in general HTML functions
    * Added display_option "w" to disable limit messages and livestatus errors in views
    * Service Perfdata Sorters are sorting correctly now
    * Added "Administration" snapin to default sidebar
    * Tactical Overview: make link clickable even if count is zero
    * Minor cleanup in default dashboard
    * Dashboard: new dashlet attribute title_url lets you make a title into a link
    * Dashboard: make numbers match "Tactical Overview" snapin

    Livestatus:
    * Write messages after initialization into an own livestatus.log

    WATO:
    * FIX: "bulk move to" at the top of wato hostlists works again
    * FIX: IE<9: Fixed problem with checkbox events when editing a host
    * FIX: "move to" dropdown in IE9 works again

1.1.11i4:
    Core, Setup, etc.:
    * FIX: use hostgroups instead of host_groups in Nagios configuration.
      This fixes a problem with Shinken
    * --scan-parents: detected parent hosts are now tagged with 'ping', so
      that no agent will be contacted on those hosts

    Checks & Agents:
    * Added 4 new checks dell_powerconnect_* by Chris Bowlby
    * ipmi_sensors: correctly handle further positive status texts
      (thanks to Sebastian Talmon)
    * FIX: nfsmounts handles zero-sized volumes correctly
    * AIX agent now outputs the user and performance data in <<<ps>>>

    Multisite:
    * FIX: WATO filtered status GUIs did not update the title after changing
      the title of the file/folder in WATO
    * FIX: Removed new python syntax which is incompatible with old python versions
    * FIX: Made bulk inventory work in IE
    * FIX: Fixed js errors in IE when having not enough space on dashboard 
    * FIX: fix error when using non-Ascii characters in view title
    * FIX: fix error on comment page caused by missing sorter
    * FIX: endless javascript when fetching pnp graphs on host/service detail pages
    * FIX: Not showing the action form in "try" mode of the view editor
    * FIX: Preventing up-then-over effect while loading the dashboard in firefox
    * Added missing i18n strings in command form and list of views
    * Views are not reloaded completely anymore. The data tables are reloaded
      on their own.
    * Open tabs in views do not prevent reloading the displayed data anymore
    * Added display_option "L" to enable/disable column title sortings
    * Sorting by joined columns is now possible
    * Added missing sorters for "service nth service perfdata" painters
    * Implemented row selection in views to select only a subset of shown data
      for actions
    * Sort titles in views can be enabled by clicking on the whole cells now
    * Submitting the view editor via ENTER key saves the view now instead of try mode
    * Host comments have red backgrounded rows when host is down
    * Implemented hook api to draw custom link buttons in views

    WATO:
    * Changed row selection in WATO to new row selection mechanism
    * Bulk action buttons are shown at the top of hostlists too when the lists
      have more than 10 list items
    * New function for backup and restore of the configuration

    Livestatus:
    * FIX: fix compile error in TableLog.cc by including stddef.h
    * FIX: tables comments and downtimes now honor AuthUser
    * Table log honors AuthUser for entries that belong to hosts
      (not for external commands, though. Sorry...)
    * FIX: fix Stats: sum/min/max/avg for columns of type time

1.1.11i3:
    Core, Setup, etc.:
    * FIX: allow host names to have spaces
    * --snmpwalk: fix missing space in case of HEX strings
    * cmk --restore: be aware of counters and cache being symbolic links
    * do_rrd_update: direct RRD updates have completely been removed.
      Please use rrdcached in case of performance problems.
    * install_nagios.sh has finally been removed (was not maintained anyway).
      Please use OMD instead.
    * Inventory functions now only take the single argument 'info'. The old
      style FUNC(checkname, info) is still supported but deprecated.
    * Show datasource program on cmk -D
    * Remove .f12 compile helper files from agents directory
    * Output missing sections in case of "WARNING - Only __ output of __..."
    * Remove obsolete code of snmp_info_single
    * Remove 'Agent version (unknown)' for SNMP-only hosts
    * Options --version, --help, --man, --list-checks and --packager now
      work even with errors in the configuration files
    * Minor layout fix in check man-pages

    Checks & Agents:
    * FIX: hr_mem: take into account cache and buffers
    * FIX: printer_pages: workaround for trailing-zero bug in HP Jetdirect
    * mk_logwatch: allow to set limits in processing time and number of
      new log messages per log file
    * Windows Agent: Now supports direct execution of powershell scripts
    * local: PNP template now supports multiple performance values
    * lnx_if: make lnx_if the default interface check for Linux
    * printer_supply: support non-Ascii characters in items like
      "Resttonerbehälter". You need to define snmp_character_encodings in main.mk
    * mem.win: new dedicated memory check for Windows (see Migration notes)
    * hr_mem: added Perf-O-Meter
    * Renamed all temperature checks to "Temperature %s". Please
      read the migration notes!
    * df and friends: enabled trend performance data per default. Please
      carefully read the migration notes!
    * diskstat: make summary mode the default behavious (one check per host)

    MK Livestatus:
    * WaitObject: allow to separate host name and service with a semicolon.
      That makes host names containing spaces possible.
    * Better error messages in case of unimplemented operators

    Multisite:
    * FIX: reschedule now works for host names containing spaces
    * FIX: correctly sort log views in case of multi site setups
    * FIX: avoid seven broken images in case of missing PNP graphs
    * FIX: Fixed javascript errors when opening dashboard in IE below 9
    * FIX: Views: Handling deprecated value "perpage" for option
      column_headers correctly
    * FIX: Fixed javascript error when saving edited views without sidebar
    * FIX: Showing up PNP hover menus above perfometers
    * Host/Service Icon column is now modularized and can be extended using
      the multisite_icons list.
    * New sorters for time and line number of logfile entries
    * Bookmarks snapin: save relative URLs whenever possible
    * Man-Pages of Check_MK checks shown in Multisite honor OMD's local hierarchy
    * nicer output of substates, translate (!) and (!!) into HTML code
    * new command for clearing modified attributes (red cross, green checkmark)
    * Perf-O-Meters: strip away arguments from check_command (e.g.
      "check-foo!17!31" -> "check-foo").
    * Added several missing i18n strings in view editor
    * Views can now be sorted by the users by clicking on the table headers.
      The user sort options are not persisted.
    * Perf-O-Meters are now aware if there really is a PNP graph

    WATO:
    * Show error message in case of empty inventory due to agent error
    * Commited audit log entries are now pages based on days
    * Added download link to download the WATO audit log in CSV format

1.1.11i2:
    Core, Setup, etc.:
    * FIX: sort output of cmk --list-hosts alphabetically
    * FIX: automatically remove leading and trailing space from service names
      (this fixes a problem with printer_pages and an empty item)
    * Great speed up of cmk -N/-C/-U/-R, especially when number of hosts is
      large.
    * new main.mk option delay_precompile: if True, check_mk will skip Python 
      precompilation during cmk -C or cmk -R, but will do this the first 
      time the host is checked.  This speeds up restarts. Default is False.
      Nagios user needs write access in precompiled directory!
    * new config variable agent_ports, allowing to specify the agent's
      TCP port (default is 6556) on a per-host basis.
    * new config variable snmp_ports, allowing to specify the UDP port
      to used with SNMP, on a per-host basis.
    * new config variable dyndns_hosts. Hosts listed in this configuration
      list (compatible to bulkwalk_hosts) use their hostname as IP address.
    
    Checks & Agents:
    * FIX: AIX agent: output name of template in case of MRPE
    * FIX: cisco_temp: skip non-present sensors at inventory
    * FIX: apc_symmetra: fix remaining runtime calculation (by factor 100)
    * FIX: Added PNP-template for winperf_phydisk
    * FIX: if64: fix UNKNOWN in case of non-unique ifAlias
    * FIX: lnx_if/if/if64: ignore percentual traffic levels on NICs without
           speed information.
    * FIX: cisco_temp_perf: add critical level to performance data
    * FIX: windows agent: hopefully fix case with quotes in directory name
    * FIX: printer_supply: fixed logic of Perf-O-Meter (mixed up crit with ok)
    * FIX: Solaris agent: reset localization to C, fixes problems with statgrab
    * FIX: blade_*: fix SNMP scan function for newer firmwares (thanks to Carlos Peón)
    * snmp_uptime, snmp_info: added scan functions. These checks will now
      always be added. Please use ingored_checktypes to disable, if non needed.
    * brocade_port: check for Brocade FC ports has been rewritten with
      lots of new features.
    * AIX agent now simulates <<<netctr>>> output (by Jörg Linge)
    * mbg_lantime_state: Handling refclock offsets correctly now; Changed
      default thresholds to 5/10 refclock offset
    * brocade_port: parameter for phystate, opstate and admstate can now
      also be lists of allowed states.
    * lnx_if: treat interfaces without information from ethtool as
      softwareLoopback interface. The will not be found by inventory now.
    * vbox_guest: new check for checking guest additions of Linux virtual box hosts
    * if/if64: Fixed bug in operstate detection when using old tuple based params
    * if/if64: Fixed bug in operstate detection when using tuple of valid operstates
    * mk_oracle: Added caching of results to prevent problems with long
    running SQL queries. Cache is controlled by CACHE_MAXAGE var which is preset to
    120 seconds 
    * mk_oracle: EXCLUDE_<sid>=ALL or EXCLUDE_<sid>=oracle_sessions can be
    used to exclude specific checks now
    * mk_oracle: Added optional configuration file to configure the new options
    * j4p_performance agent plugin: Supports basic/digest auth now
    * New checks j4p_performance.threads and j4p_performance.uptime which
      track the number of threads and the uptime of a JMX process
    * j4p_performance can fetch app and servlet specific status data. Fetching
      the running state, number of sessions and number of requests now. Can be
      extended via agent configuration (j4p.cfg).
    * Added some preflight checks to --scan-parents code
    * New checks netapp_cluster, netapp_vfiler for checking NetAPP filer 
      running as cluster or running vfilers.
    * megaraid_pdisks: Better handling of MegaCli output (Thanks to Bastian Kuhn)
    * Windows: agent now also sends start type (auto/demand/disabled/boot/system)
    * Windows: inventory_services now allowes regexes, depends and state/start type
      and also allows host tags.

    Multisite:
    * FIX: make non-Ascii characters in services names work again
    * FIX: Avoid exceptions in sidebar on Nagios restart
    * FIX: printer_supply perfometer: Using white font for black toners
    * FIX: ipmi: Skipping items with invalid data (0.000 val, "unspecified" unit) in summary mode
    * FIX: ipmi: Improved output formating in summary mode
    * FIX: BI - fixed wrong variable in running_on aggregation function
    * FIX: "view_name" variable missing error message when opening view.py
      while using the "BI Aggregation Groups" and "Hosts" snapins in sidebar
    * FIX: Fixed styling of form input elements in IE + styling improvements
    * FIX: Fixed initial folding state on page loading on pages with multiple foldings opened
    * Introduced basic infrastructure for multilanguage support in Multisite
    * Make 'Views' snapin foldable
    * Replace old main view by dashboard
    * Sidebar: Snapins can register for a triggered reload after a nagios
      restart has been detected. Check interval is 30 seconds for now.
    * Quicksearch snapin: Reloads host lists after a detected nagios restart.
    * New config directory multisite.d/ - similar to conf.d/
    * great speed up of HTML rendering
    * support for Python profiling (set profile = True in multisite.mk, profile
      will be in var/check_mk/web)
    * WATO: Added new hook "active-changes" which calls the registered hosts
      with a dict of "dirty" hosts
    * Added column painter for host contacts
    * Added column painters for contact groups, added those to detail views
    * Added filters for host and service contact groups
    * Detail views of host/service now show contacts
    * Fix playing of sounds: All problem views now have play_sounds activated,
      all other deactivated.
    * Rescheduling of Check_MK: introduce a short sleep of 0.7 sec. This increases
      the chance of the passive services being updated before the repaint.
    * Added missing i18n strings in filter section of view editor
    * Added filter and painter for the contact_name in log table
    * Added several views to display the notification logs of Nagios

    WATO:
    * Configration files can now be administered via the WEB UI
      (config_files in multisite.mk is obsolete)
    * Snapin is tree-based and foldable
    * Bulk operation on host lists (inventory, tags changed, etc)
    * Easy search operation in host lists
    * Dialog for global host search
    * Services dialog now tries to use cached data. On SNMP hosts
      no scan will be done until new button "Full Scan" is pressed.

    BI:
    * FIX: Fixed displaying of host states (after i18n introduction)h
    * FiX: Fixed filter for aggregation group
    * FIX: Fixed assumption button for services with non-Ascii-characters

    MK Livestatus:
    * FIX: fix compile problem on Debian unstable (Thanks to Sven Velt)
    * Column aggregation (Stats) now also works for perf_data
    * New configuration variable data_encoding and full UTF-8 support.
    * New column contact_groups in table hosts and services (thanks to
      Matthew Kent)
    * New headers Negate:, StatsNegate: and WaitConditionNegate:

1.1.11i1:
    Core, Setup, etc.:
    * FIX: Avoid duplicate SNMP scan of checktypes containing a period
    * FIX: honor ignored_checktypes also on SNMP scan
    * FIX: cmk -II also refreshes cluster checks, if all nodes are specified
    * FIX: avoid floating points with 'e' in performance data
    * FIX: cmk -D: drop obsolete (and always empty) Notification:
    * FIX: better handling of broken checks returning empty services
    * FIX: fix computation of weight when averaging
    * FIX: fix detection of missing OIDs (led to empty lines) 
    * SNMP scan functions can now call oid(".1.3.6.1.4.1.9.9.13.1.3.1.3.*")
      That will return the *first* OID beginning with .1.3.6.1.4.1.9.9.13.1.3.1.3
    * New config option: Set check_submission = "file" in order to write
      check result files instead of using Nagios command pipe (safes
      CPU ressources)
    * Agent simulation mode (for internal use and check development)
    * Call snmpgetnext with the option -Cf (fixes some client errors)
    * Call snmp(bulk)walk always with the option -Cc (fixes problems in some
      cases where OIDs are missing)
    * Allow merging of dictionary based check parameters
    * --debug now implies -v
    * new option --profile: creates execution profile of check_mk itself
    * sped up use of stored snmp walks
    * find configuration file in subdirectories of conf.d also
    * check_mk_templates.cfg: make check-mk-ping take arguments

    Multisite:
    * FIX: Display limit-exceeded message also in multi site setups
    * FIX: Tactical Overview: fix unhandled host problems view
    * FIX: customlinks snapin: Suppressing exception when no links configured
    * FIX: webservice: suppress livestatus errors in multi-site setups
    * FIX: install missing example icons in web/htdocs/images/icons
    * FIX: Nagios-Snapin: avoid duplicate slash in URL
    * FIX: custom_style_sheet now also honored by sidebar
    * FIX: ignore case when sorting groups in ...groups snapin
    * FIX: Fixed handling of embedded graphs to support the changes made to
    * FIX: avoid duplicate import of plugins in OMD local installation
    the PNP webservice
    * FIX: Added host_is_active and host_flapping columns for NagStaMon views
    * Added snmp_uptime, uptime and printer_supply perfometers
    * Allow for displaying service data in host tables
    * View editor foldable states are now permament per user
    * New config variable filter_columns (default is 2)

    BI:
    * Added new component BI to Multisite.

    WATO:
    * FIX: fix crash when saving services after migration from old version
    * Allow moving hosts from one to another config file

    Checks & Agents:
    * FIX: hr_mem: ignore devices that report zero memory
    * FIX: cisco_power: fix syntax error in man page (broke also Multisite)
    * FIX: local: fixed search for custom templates PNP template
    * FIX: if/if64: always generate unique items (in case ifAlias is used)
    * FIX: ipmi: fix ugly ouput in case of warning and error
    * FIX: vms_df: fix, was completely broken due to conversion to df.include
    * FIX: blade_bays: add missing SNMP OIDs (check was always UNKNOWN)
    * FIX: df: fix layout problems in PNP template
    * FIX: df: fix trend computation (thanks to Sebastian Talmon)
    * FIX: df: fix status in case of critical trend and warning used
    * FIX: df: fix display of trend warn/crit in PNP-graph
    * FIX: cmctc: fix inventory in case of incomplete entries
    * FIX: cmctc: add scan function
    * FIX: ucd_cpu_load and ucd_cpu_util: make scan function find Rittal
    * FIX: ucd_cpu_util: fix check in case of missing hi, si and st
    * FIX: mk_logwatch: improve implementation in order to save RAM
    * FIX: mk_oracle: Updated tablespace query to use 'used blocks' instead of 'user blocks'
    * FIX: mk_oracle: Fixed computation for TEMP table spaces
    * FIX: bluecoat_sensors: Using scale parameter provided by the host for reported values
    * FIX: fjdarye60_devencs, fjdarye60_disks.summary: added snmp scan functions
    * FIX: decru_*: added snmp scan functions
    * FIX: heartbeat_rscstatus handles empty agent output correctly
    * FIX: hp_procurve_cpu: fix synatx error in man page
    * FIX: hp_procurve_memory: fix syntax error in man page
    * FIX: fc_brocade_port_detailed: fix PNP template in MULTIPLE mode
    * FIX: ad_replication.bat only generates output on domain controllers now.
           This is useful to prevent checks on non DC hosts (Thanks to Alex Greenwood)
    * FIX: cisco_temp_perf: handle sensors without names correctly
    * printer_supply: Changed order of tests. When a printer reports -3 this
      is used before the check if maxlevel is -2.
    * printer_supply: Skipping inventory of supplies which have current value
    and maxlevel both set to -2.
    * cisco_locif: The check has been removed. Please switch to if/if64
      has not the index 1
    * cisco_temp/cisco_temp_perf: scan function handles sensors not beginning
      with index 1
    * df: split PNP graphs for growth/trend into two graphs
    * omd_status: new check for checking status of OMD sites
    * printer_alerts: Added new check for monitoring alert states reported by
      printers using the PRINTER-MIB
    * diskstat: rewritten check: now show different devices, r+w in one check
    * canon_pages: Added new check for monitoring processed pages on canon
    printer/multi-function devices
    * strem1_sensors: added check to monitor sensors attached to Sensatorinc EM1 devices
    * windows_update: Added check to monitor windows update states on windows
      clients. The check monitors the number of pending updates and checks if
      a reboot is needed after updates have been installed.
    * lnx_if: new check for Linux NICs compatible with if/if64 replacing 
      netif.* and netctr.
    * if/if64: also output performance data if operstate not as expected
    * if/if64: scan function now also detects devices where the first port
    * if/if64: also show perf-o-meter if speed is unknown
    * f5_bigip_pool: status of F5 BIP/ip load balancing pools
    * f5_bigip_vserver: status of F5 BIP/ip virtual servers
    * ipmi: new configuration variable ipmi_ignored_sensors (see man page)
    * hp_procurve_cpu: rename services description to CPU utilization
    * ipmi: Linux agent now (asynchronously) caches output of ipmitool for 20 minutes
    * windows: agent has new output format for performance counters
    * winperf_process.util: new version of winperf.cpuusage supporting new agent
    * winperf_system.diskio: new version of winperf.diskstat supporting new agent
    * winperf_msx_queues: new check for MS Exchange message queues
    * winperf_phydisk: new check compatible with Linux diskstat (Disk IO per device!)
    * smart.temp/smart.stats: added new check for monitoring health of HDDs
      using S.M.A.R.T
    * mcdata_fcport: new check for ports of MCData FC Switches
    * hp_procurve_cpu: add PNP template
    * hp_procurve_cpu: rename load to utilization, rename service to CPU utilizition
    * df,df_netapp,df_netapp32,hr_fs,vms_df: convert to mergeable dictionaries
    * mbg_lantime_state,mbg_lantime_refclock: added new checks to monitor 
      Meinberg LANTIME GPS clocks

    Livestatus:
    * Updated Perl API to version 0.74 (thanks to Sven Nierlein)

1.1.10:
    Core, Setup, etc.:
    * --flush now also deletes all autochecks 
    
    Checks & Agents:
    * FIX: hr_cpu: fix inventory on 1-CPU systems (thanks to Ulrich Kiermayr)


1.1.10b2:
    Core, Setup, etc.:
    * FIX: setup.sh on OMD: fix paths for cache and counters
    * FIX: check_mk -D did bail out if host had no ip address
    * cleanup: all OIDs in checks now begin with ".1.3.6", not "1.3.6"

    WATO:
    * FIX: Fixed bug that lost autochecks when using WATO and cmk -II together

    Checks & Agents:
    * Added check man pages for systemtime, multipath, snmp_info, sylo,
      ad_replication, fsc_fans, fsc_temp, fsc_subsystems
    * Added SNMP uptime check which behaves identical to the agent uptime check


1.1.10b1:
    Core, Setup, etc.:
    * FIX: do not assume 127.0.0.1 as IP address for usewalk_hosts if
      they are not SNMP hosts.
    * FIX: precompile: make sure check includes are added before actual
      checks
    * FIX: setup.sh: do not prepend current directory to url_prefix
    * FIX: output agent version also for mixed (tcp|snmp) hosts
    * RPM: use BuildArch: noarch in spec file rather than as a command
      line option (thanks to Ulrich Kiermayr)
    * setup.sh: Allow to install Check_MK into existing OMD site (>= 0.46).
      This is still experimental!

    Checks & Agents:
    * FIX: Windows agent: fix output of event ID of log messages
    * FIX: if/if64: output speed correctly (1.50MB/s instead of 1MB/s)
    * FIX: drbd now handles output of older version without an ep field
    * FIX: repaired df_netapp32
    * FIX: Added SNMP scan function of df_netapp and df_netapp32
    * FIX: repaired apc_symmetra (was broken due to new option -Ot 
      for SNMP)
    * FIX: df, hr_fs and other filesystem checks: fix bug if using
      magic number. levels_low is now honored.
    * FIX: scan function avoids hr_cpu and ucd_cpu_utilization
      at the same time
    * FIX: HP-UX agent: fixed output of df for long mount points
      (thanks to Claas Rockmann-Buchterkirche)
    * FIX: df_netapp/32: fixed output of used percentage (was always
      0% due to integer division)
    * FIX: fixed manual of df (magic_norm -> magic_normsize)
    * FIX: removed filesystem_trend_perfdata. It didn't work. Use
      now df-parameter "trend_perfdata" (see new man page of df)
    * FIX: cisco_temp_perf: fix return state in case of WARNING (was 0 = OK)
    * FIX: repair PNP template for df when using trends
    * FIX: cisco_qos: fix WATO exception (was due to print command in check)
    * FIX: check_mk check: fixed template for execution time
    * FIX: blade_health, fc_brocade_port_detailed removed debug outputs
    * FIX: netapp_volumes: The check handled 64-bit aggregates correctly
    * FIX: netapp_volumes: Fixed snmp scan function
    * FIX: blade_*: Fixed snmp scan function
    * FIX: nfsmount: fix exception in check in case of 'hanging'
    * systemtime: new simple check for time synchronization on Windows
      (needs agent update)
    * Added Perf-O-Meter for non-df filesystem checks (e.g. netapp)
    * hp_proliant_*: improve scan function (now just looks for "proliant")

    Multisite:
    * FIX: fix json/python Webservice

1.1.9i9:
    Core, Setup, etc.:
    * FIX: check_mk_templates.cfg: add missing check_period for hosts
      (needed for Shinken)
    * FIX: read *.include files before checks. Fixes df_netapp not finding
      its check function
    * FIX: inventory checks on SNMP+TCP hosts ignored new TCP checks
    * local.mk: This file is read after final.mk and *not* backup up
      or restored
    * read all files in conf.d/*.mk in alphabetical order now.
    * use snmp commands always with -Ot: output time stamps as UNIX epoch
      (thanks to Ulrich Kiermayr)

    Checks & Agents:
    * ucd_cpu_load: new check for CPU load via UCD SNMP agent
    * ucd_cpu_util: new check for CPU utilization via UCD SNMP agent
    * steelhead_status: new check for overall health of Riverbed Steelhead appliance
    * steelhead_connections: new check for Riverbed Steelhead connections
    * df, df_netapp, df_netapp32, hr_fs, vms_df: all filesystem checks now support
      trends. Please look at check manpage of df for details.
    * FIX: heartbeat_nodes: Fixed error handling when node is active but at least one link is dead
    * 3ware_units: Handling INITIALIZING state as warning now
    * FIX: 3ware_units: Better handling of outputs from different tw_cli versions now
    * FIX: local: PNP template for local now looks in all template directories for
      specific templates (thanks to Patrick Schaaf)

    Multisite:
    * FIX: fix "too many values to unpack" when editing views in single layout
      mode (such as host or service detail)
    * FIX: fix PNP icon in cases where host and service icons are displayed in 
      same view (found by Wolfgang Barth)
    * FIX: Fixed view column editor forgetting pending changes to other form
           fields
    * FIX: Customlinks snapin persists folding states again
    * FIX: PNP timerange painter option field takes selected value as default now
    * FIX: Fixed perfometer styling in single dataset layouts
    * FIX: Tooltips work in group headers now
    * FIX: Catching exceptions caused by unset bandwidth in interface perfometer

    WATO:
    * FIX: fix problem with vanishing services on Windows. Affected were services
      containing colons (such as fs_C:/).

    Livestatus:
    * FIX: fix most compiler warnings (thanks to patch by Sami Kerola)
    * FIX: fix memory leak. The leak caused increasing check latency in some
      situations
    
1.1.9i8:
    Multisite:
    * New "web service" for retrieving data from views as JSON or 
      Python objects. This allows to connect with NagStaMon 
      (requires patch in NagStaMon). Simply add &output_format=json
      or &output_format=python to your view URL.
    * Added two builtin views for NagStaMon.
    * Acknowledgement of problem now has checkboxes for sticky,
      send notification and persisten comment
    * Downtimes: allow to specify fixed/flexible downtime
    * new display_options d/D for switching on/off the tab "Display"
    * Improved builtin views for downtimes
    * Bugfix: Servicegroups can be searched with the quicksearch snapin using
      the 'sg:' prefix again

    WATO:
    * Fixed problem appearing at restart on older Python version (RH)

1.1.9i7:
    Core, Setup, etc.:
    * Fix crash on Python 2.4 (e.g. RedHat) with fake_file
    * Fixed clustering of SNMP hosts
    * Fix status output of Check_MK check in mixed cluster setups

    Checks & Agents:
    * PNP templates for if/if64: fix bugs: outgoing packets had been
      same as incoming, errors and discards were swapped (thanks to 
      Paul Freeman)
    * Linux Agent: Added suport for vdx and xvdx volumes (KVM+Virtio, XEN+xvda)

    Multisite:
    * Fix encoding problem when host/service groups contain non-ascii
      characters.

    WATO:
    * Fix too-long-URL problem in cases of many services on one host


1.1.9i6:
    INCOMPATIBLE CHANGES:
    * Removed out-dated checks blade_misc, ironport_misc and snia_sml. Replaced
      with dummy checks begin always UNKNOWN.

    Core, Setup, etc.:
    * cmk -D: show ip address of host 
    * Fix SNMP inventory find snmp misc checks inspite of negative scan function
    * Fix output of MB and GB values (fraction part was zero)

    Checks & Agents:
    * megaraid_ldisks: remove debug output
    * fc_brocade_port: hide on SNMP scan, prefer fc_brocade_port_detailed
    * fc_brocade_port_detailed: improve scan function, find more devices
    * New agent for HP-UX
    * hpux_cpu: new check for monitoring CPU load average on HP-UX
    * hpux_if: New check for monitoring NICs on HP-UX (compatible to if/if64)
    * hpux_multipath: New check for monitoring Multipathing on HP-UX
    * hpux_lvm: New check for monitoring LVM mirror state on HP-UX
    * hpux_serviceguard: new check for monitoring HP-UX Serviceguard
    * drbd: Fixed var typo which prevented inventory of drbd general check
      (Thanks to Andreas Behler)
    * mk_oracle: new agent plugin for monitoring ORACLE (currently only
      on Linux and HP-UX, but easily portable to other Unices)
    * oracle_sessions: new check for monitoring the current number of active
      database sessions.
    * oracle_logswitches: new check for monitoring the number of logswitches
      of an ORACLE instances in the last 60 minutes.
    * oracle_tablespaces: new check for monitoring size, state and autoextension
      of ORACLE tablespaces.
    * h3c_lanswitch_cpu: new check for monitoring CPU usage of H3C/HP/3COM switches
    * h3c_lanswitch_sensors: new check for monitoring hardware sensors of H3C/HP/3COM switches
    * superstack3_sensors: new check for monitoring hardware sensors of 3COM Superstack 3 switches

    Multisite:
    * Fixed aligns/widths of snapin contents and several small styling issues
    * Fixed links and border-styling of host matrix snapin
    * Removed jQuery hover menu and replaced it with own code

1.1.9i5:
    Multisite:
    * custom notes: new macros $URL_PREFIX$ and $SITE$, making 
      multi site setups easier
    * new intelligent logwatch icon, using url_prefix in multi site
      setups


1.1.9i4:
    Core, Setup, etc.:
    * added missing 'register 0' to host template
    * setup: fix creation of symlink cmk if already existing

    Multisite:
    * New reschedule icon now also works for non-local sites.
    * painter options are now persisted on a per-user-base
    * new optional column for displaying host and service comments
      (not used in shipped views but available in view editor)

    Livestatus:
    * Check for buffer overflows (replace strcat with strncat, etc.)
    * Reduce number of log messages (reclassify to debug)

    Checks & Agents:
    * apc_symmetra: handle empty SNMP variables and treat as 0.


1.1.9i3:
    INCOMPATIBLE CHANGES:
    * You need a current version of Livestatus for Multisite to work!
    * Multisite: removed (undocumented) view parameters show_buttons and show_controls.
      Please use display_options instead.
    * Finally removed deprecated filesystem_levels. Please use check_parameters instead.
    * Livestatus: The StatsGroupBy: header is still working but now deprecated.
      Please simply use Columns: instead. If your query contains at least one Stats:-
      header than Columns: has the meaning of the old StatsGroupBy: header

    Core, Setup, etc.:
    * Create alias 'cmk' for check_mk in bin/ (easier typing)
    * Create alias 'mkp' for check_mk -P in bin/ (easier typing) 

    Multisite:
    * Each column can now have a tooltip showing another painter (e.g.
      show the IP address of a host when hovering over its name)
    * Finally show host/services icons from the nagios value "icon_image".
      Put your icon files in /usr/share/check_mk/web/htdocs/images/icons.
      OMD users put the icons into ~/local/share/check_mk/web/htdocs/images/icons.
    * New automatic PNP-link icons: These icons automatically appear, if
      the new livestatus is configured correctly (see below). 
    * new view property "hidebutton": allow to hide context button to a view.
    * Defaults views 'Services: OK', 'Services: WARN, etc. do now not create
      context buttons (cleans up button bar).
    * new HTML parameter display_options, which allows to switch off several
      parts of the output (e.g. the HTML header, external links, etc).
    * View hoststatus: show PNP graph of host (usually ping stats)
    * new tab "Display": here the user can choose time stamp
      display format and PNP graph ranges
    * new column "host_tags", showing the Check_MK host tags of a host
    * new datasource "alert_stats" for computing alert statistics
    * new view "Alert Statistics" showing alert statistics for all hosts
      and services
    * Sidebar: Fixed snapin movement to the bottom of the snapin list in Opera
    * Sidebar: Fixed scroll position saving in Opera
    * Fixed reloading button animation in Chrome/IE (Changed request to async mode)
    * Sidebar: Removed scrollbars of in older IE versions and IE8 with compat mode
    * Sidebar: Fixed scrolling problem in IE8 with compat mode (or maybe older IE versions)
      which broke the snapin titles and also the tactical overview table
    * Sidebar: Fixed bulletlist positioning
    * Sidebar: The sidebar quicksearch snapin is case insensitive again
    * Fixed header displaying on views when the edit button is not shown to the user
    * View pages are not refreshed when at least one form (Filter, Commands,
      Display Options) is open
    * Catching javascript errors when pages from other domain are opened in content frame
    * Columns in view editor can now be added/removed/moved easily

    Checks & Agents:
    * Fixed problem with OnlyFrom: in Linux agent (df didn't work properly)
    * cups_queues: fixed plugin error due to invalid import of datetime,
      converted other checks from 'from datetime import...' to 'import datetime'.
    * printer_supply: handle the case where the current value is missing
    * megaraid_ldisks: Fixed item detection to be compatible with different versions of megaraid
    * Linux Agent: Added new 3ware agent code to support multiple controllers
      (Re-inventory of 3ware checks needed due to changed check item names)

    Livestatus:
    * new column pnpgraph_present in table host and service. In order for this
      column to work you need to specify the base directory of the PNP graphs
      with the module option pnp_path=, e.g. pnp_path=/omd/sites/wato/var/pnp4nagios/perfdata
    * Allow more than one column for StatsGroupBy:
    * Do not use function is_contact_member_of_contactgroup anymore (get compatible
      with Nagios CVS)
    * Livestatus: log timeperiod transitions (active <-> inactive) into Nagios
      log file. This will enable us to create availability reports more simple
      in future.

    Multisite:
    * allow include('somefile.mk') in multisite.mk: Include other files.
      Paths not beginning with '/' are interpreted relative to the directory
      of multisite.mk

    Livestatus:
    * new columns services_with_info: similar to services_with_state but with
      the plugin output appended as additional tuple element. This tuple may
      grow in future so do not depend on its length!

1.1.9i2:
    Checks & Agents:
    * ibm_imm_health: fix inventory function
    * if/if64: fix average line in PNP-template, fix display of speed for 20MBit
      lines (e.g. Frame Relay)

    Multisite:
    * WATO: Fixed omd mode/site detection and help for /etc/sudoers
    * WATO: Use and show common log for pending changes 
    * Sidebar Quicksearch: Now really disabling browser built-in completion
      dropdown selections
    
1.1.9i1:
    INCOMPATIBLE CHANGES:
    * TCP / SNMP: hosts using TCP and SNMP now must use the tags 'tcp'
      and 'snmp'. Hosts with the tag 'ping' will not inventorize any
      service. New configuration variable tcp_hosts.
    * Inventory: The call syntax for inventory has been simplified. Just
      call check_mk -I HOSTNAME now. Omit the "tcp" or "snmp". If you
      want to do inventory just for certain check types, type "check_mk --checks=snmp_info,if -I hostnames..."
      instead
    * perfdata_format now defaults to "pnp". Previous default was "standard".
      You might have to change that in main.mk if you are not using PNP (only
      relevant for MRPE checks)
    * inventory_check_severity defaults to 1 now (WARNING)
    * aggregation_output_format now defaults to "multiline"
    * Removed non_bulkwalk_hosts. You can use bulkwalk_hosts with NEGATE
      instead (see docu)
    * snmp_communites is now initialized with [], not with {}. It cannot
      be a dict any longer.
    * bulkwalk_hosts is now initizlized with []. You can do += here just
      as with all other rule variables.
    * Configuration check (-X) is now always done. It is now impossible to
      call any Check_MK action with an invalid configuration. This saves
      you against mistyped variables.
    * Check kernel: converted performance data from counters to rates. This
      fixes RRD problems (spikes) on reboots and also allows better access 
      to the peformance data for the Perf-O-Meters.  Also changed service 
      descriptions. You need to reinventurize the kernel checks. Your old
      RRDs will not be deleted, new ones will be created.
    * Multisite: parameters nagios_url, nagios_cgi_url and pnp_url are now
      obsolete. Instead the new parameter url_prefix is used (which must
      end with a /).

    Core, Setup, etc.:
    * Improve error handling: if hosts are monitored with SNMP *and* TCP,
      then after an error with one of those two agents checks from the
      other haven't been executed. This is fixed now. Inventory check
      is still not complete in that error condition.
    * Packages (MKP): Allow to create and install packages within OMD!
      Files are installed below ~/local/share/check_mk. No root permissions
      are neccessary
    * Inventory: Better error handling on invalid inventory result of checks
    * setup.sh: fix problem with missing package_info (only appears if setup
      is called from another directory)
    * ALL_SERVICES: Instead of [ "" ] you can now write ALL_SERVICES
    * debug_log: also output Check_MK version, check item and check parameters
    * Make sure, host has no duplicate service - this is possible e.g. by
      monitoring via agent and snmp in parallel. duplicate services will
      make Nagios reject the configuration.
    * --snmpwalk: do not translate anymore, use numbers. All checks work
      with numbers now anyway.
    * check_mk -I snmp will now try all checktypes not having an snmp scan
      function. That way all possible checks should be inventorized.
    * new variable ignored_checks: Similar to ignored_checktypes, but allows
      per-host configuration
    * allow check implementations to use common include files. See if/if64
      for an example
    * Better handling for removed checks: Removed exceptions in check_mk calls
      when some configured checks have been removed/renamed

    Checks & Agents:
    * Renamed check functions of imm_health check from test_imm to imm_health
      to have valid function and check names. Please remove remove from
      inventory and re-inventory those checks.
    * fc_brocade_port_detailed: allow to specify port state combinations not 
      to be critical
    * megaraid_pdisks: Using the real enclosure number as check item now
    * if/if64: allow to configure averaging of traffic over time (e.g. 15 min) 
      and apply traffic levels and averaged values. Also allow to specify relative
      traffic levels. Allow new parameter configuration via dictionary. Also
      allow to monitor unused ports and/or to ignore link status.
    * if/if64: Added expected interface speed to warning output
    * if/if64: Allow to ignore speed setting (set target speed to None)
    * wut_webtherm: handle more variants of WuT Webtherms (thanks to Lefty)
    * cisco_fan: Does not inventorize 'notPresent' sensors anymore. Improved output
    * cisco_power: Not using power source as threshold anymore. Improved output
    * cisco_fan: Does not inventorize 'notPresent' sensors anymore. Improved output
    * cisco_power: Not using power source as threshold anymore. Improved output
    * cisco_power: Excluding 'notPresent' devices from inventory now
    * cisco_temp_perf: Do not crash if device does not send current temperature
    * tcp_conn_stats: new check for monitoring number of current TCP connections
    * blade_*: Added snmp scan functions for better automatic inventory
    * blade_bays: Also inventorizes standby blades and has a little more
                  verbose output.
    * blade_blowers: Can handle responses without rpm values now. Improved output
    * blade_health: More detailed output on problems
    * blade_blades: Added new check for checking the health-, present- and
                    power-state of IBM Bladecenter blades
    * win_dhcp_pools: Several cleanups in check
    * Windows agent: allow restriction to ip addresses with only_hosts (like xinetd)
    * heartbeat_rscstatus: Catching empty output from agent correctly
    * tcp_conn_stats: Fixed inventory function when no conn stats can be inventoried
    * heartbeat_nodes: fix Linux agent for hostname with upper case letters (thanks to
            Thorsten Robers)
    * heartbeat_rscstatus: Catching empty output from agent correctly
    * heartbeat_rscstatus: Allowing a list as expected state to expect multiple OK states
    * win_dhcp_pools agent plugin: Filtering additional error message on
      systems without dhcp server
    * j4p_performance: Added experimental agent plugin fetching data via 
      jmx4perl agent (does not need jmx4perl on Nagios)
    * j4p_performance.mem: added new experimental check for memory usage via JMX.
    * if/if64: added Perf-O-Meter for Multisite
    * sylo: fix performance data: on first execution (counter wrap) the check did
      output only one value instead of three. That lead to an invalid RRD.
    * Cleaned up several checks to meet the variable naming conventions
    * drbd: Handling unconfigured drbd devices correctly. These devices are
      ignored during nventory
    * printer_supply: In case of OKI c5900 devices the name of the supply units ins not
      unique. The color of the supply unit is reported in a dedicated OID and added to the
      check item name to have a unique name now.
    * printer_supply: Added simple pnp template to have better graph formating for the check results
    * check_mk.only_from: new check for monitoring the IP address access restriction of the
      agent. The current Linux and Windows agents provide this information.
    * snmp_info check: Recoded not to use snmp_info_single anymore
    * Linux Agent: Fixed <<<cpu>>> output on SPARC machines with openSUSE
    * df_netapp/df_netapp32: Made check inventory resistant against empty size values
    * df_netapp32: Added better detection for possible 32bit counter wrap
    * fc_brocade_port_detailed: Made check handle phystate "noSystemControlAccessToSlot" (10)
      The check also handles unknown states better now
    * printer_supply: Added new parameter "printer_supply_some_remaining_status" to
      configure the reported state on small remaining capacity.
    * Windows agent: .vbs scripts in agents plugins/ directory are executed
      automatically with "cscript.exe /Nologo" to prevent wrong file handlers
    * aironet_clients: Only counting clients which don't have empty values for strength
    * statgrab_disk: Fixed byte calculation in plugin output
    * statgrab_disk: Added inventory function
    * 3ware_disks: Ignoring devices in state NOT-PRESENT during inventory

    Multisite:
    * The custom open/close states of custom links are now stored for each
      user
    * Setting doctype in sidebar frame now
    * Fixed invalid sidebar css height/width definition
    * Fixed repositioning the sidebar scroll state after refreshing the page
    * Fixed mousewheel scrolling in opera/chrome
    * Fixed resize bug on refresh in chrome
    * New view for all services of a site
    * Sidebar snapin site_status: make link target configurable
    * Multisite view "Recently changed services": sort newest first
    * Added options show_header and show_controls to remove the page headers
      from views
    * Cool: new button for an immediate reschedule of a host or service
      check: the view is redisplayed exactly at the point of time when
      Nagios has finished the check. This makes use of MK Livestatus'
      unique waiting feature.

   Livestatus:
    * Added no_more_notifications and check_flapping_recovery_notification
      fields to host table and no_more_notifications field to service table.
      Thanks to Matthew Kent

1.1.8:
    Core, Setup, etc.:
    * setup.sh: turn off Python debugging
    * Cleaned up documentation directory
    * cluster host: use real IP address for host check if cluster has
      one (e.g. service IP address)

    Checks & Agents:
    * Added missing PNP template for check_mk-hr_cpu
    * hr_fs: inventory now ignores filesystem with size 0,
      check does not longer crash on filesystems with size 0
    * logwatch: Fixed typo in 'too many unacknowledged logs' error message
    * ps: fix bug: inventory with fixed user name now correctly puts
      that user name into the resulting check - not None.
    * ps: inventory with GRAB_USER: service description may contain
      %u. That will be replaced with the user name and thus makes the
      service description unique.
    * win_dhcp_pools: better handle invalid agent output
    * hp_proliant_psu: Fixed multiple PSU detection on one system (Thanks to Andreas Döhler)
    * megaraid_pdisks: Fixed coding error
    * cisco_fan: fixed check bug in case of critical state
    * nfsmounts: fix output (free and used was swapped), make output identical to df

    Livestatus:
    * Prohibit { and } in regular expressions. This avoids a segmentation
      fault caused by regcomp in glibc for certain (very unusual) regular
      expressions.
    * Table status: new columns external_command_buffer_slots,
      external_command_buffer_usage and external_command_buffer_max
      (this was implemented according to an idea and special request of
       Heinz Fiebig. Please sue him if this breaks anything for you. I was
       against it, but he thinks that it is absolutely neccessary to have
       this in version 1.1.8...)
    * Table status: new columns external_commands and external_commands_rate
      (also due to Mr. Fiebig - he would have quit our workshop otherwise...)
    * Table downtimes/comments: new column is_service

    Multisite:
    * Snapin Performance: show external command per second and usage and
      size of external command buffer
    * Downtimes view: Group by hosts and services - just like comments
    * Fix links for items containing + (e.g. service descriptionen including
      spaces)
    * Allow non-ASCII character in downtimes and comments
    * Added nagvis_base_url to multisite.mk example configuration
    * Filter for host/service groups: use name instead of alias if 
      user has no permissions for groups

1.1.8b3:
    Core, Setup, etc.:
    * Added some Livestatus LQL examples to documentation
    * Removed cleanup_autochecks.py. Please use check_mk -u now.
    * RRA configuration for PNP: install in separate directory and do not
      use per default, since they use an undocumented feature of PNP.

    Checks & Agents:
    * postfix_mailq: Changed limit last 6 lines which includes all needed
		information
    * hp_proliant_temp/hp_proliant_fans: Fixed wrong variable name
    * hp_procurve_mem: Fixed wrong mem usage calculation
    * ad_replication: Works no with domain controller hostnames like DC02,DC02
    * aironet_client: fix crash on empty variable from SNMP output
    * 3ware_disks, 3ware_units: hopefully repaired those checks
    * added rudimentary agent for HP-UX (found in docs/)

    Multisite:
    * added Perf-O-Meter to "Problems of Host" view
    * added Perf-O-Meter to "All Services" view
    * fix bug with cleaning up persistent connections
    * Multisite now only fetches the available PNP Graphs of hosts/services
    * Quicksearch: limit number of items in dropdown to 80
      (configurable via quicksearch_dropdown_limit)
    * Views of hosts: make counts of OK/WARN/CRIT klickable, new views
      for services of host in a certain state
    * Multisite: sort context buttons in views alphabetically
    * Sidebar drag scrolling: Trying to compensate lost mouse events when
	leaving the sidebar frame while dragging

    Livestatus:
    * check for event_broker_options on start
    * Fix memory leakage caused by Filter: headers using regular expressions
    * Fix two memory leaks in logfile parser

1.1.8b2:
    Core, Setup, etc.:
    * Inventory: skip SNMP-only hosts on non-SNMP checktypes (avoids timeouts)
    * Improve error output for invalid checks
    
    Checks & Agents:
    * fix bug: run local and plugins also when spaces are in path name
      (such as C:\Program Files\Check_MK\plugins
    * mem.vmalloc: Do not create a check for 64 bit architectures, where
      vmalloc is always plenty
    * postfix_mailq: limit output to 1000 lines
    * multipath: handle output of SLES 11 SP1 better
    * if/if64: output operstatus in check output
    * if/if64: inventory now detects type 117 (gigabitEthernet) for 3COM
    * sylo: better handling of counter wraps.

    Multisite:
    * cleanup implementation of how user settings are written to disk
    * fix broken links in 'Edit view -> Try out' situation
    * new macros $HOSTNAME_LOWER$, $HOSTNAME_UPPER$ and $HOSTNAME_TITLE$ for
      custom notes

1.1.8b1:
    Core, Setup, etc.:
    * SNMPv3: allow privProtocol and privPassword to be specified (thanks
      to Josef Hack)
    * install_nagios.sh: fix problem with broken filenames produced by wget
    * install_nagios.sh: updated software to newest versions
    * install_nagios.sh: fix Apache configuration problem
    * install_nagios.sh: fix configuration vor PNP4Nagios 0.6.6
    * config generation: fix host check of cluster hosts
    * config generation: add missing contact groups for summary hosts
    * RPM package of agent: do not overwrite xinetd.d/check_mk, but install
      new version with .rpmnew, if admin has changed his one
    * legacy_checks: fix missing perfdata, template references where in wrong
      direction (thanks Daniel Nauck for his precise investigation)

    Checks & Agents:
    * New check imm_health by Michael Nieporte
    * rsa_health: fix bug: detection of WARNING state didn't work (was UNKNOWN
            instead)
    * check_mk_agent.solaris: statgrab now excludes filesystems. This avoids hanging
      in case of an NFS problem. Thanks to Divan Santana.
    * multipath: Handle new output of multipath -l (found on SLES11 SP1)
    * ntp: fix typo in variable ntp_inventory_mode (fixes inventory problem)
    * if64: improve output formatting of link speed
    * cisco_power: inventory function now ignores non-redundant power supplies
    * zpool_status: new check from Darin Perusich for Solaris zpools

    Multisite:
    * fix several UTF-8 problems: allow non-ascii characters in host names
      (must be UTF 8 encoded!)
    * improve compatibility with Python 2.3
    * Allow loading custom style sheet overriding Check_MK styles by setting
      custom_style_sheet in multisite.mk
    * Host icons show link to detail host, on summary hosts.
    * Fix sidebar problem: Master Control did not display data correctly
    * status_host: honor states even if sites hosting status hosts is disabled
      (so dead-detection works even if local site is disabled)
    * new config variable start_url: set url for welcome page
    * Snapin Quicksearch: if no host is matching, automatically search for
      services
    * Remove links to legacy Nagios GUI (can be added by user if needed)
    * Sidebar Quicksearch: fix several annoyances
    * Views with services of one host: add title with host name and status

    Livestatus:
    * fix memory leak: lost ~4K on memory on each StatsAnd: or StatsOr:
      header (found by Sven Nierlein)
    * fix invalid json output for empty responses (found by Sven Nierlein)
    * fix Stats: avg ___ for 0 matching elements. Output was '-nan' and is
      now '0.0'
    * fix output of floating point numbers: always use exponent and make
      sure a decimal point is contained (this makes JSON/Python detect
      the correct type)

1.1.7i5:
    Core, Setup, etc.:
    * SNMP: do not load any MIB files (speeds up snmpwalk a lot!)
    * legacy_checks: new config variable allowing creating classical
      non-Check_MK checks while using host tags and config options
    * check_mk_objects.cfg: beautify output, use tabs instead of spaces
    * check_mk -II: delete only specified checktypes, allow to reinventorize
      all hosts
    * New option -O, --reload: Does the same as -R, but reloads Nagios
      instead of restarting it.
    * SNMP: Fixed string detection in --snmpwalk calls
    * SNMP: --snmpwalk does walk the enterprises tree correctly now
    * SNMP: Fixed missing OID detection in SNMP check processing. There was a problem
      when the first column had OID gaps in the middle. This affected e.g. the cisco_locif check.
    * install_nagios.sh: correctly detect Ubuntu 10.04.1
    * Config output: make order of service deterministic
    * fix problem with missing default hostgroup

    Multisite:
    * Sidebar: Improved the quicksearch snapin. It can search for services, 
      servicegroups and hostgroups now. Simply add a prefix "s:", "sg:" or "hg:"
      to search for other objects than hosts.
    * View editor: fix bug which made it impossible to add more than 10 columns
    * Service details: for Check_MK checks show description from check manual in
      service details
    * Notes: new column 'Custom notes' which allows customizable notes
      on a per host / per service base (see online docu for details)
    * Configuration: new variable show_livestatus_errors which can be set
      to False in order to hide error about unreachable sites
    * hiding views: new configuration variables hidden_views and visible_views
    * View "Service problems": hide problems of down or unreachable hosts. This
      makes the view consistant with "Tactical Overview"

    Checks & Agents:
    * Two new checks: akcp_sensor_humidity and akcp_sensor_temp (Thanks to Michael Nieporte)
    * PNP-template for kernel: show average of displayed range
    * ntp and ntp.time: Inventory now per default just creates checks for ntp.time (summary check).
      This is controlled by the new variable ntp_inventory_mode (see check manuals).
    * 3ware: Three new checks by Radoslav Bak: 3ware_disks, 3ware_units, 3ware_info
    * nvidia: agent now only queries GPUCoreTemp and GPUErrors. This avoids
      a vmalloc leakage of 32kB per call (bug in NVIDIA driver)
    * Make all SNMP based checks independent of standard MIB files
    * ad_replication: Fixed syntax errors and unhandled date output when
      not replicated yet
    * ifoperstatus: Allowing multiple target states as a list now
    * cisco_qos: Added new check to monitor traffic in QoS classes on Cisco routers
    * cisco_power: Added scan function
    * if64/if/cisco_qos: Traffic is displayed in variable byte scales B/s,KB/s,MB/s,GB/s
      depending on traffic amount.
    * if64: really using ifDescr with option if_inventory_uses_description = True
    * if64: Added option if_inventory_uses_alias to using ifAlias for the item names
    * if64/if: Fixed bug displaying the out traffic (Perfdata was ok)
    * if64/if: Added WARN/CRIT thresholds for the bandwidth usage to be given as rates
    * if64/if: Improved PNP-Templates
    * if64/if: The ifoperstatus check in if64/if can now check for multiple target states
    * if64/if: Removing all null bytes during hex string parsing (These signs Confuse nagios pipe)
    * Fixed hr_mem and hr_fs checks to work with new SNMP format
    * ups_*: Inventory works now on Riello UPS systems
    * ups_power: Working arround wrong implemented RFC in some Riello UPS systems (Fixing negative power
      consumption values)
    * FreeBSD Agent: Added sections: df mount mem netctr ipmitool (Thanks to Florian Heigl)
    * AIX: exclude NFS and CIFS from df (thanks to Jörg Linge)
    * cisco_locif: Using the interface index as item when no interface name or description are set

    Livestatus:
    * table columns: fix type of num_service_* etc.: was list, is now int (thanks to Gerhard Laußer)
    * table hosts: repair semantics of hard_state (thanks to Michael Kraus). Transition was one
      cycle to late in certain situations.

1.1.7i4:
    Core, Setup, etc.:
    * Fixed automatic creation of host contactgroups
    * templates: make PNP links work without rewrite

    Multisite:
    * Make page handler modular: this allows for custom pages embedded into
      the Multisite frame work and thus using Multisite for other tasks as
      well.
    * status_host: new state "waiting", if status host is still pending
    * make PNP links work without rewrite
    * Fix visibility problem: in multisite setups all users could see
      all objects.

1.1.7i3:
    Core, Setup, etc.:
    * Fix extra_nagios_conf: did not work in 1.1.7i2
    * Service Check_MK now displays overall processing time including
      agent communication and adds this as performance data
    * Fix bug: define_contactgroups was always assumed True. That led to duplicate
      definitions in case of manual definitions in Nagios 

    Checks & Agents:
    * New Check: hp_proliant_da_phydrv for monitoring the state of physical disks
      in HP Proliant Servers
    * New Check: hp_proliant_mem for monitoring the state of memory modules in
      HP Proliant Servers
    * New Check: hp_proliant_psu for monitoring the state of power supplies in
      HP Proliant Servers
    * PNP-templates: fix several templates not working with MULTIPLE rrds
    * new check mem.vmalloc for monitoring vmalloc address space in Linux kernel.
    * Linux agent: add timeout of 2 secs to ntpq 
    * wmic_process: make check OK if no matching process is found

    Livestatus:
    * Remove obsolete parameter 'accept_timeout'
    * Allow disabling idle_timeout and query_timeout by setting them to 0.

    Multisite:
    * logwatch page: wrap long log lines

1.1.7i2:
    Incompatible Changes:
    * Remove config option define_timeperiods and option --timeperiods.
      Check_MK does not longer define timeperiod definitions. Please
      define them manually in Nagios.
    * host_notification_period has been removed. Use host_extra_conf["notification_period"]
      instead. Same holds for service_notification_periods, summary_host_notification_periods
      and summary_service_notification_periods.
    * Removed modes -H and -S for creating config data. This now does
      the new option -N. Please set generate_hostconf = False if you
      want only services to be defined.

    Core, Setup, etc.:
    * New config option usewalk_hosts, triggers --usewalk during
      normal checking for selected hosts.
    * new option --scan-parents for automatically finding and 
      configuring parent hosts (see online docu for details)
    * inventory check: put detailed list of unchecked items into long
      plugin output (to be seen in status details)
    * New configuration variable check_parameters, that allows to
      override default parameters set by inventory, without defining 
      manual checks!

    Checks & Agents:
    * drbd: changed check parameters (please re-inventorize!)
    * New check ad_replication: Checks active directory replications
      of domain controllers by using repadm
    * New check postifx_mailq: Checks mailqueue lengths of postifx mailserves
    * New check hp_procurve_cpu: Checks the CPU load on HP Procurve switches
    * New check hp_procurve_mem: Checks the memory usage on HP Procurve switches
    * New check hp_procurve_sensors: Checks the health of PSUs, FANs and
      Temperature on HP Procurve switches
    * New check heartbeat_crm: Monitors the general state of heartbeat clusters
      using the CRM
    * New check heartbeat_crm_resources: Monitors the state of resources and nodes
      in heartbeat clusters using the CRM
    * *nix agents: output AgentOS: in header
    * New agent for FreeBSD: It is based on the linux agent. Most of the sections
      could not be ported easily so the FreeBSD agent provides information for less
      checks than the linux agent.
    * heartbeat_crm and heartbeat_crm.resources: Change handling of check parameters.
      Please reinvenurize and read the updated man page of those checks
    * New check hp_proliant_cpu: Check the physical state of CPUs in HP Proliant servers
    * New check hp_proliant_temp: Check the temperature sensors of HP Proliant servers
    * New check hp_proliant_fans: Check the FAN sensors of HP Proliant servers

    Multisite:
    * fix chown problem (when nagios user own files to be written
      by the web server)
    * Sidebar: Fixed snapin movement problem using older firefox
      than 3.5.
    * Sidebar: Fixed IE8 and Chrome snapin movement problems
    * Sidebar: Fixed IE problem where sidebar is too small
    * Multisite: improve performance in multi site environments by sending
      queries to sites in parallel
    * Multisite: improve performance in high latency situations by
      allowing persistent Livestatus connections (set "persist" : True 
      in sites, use current Livestatus version)

    Livestatus:
    * Fix problems with in_*_period. Introduce global
      timeperiod cache. This also improves performance
    * Table timeperiods: new column 'in' which is 0/1 if/not the
      timeperiod is currently active
    * New module option idle_timeout. It sets the time in ms
      Livestatus waits for the next query. Default is 300000 ms (5 min).
    * New module option query_timeout. It limits the time between
      two lines of a query (in ms). Default is 10000 ms (10 sec).

1.1.7i1: Core, Setup, etc.:
    * New option -u for reordering autochecks in per-host-files
      (please refer to updated documentation about inventory for
       details)
    * Fix exception if check_mk is called without arguments. Show
      usage in that case.
    * install_nagios.sh: Updated to NagVis 1.5 and fixed download URL
    * New options --snmpwalk and --usewalk help implemeting checks
      for SNMP hardware which is not present
    * SNMP: Automatically detect missing entries. That fixes if64
      on some CISCO switches.
    * SNMP: Fix hex string detection (hopefully)
    * Do chown only if running as root (avoid error messages)
    * SNMP: SNMPv3 support: use 4-tuple of security level, auth protocol,
      security name and password instead of a string in snmp_communities
      for V3 hosts.
    * SNMP: Fixed hexstring detection on empty strings
    * New option -II: Is like -I, but removes all previous autochecks
      from inventorized hosts
    * install_nagios.sh: Fix detection of PNP4Nagios URL and URL of
      NagVis
    * Packager: make sanity check prohibiting creating of package files
      in Check MK's directories
    * install_nagios.sh: Support Ubuntu 10.04 (Thanks to Ben)
      
    Checks & Agents:
    * New check ntp.time: Similar to 'ntp' but only honors the system peer
      (that NTP peer where ntpq -p prints a *).
    * wmic_process: new check for ressource consumption of windows processes
    * Windows agent supports now plugins/ and local/ checks
    * [FIX] ps.perf now correctly detects extended performance data output
      even if number of matching processes is 0
    * renamed check cisco_3640_temp to cisco_temp, renamed cisco_temp
      to cisco_temp_perf, fixed snmp detection of those checks
    * New check hr_cpu - checking the CPU utilization via SNMP
    * New check hr_fs - checking filesystem usage via SNMP
    * New check hr_mem - checking memory usage via SNMP
    * ps: inventory now can configured on a per host / tag base
    * Linux: new check nvidia.temp for monitoring temperature of NVIDIA graphics card
    * Linux: avoid free-ipmi hanging forever on hardware that does not support IPMI
    * SNMP: Instead of an artificial index column, which some checks use, now
      the last component of the OID is used as index. That means that inventory
      will find new services and old services will become UNKNOWN. Please remove
      the outdated checks.
    * if: handle exception on missing OIDs
    * New checks hp_blade* - Checking health of HP BladeSystem Enclosures via SNMP
    * New check drbd - Checking health of drbd nodes
    * New SNMP based checks for printers (page counter, supply), contributed
      by Peter Lauk (many thanks!)
    * New check cups_queues: Checking the state of cups printer queues
    * New check heartbeat_nodes: Checking the node state and state of the links
      of heartbeat nodes
    * New check heartbeat_rscstatus: Checks the local resource status of
      a heartbeat node
    * New check win_dhcp_pools: Checks the usage of Windows DHCP Server lease pools
    * New check netapp_volumes: Checks on/offline-condition and states of netapp volumes 

    Multisite:
    * New view showing all PNP graphs of services with the same description
    * Two new filters for host: notifications_enabled and acknowledged
    * Files created by the webserver (*.mk) are now created with the group
      configured as common group of Nagios and webserver. Group gets write
      permissions on files and directories.
    * New context view: all services of a host group
    * Fix problems with Umlauts (non-Ascii-characters) in performance data
    * New context view: all services of a host group
    * Sidebar snapins can now fetch URLs for the snapin content instead of
      building the snapin contents on their own.
    * Added new nagvis_maps snapin which displays all NagVis maps available
      to the user. Works with NagVis 1.5 and newer.

1.1.6:
    Core, Setup, etc.:
    * Service aggregation: new config option aggregation_output_format.
      Settings this to "multiline" will produce Nagios multiline output
      with one line for each individual check.

    Multisite:
    * New painter for long service plugin output (Currently not used
      by any builtin view)

    Checks & Agents:
    * Linux agent: remove broken check for /dev/ipmi0

1.1.6rc3:
    Core, Setup, etc.:
    * New option --donate for donating live host data to the community.
      Please refer to the online documentation for details.
    * Tactical Overview: Fixed refresh timeout typo
      (Was 16 mins instead of 10 secs)

    Livestatus:
    * Assume strings are UTF-8 encoded in Nagios. Convert from latin-1 only
      on invalid UTF-8 sequences (thanks to Alexander Yegorov)

    Multisite:
    * Correctly display non-ascii characters (fixes exception with 'ascii codec')
      (Please also update Livestatus to 1.1.6rc3)

1.1.6rc2:
    Multisite:
    * Fix bug in Master control: other sites vanished after klicking buttons.
      This was due to connection error detection in livestatus.py (Bug found
      by Benjamin Odenthal)
    * Add theme and baseurl to links to PNP (using features of new PNP4Nagios
      0.6.4)

    Core, Setup, etc.:
    * snmp: hopefully fix HEX/string detection now

    Checks & Agents:
    * md: fix inventory bug on resync=PENDING (Thanks to Darin Perusich)

1.1.6rc1:
    Multisite:
    * Repair Perf-O-Meters on webkit based browsers (e.g. Chrome, Safari)
    * Repair layout on IE7/IE8. Even on IE6 something is working (definitely
      not transparent PNGs though). Thanks to Lars.
    * Display host state correct if host is pending (painter "host with state")
    * Logfile: new filter for plugin output
    * Improve dialog flow when cloning views (button [EDIT] in views snapin)
    * Quicksearch: do not open search list if text did not change (e.g. Shift up),
      close at click into field or snapin.

    Core, Setup, etc.:
    * Included three patched from Jeff Dairiki dealing with compile flags
      and .gitignore removed from tarballs
    * Fix problem with clustered_services_of[]: services of one cluster
      appeared also on others
    * Packager: handle broken files in package dir
    * snmp handling: better error handling in cases where multiple tables
      are merged (e.g. fc_brocade_port_detailed)
    * snmp: new handling of unprintable strings: hex dumps are converted
      into binary strings now. That way all strings can be displayed and
      no information is lost - nevertheless.
      
    Checks & Agents:
    * Solaris agent: fixed rare df problems on Solaris 10, fix problem with test -f
      (thanks to Ulf Hoffmann)
    * Converted all PNP templates to format of 0.6.X. Dropped compatibility
      with 0.4.X.
    * Do not use ipmi-sensors if /dev/ipmi0 is missing. ipmi-sensors tries
      to fiddle around with /dev/mem in that case and miserably fails
      in some cases (infinite loop)
    * fjdary60_run: use new binary encoding of hex strings
    * if64: better error handling for cases where clients do not send all information
    * apc_symmetra: handle status 'smart boost' as OK, not CRITICAL

    Livestatus:
    * Delay starting of threads (and handling of socket) until Nagios has
      started its event loop. This prevents showing services as PENDING 
      a short time during program start.

1.1.6b3:
    Multisite:
    * Quicksearch: hide complete host list if field is emptied via Backspace or Del.
      Also allow handle case where substring match is unique.

1.1.6b2:
    Core, Setup, etc.:
    * Packager: fix unpackaged files (sounds, etc)

    Multisite:
    * Complete new design (by Tobias Roeckl, Kopf & Herz)
    * New filters for last service check and last service state change
    * New views "Recently changed services" and "Unchecked services"
    * New page for adding sidebar snapins
    * Drag & Drop for sidebar snapins (thanks to Lars)
    * Grab & Move for sidebar scrolling (thanks to Lars)
    * Filter out summary hosts in most views.
    * Set browser refresh to 30 secs for most views
    * View host status: added a lot of missing information
    * View service status: also added information here
    * Make sure, enough columns can be selected in view editor
    * Allow user to change num columns and refresh directly in view
    * Get back to where you came after editing views
    * New sidebar snapin "Host Matrix"
    * New feature "status_host" for remote sites: Determine connection
      state to remote side by considering a certain host state. This
      avoids livestatus time outs to dead sites.
    * Sidebar snapin site status: fix reload problem
    * New Perf-O-Meters displaying service performance data
    * New snapin "Custom Links" where you easily configure your own
      links via multisite.mk (see example in new default config file)
    * Fixed problem when using only one site and that is not local

    Livestatus:
    * new statistics columns: log_messages and log_messages_rate
    * make statistics average algorithm more sluggish

1.1.5i3:
     Core, Setup, etc.:
     * New Check_MK packager (check_mk -P)

1.1.5i2:
     Core, Setup, etc.:
     * install_nagios.sh: add missing package php5-iconv for SLES11

     Checks & Agents:
     * if64: new SNMP check for network interfaces. Like if, but uses 64 bit
       counters of modern switches. You might need to configure bulkwalk_hosts.
     * Linux agent: option -d enabled debug output
     * Linux agent: fix ipmi-sensors cache corruption detection
     * New check for temperature on Cisco devices (cisco_3640_temp)
     * recompiled waitmax with dietlibc (fixed incompatibility issues
       on older systems)

     Multisite:
     * Filters for groups are negateable.

1.1.5i1:
     Checks & Agents:
     * uptime: new check for system uptime (Linux)
     * if: new SNMP check for network interfaces with very detailed traffic,
       packet and error statistics - PNP graphs included

     Multisite:
     * direct integration of PNP graphs into Multisite views
     * Host state filter: renamed HTML variables (collision with service state). You
       might need to update custom views using a filter on host states.
     * Tactical overview: exclude services of down hosts from problems, also exclude
       summary hosts
     * View host problems/service problems: exclude summary hosts, exclude services
       of down hosts
     * Simplified implementation of sidebar: sidebar is not any longer embeddeable.
     * Sidebar search: Added host site to be able to see the context links on
       the result page
     * Sidebar search: Hitting enter now closes the hint dropdown in all cases

1.1.5i0:
      Core, Setup, etc.:
      * Ship check-specific rra.cfg's for PNP4Nagios (save much IO and disk space)
      * Allow sections in agent output to apear multiple times
      * cleanup_autochecks.py: new option -f for directly activating new config
      * setup.sh: better detection for PNP4Nagios 0.6
      * snmpwalk: use option -Oa, inhibit strings to be output as hex if an umlaut
        is contained.

      Checks & Agents:
      * local: allow more than once performance value, separated by pipe (|)
      * ps.perf: also send memory and CPU usage (currently on Linux and Solaris)
      * Linux: new check for filesystems mount options
      * Linux: new very detailed check for NTP synchronization
      * ifoperstatus: inventory honors device type, per default only Ethernet ports
        will be monitored now
      * kernel: now inventory is supported and finds pgmajfault, processes (per/s)
        and context switches
      * ipmi_sensors: Suppress performance data for fans (save much IO/space)
      * dual_lan_check: fix problem which using MRPE
      * apc_symmetra: PNP template now uses MIN for capacity (instead of AVERAGE)
      * fc_brocade_port_detailed: PNP template now uses MAX instead of AVERAGE
      * kernel: fix text in PNP template
      * ipmi_sensors: fix timeout in agent (lead to missing items)
      * multipath: allow alias as item instead of uuid
      * caching agent: use /var/cache/check_mk as cache directory (instead of /etc/check_mk)
      * ifoperstatus: is now independent of MIB

      Multisite:
      * New column host painter with link to old Nagios services
      * Multisite: new configuration parameter default_user_role
      
      Livestatus:
      * Add missing LDFLAGS for compiling (useful for -g)

1.1.4:
      Summary:
      * A plentitude of problem fixes (including MRPE exit code bug)
      * Many improvements in new Multisite GUI
      * Stability and performance improvements in Livestatus

      Core, Setup, etc.:
      * Check_MK is looking for main.mk not longer in the current and home
        directory
      * install_nagios.sh: fix link to Check_MK in sidebar
      * install_nagios.sh: switch PNP to version 0.6.3
      * install_nagios.sh: better Apache-Config for Multisite setup
      * do not search main.mk in ~ and . anymore (brought only trouble) 
      * clusters: new variable 'clustered_services_of', allowing for overlapping
         clusters (as proposed by Jörg Linge)
      * install_nagios.sh: install snmp package (needed for snmp based checks)
      * Fix ower/group of tarballs: set them to root/root
      * Remove dependency from debian agent package    
      * Fixed problem with inventory when using clustered_services
      * tcp_connect_timeout: Applies now only for connect(), not for
        time of data transmission once a connection is established
      * setup.sh now also works for Icinga
      * New config parameter debug_log: set this to a filename in main.mk and you
        will get a debug log in case if 'invalid output from plugin...'
      * ping-only-hosts: When ping only hosts are summarized, remove Check_MK and
        add single PING to summary host.
      * Service aggregation: fix state relationship: CRIT now worse than UNKNOWN 
      * Make extra_service_conf work also for autogenerated PING on ping-only-hosts
        (groups, contactgroups still missing)

      Checks & Agents:
      * mrpe in Linux agent: Fix bug introduced in 1.1.3: Exit status of plugins was
        not honored anymore (due to newline handling)
      * mrpe: allow for sending check_command to PNP4Nagios (see MRPE docu)
      * Logwatch GUI: fix problem on Python 2.4 (thanks to Lars)
      * multipath: Check is now less restrictive when parsing header lines with
        the following format: "<alias> (<id>)"
      * fsc_ipmi_mem_status: New check for monitoring memory status (e.g. ECC)
         on FSC TX-120 (and maybe other) systems.
      * ipmi_sensors in Linux agent: Fixed compatibility problem with new ipmi
        output. Using "--legacy-output" parameter with newer freeipmi versions now.
      * mrpe: fix output in Solaris agent (did never work)
      * IBM blade center: new checks for chassis blowers, mediatray and overall health
      * New caching agent (wrapper) for linux, supporting efficient fully redundant
        monitoring (please read notes in agents/check_mk_caching_agent)
      * Added new smbios_sel check for monitoring the System Event Log of SMBIOS.
      * fjdarye60_rluns: added missing case for OK state
      * Linux agent: The xinetd does not log each request anymore. Only
        failures are logged by xinetd now. This can be changed in the xinetd
	configuration files.
      * Check df: handle mountpoints containing spaces correctly 
        (need new inventorization if you have mountpoints with spaces)
      * Check md on Linux: handle spare disks correctly
      * Check md on Linux: fix case where (auto-read-only) separated by space
      * Check md on Linux: exclude RAID 0 devices from inventory (were reported as critical)
      * Check ipmi: new config variable ipmi_ignore_nr
      * Linux agent: df now also excludes NFSv4
      * Wrote man-page for ipmi check
      * Check mrpe: correctly display multiline output in Nagios GUI
      * New check rsa_health for monitoring IBM Remote Supervisor Adapter (RSA)
      * snmp scan: suppress error messages of snmpget
      * New check: cpsecure_sessions for number of sessions on Content Security Gateway
      * Logwatch GUI: move acknowledge button to top, use Multisite layout,
         fix several layout problem, remove list of hosts
      * Check logwatch: limit maximum size of stored log messages (configurable
        be logwatch_max_filesize)
      * AIX agent: fix output of MRPE (state and description was swapped)
      * Linux agent: fixed computation of number of processors on S390
      * check netctr: add missing perfdata (was only sent on OK case)
      * Check sylo: New check for monitoring the sylo state
      
      Livestatus:
      * Table hosts: New column 'services' listing all services of that host
      * Column servicegroups:members: 'AuthUser' is now honored
      * New columns: hosts:services_with_state and servicegroups:members_with_state
      * New column: hostgroup:members_with_state
      * Columns hostgroup:members and hostgroup:members_with_state honor AuthUser
      * New rudimentary API for C++
      * Updates API for Python
      * Make stack size of threads configurable
      * Set stack size of threads per default o 64 KB instead of 8 MB
      * New header Localtime: for compensating time offsets of remote sites
      * New performance counter for fork rate
      * New columns for hosts: last_time_{up,down,unreachable}
      * New columns for services: last_time_{ok,warning,critical,unknown}
      * Columns with counts honor now AuthUser
      * New columns for hosts/services: modified_attributes{,_list}
      * new columns comments_with_info and downtimes_with_info
      * Table log: switch output to reverse chronological order!
      * Fix segfault on filter on comments:host_services
      * Fix missing -lsocket on Solaris
      * Add missing SUN_LEN (fixed compile problem on Solaris)
      * Separators: remote sanitiy check allowing separators to be equal
      * New output format "python": declares strings as UTF-8 correctly
      * Fix segault if module loaded without arguments

      Multisite:
      * Improved many builtin views
      * new builtin views for host- and service groups
      * Number of columns now configurable for each layout (1..50)
      * New layout "tiled"
      * New painters for lists of hosts and services in one column
      * Automatically compensate timezone offsets of remote sites
      * New datasources for downtimes and comments
      * New experimental datasource for log
      * Introduce limitation, this safes you from too large output
      * reimplement host- and service icons more intelligent
      * Output error messages from dead site in Multisite mode
      * Increase wait time for master control buttons from 4s to 10s
      * Views get (per-view) configurable browser automatic reload interval
      * Playing of alarm sounds (configurable per view)
      * Sidebar: fix bookmark deletion problem in bookmark snapin
      * Fixed problem with sticky debug
      * Improve pending services view
      * New column with icon with link to Nagios GUI
      * New icon showing items out of their notification period.
      * Multisite: fix bug in removing all downtimes
      * View "Hostgroups": fix color and table heading
      * New sidebar snapin "Problem hosts"
      * Tactical overview: honor downtimes
      * Removed filter 'limit'. Not longer needed and made problems
        with new auto-limitation.
      * Display umlauts from Nagios comments correctly (assuming Latin-1),
         inhibit entering of umlauts in new comments (fixes exception)
      * Switched sidebar from synchronous to asynchronous requests
      * Reduced complete reloads of the sidebar caused by user actions
      * Fix reload problem in frameset: Browser reload now only reloads
        content frames, not frameset.


1.1.3:

      Core, Setup, etc.:
      * Makefile: make sure all files are world readable
      * Clusters: make real host checks for clusters (using check_icmp with multiple IP addresses)
      * check_mk_templates: remove action_url from cluster and summary hosts (they have no performance data)
      * check_mk_template.cfg: fix typo in notes_url
      * Negation in binary conf lists via NEGATE (clustered_services, ingored_services,
	bulkwalk_hosts, etc).
      * Better handling of wrapping performance counters
      * datasource_programs: allow <HOST> (formerly only <IP>)
      * new config variable: extra_nagios_conf: string simply added to Nagios
        object configuration (for example for define command, etc.)
      * New option --flush: delete runtime data of some or all hosts
      * Abort installation if livestatus does not compile.
      * PNP4Nagios Templates: Fixed bug in template file detection for local checks
      * nagios_install.sh: Added support for Ubuntu 9.10
      * SNMP: handle multiline output of snmpwalk (e.g. Hexdumps)
      * SNMP: handle ugly error output of snmpwalk
      * SNMP: allow snmp_info to fetch multiple tables
      * check_mk -D: sort hostlist before output
      * check_mk -D: fix output: don't show aggregated services for non-aggregated hosts
      * check_mk_templates.cfg: fix syntax error, set notification_options to n

      Checks & Agents:
      * logwatch: fix authorization problem on web pages when acknowledging
      * multipath: Added unhandled multipath output format (UUID with 49 signs)
      * check_mk-df.php: Fix locale setting (error of locale DE on PNP 0.6.2)
      * Make check_mk_agent.linux executable
      * MRPE: Fix problems with quotes in commands
      * multipath: Fixed bug in output parser
      * cpu: fixed bug: apply level on 15min, not on 1min avg
      * New check fc_brocade_port_detailed
      * netctrl: improved handling of wrapped counters
      * winperf: Better handling of wrapping counters
      * aironet_client: New check for number of clients and signal
        quality of CISCO Aironet access points
      * aironet_errors: New check for monitoring CRC errors on
        CISCO Aironet access points
      * logwatch: When Agent does not send a log anymore and no local logwatch
                  file present the state will be UNKNOWN now (Was OK before).
      * fjdarye60_sum: New check for summary status of Fidary-E60 devices
      * fjdarye60_disks: New check for status of physical disks
      * fjdarye60_devencs: New check for status of device enclosures
      * fjdarye60_cadaps: New check for status of channel adapters
      * fjdarye60_cmods: New check for status of channel modules
      * fjdarye60_cmods_flash: New check for status of channel modules flash
      * fjdarye60_cmods_mem: New check for status of channel modules memory
      * fjdarye60_conencs: New check for status of controller enclosures
      * fjdarye60_expanders: New check for status of expanders
      * fjdarye60_inletthmls: New check for status of inlet thermal sensors
      * fjdarye60_thmls: New check for status of thermal sensors
      * fjdarye60_psus: New check for status of PSUs
      * fjdarye60_syscaps: New check for status of System Capacitor Units
      * fjdarye60_rluns: New check for RLUNs
      * lparstat_aix: New check by Joerg Linge
      * mrpe: Handles multiline output correctly (only works on Linux,
	      Agents for AIX, Solaris still need fix).
      * df: limit warning and critical levels to 50/60% when using a magic number
      * fc_brocade_port_detailed: allow setting levels on in/out traffic, detect
         baudrate of inter switch links (ISL). Display warn/crit/baudrate in
	 PNP-template

      MK Livestatus:
      * fix operators !~ and !~~, they didn't work (ever)
      * New headers for waiting (please refer to online documentation)
      * Abort on errors even if header is not fixed16
      * Changed response codes to better match HTTP
      * json output: handle tab and other control characters correctly
      * Fix columns host:worst_service_state and host:worst_service_hard_state
      * New tables servicesbygroup, servicesbyhostgroup and hostsbygroup
      * Allow to select columns with table prefix, e.g. host_name instead of name
        in table hosts. This does not affect the columns headers output by
	ColumnHeaders, though.
      * Fix invalid json output of group list column in tables hosts and services
      * Fix minor compile problem.
      * Fix hangup on AuthUser: at certain columns
      * Fix some compile problems on Solaris

      Multisite:
      * Replaced Multiadmin with Multisite.


1.1.2:
      Summary:
      * Lots of new checks
      * MK Livestatus gives transparent access to log files (nagios.log, archive/*.log)
      * Many bug fixes

      MK Livestatus:
      * Added new table "log", which gives you transparent access to the Nagios log files!
      * Added some new columns about Nagios status data to stable 'status'
      * Added new table "comments"
      * Added logic for count of pending service and hosts
      * Added several new columns in table 'status' 
      * Added new columns flap_detection and obsess_over_services in table services
      * Fixed bug for double columns: filter truncated double to int
      * Added new column status:program_version, showing the Nagios version
      * Added new column num_services_pending in table hosts
      * Fixed several compile problems on AIX
      * Fixed bug: queries could be garbled after interrupted connection
      * Fixed segfault on downtimes:contacts
      * New feature: sum, min, max, avg and std of columns in new syntax of Stats:

      Checks & Agents:
      * Check ps: this check now supports inventory in a very flexible way. This simplifies monitoring a great number of slightly different processes such as with ORACLE or SAP.
      * Check 'md': Consider status active(auto-read-only) as OK
      * Linux Agent: fix bug in vmware_state
      * New Checks for APC Symmetra USV
      * Linux Agent: made <<<meminfo>>> work on RedHat 3.
      * New check ps.perf: Does the same as ps, but without inventory, but with performance data
      * Check kernel: fixed missing performance data
      * Check kernel: make CPU utilization work on Linux 2.4
      * Solaris agent: don't use egrep, removed some bashisms, output filesystem type zfs or ufs
      * Linux agent: fixed problem with nfsmount on SuSE 9.3/10.0
      * Check 'ps': fix incompability with old agent if process is in brackets
      * Linux agent: 'ps' now no longer supresses kernel processes
      * Linux agent: make CPU count work correctly on PPC-Linux
      * Five new checks for monitoring DECRU SANs
      * Some new PNP templates for existing checks that still used the default templates
      * AIX Agent: fix filesystem output
      * Check logwatch: Fix problem occuring at empty log lines
      * New script install_nagios.sh that does the same as install_nagios_on_lenny.sh, but also works on RedHat/CentOS 5.3.
      * New check using the output of ipmi-sensors from freeipmi (Linux)
      * New check for LSI MegaRAID disks and arrays using MegaCli (based on the driver megaraid_sas) (Linux)
      * Added section <<<cpu>>> to AIX and Solaris agents
      * New Check for W&T web thermograph (webthermometer)
      * New Check for output power of APC Symmetra USP
      * New Check for temperature sensors of APC Symmetra WEB/SNMP Management Card.
      * apc_symmetra: add remaining runtime to output
      * New check for UPS'es using the generic UPS-MIB (such as GE SitePro USP)
      * Fix bug in PNP-template for Linux NICs (bytes and megabytes had been mixed up).
      * Windows agent: fix bug in output of performance counters (where sometimes with , instead of .)
      * Windows agent: outputs version if called with 'version'
      
      Core, Setup, etc.:
      * New SNMP scan feature: -I snmp scans all SNMP checks (currently only very few checks support this, though)
      * make non-bulkwalk a default. Please edit bulkwalk_hosts or non_bulkwalk_hosts to change that
      * Improve setup autodetection on RedHat/CentOS.  Also fix problem with Apache config for Mutliadmin: On RedHat Check_MK's Apache conf file must be loaded after mod_python and was thus renamed to zzz_check_mk.conf.
      * Fix problem in Agent-RPM: mark xinetd-configfile with %config -> avoid data loss on update
      * Support PNP4Nagios 0.6.2
      * New setup script "install_nagios.sh" for installing Nagios and everything else on SLES11
      * New option define_contactgroups: will automatically create contactgroup definitions for Nagios

1.1.0:
      * Fixed problems in Windows agent (could lead
        to crash of agent in case of unusal Eventlog
	messages)
      * Fixed problem sind 1.0.39: recompile waitmax for
        32 Bit (also running on 64)
      * Fixed bug in cluster checks: No cache files
        had been used. This can lead to missing logfile
	messages.
      * Check kernel: allow to set levels (e.g. on 
	pgmajfaults)
      * Check ps now allows to check for processes owned
        by a specific user (need update of Linux agent)
      * New configuration option aggregate_check_mk: If
        set to True, the summary hosts will show the
	status auf check_mk (default: False)
      * Check winperf.cpuusage now supports levels
        for warning and critical. Default levels are
	at 101 / 101
      * New check df_netapp32 which must be used
        for Netapps that do not support 64 bit 
	counters. Does the same as df_netapp
      * Symlink PNP templates: df_netapp32 and
        df_netapp use same template as df
      * Fix bug: ifoperstatus does not produce performance
        data but said so.
      * Fix bug in Multiadmin: Sorting according to
        service states did not work
      * Fix two bugs in df_netapp: use 64 bit counters
        (32 counter wrap at 2TB filesystems) and exclude
       	snapshot filesystems with size 0 from inventory.
      * Rudimentary support for monitoring ESX: monitor
        virtual filesystems with 'vdf' (using normal df
	check of check_mk) and monitor state of machines 
	with vcbVmName -s any (new check vmware_state).
      * Fixed bug in MRPE: check failed on empty performance
        data (e.g. from check_snmp: there is emptyness
        after the pipe symbol sometimes)
      * MK Livestatus is now multithreaded an can
        handle up to 10 parallel connections (might
        be configurable in a future version).
      * mk_logwatch -d now processes the complete logfile
        if logwatch.state is missing or not including the
	file (this is easier for testing)
      * Added missing float columns to Livestatus.
      * Livestatus: new header StatsGroupBy:
      * First version with "Check_MK Livestatus Module"!
        setup.sh will compile, install and activate
	Livestatus per default now. If you do not want
	this, please disable it by entering <tt>no</tt>,
	when asked by setup.
      * New Option --paths shows all installation, config
        and data paths of Check_mk and Nagios
      * New configuration variable define_hostgroups and
        define service_groups allow you to automatically
        create host- and service groups - even with aliases.
      * Multiadmin has new filter for 'active checks enabled'.
      * Multiadmin filter for check_command is now a drop down list.
      * Dummy commands output error message when passive services
        are actively checked (by accident)
      * New configuration option service_descriptions allows to
        define customized service descriptions for each check type
      * New configuration options extra_host_conf, extra_summary_host_conf
        and extra_service_conf allow to define arbitrary Nagios options
	in host and service defitions (notes, icon_image, custom variables,
        etc)
      * Fix bug: honor only_hosts also at option -C


1.0.39:
      * New configuration variable only_hosts allows
	you to limit check_mk to a subset of your
	hosts (for testing)
      * New configuration parameter mem_extended_perfdata
	sends more performance data on Linux (see 
	check manual for details)
      * many improvements of Multiadmin web pages: optionally 
	filter out services which are (not) currently in downtime
	(host or service itself), optionally (not) filter out summary
	hosts, show host status (down hosts), new action
	for removing all scheduled downtimes of a service.
	Search results will be refreshed every 90 seconds.
	Choose between two different sorting orders.
	Multadmin now also supports user authentication
      * New configuration option define_timeperiods, which
	allows to create Nagios timeperiod definitions.
	This also enables the Multiadmin tools to filter
	out services which are currently not in their
	notification interval.
      * NIC check for Linux (netctr.combined) now supports
	checking of error rates
      * fc_brocade_port: New possibility of monitoring
	CRC errors and C3 discards
      * Fixed bug: snmp_info_single was missing
        in precompiled host checks
	
1.0.38:
      * New: check_mk's multiadmin tool (Python based
	web page). It allows mass administration of
	services (enable/disable checks/notifications, 
	acknowledgements, downtimes). It does not need
	Nagios service- or host groups but works with
	a freeform search.
      * Remove duplicate <?php from the four new 
	PNP templates of 1.0.37.
      * Linux Agent: Kill hanging NFS with signal 9
	(signal 15 does not always help)
      * Some improvements in autodetection. Also make
	debug mode: ./autodetect.py: This helps to
	find problems in autodetection.
      * New configuration variables generate_hostconf and
	generate_dummy_commands, which allows to suppress
	generation of host definitions for Nagios, or 
	dummy commands, resp.
      * Now also SNMP based checks use cache files.
      * New major options --backup and --restore for
	intelligent backup and restore of configuration
	and runtime data
      * New variable simulation_mode allows you to dry
	run your Nagios with data from another installation.
      * Fixed inventory of Linux cpu.loads and cpu.threads
      * Fixed several examples in checks manpages
      * Fixed problems in install_nagios_on_lenny.sh
      * ./setup.sh now understands option --yes: This
        will not output anything except error messages
	and assumes 'yes' to all questions
      * Fix missing 'default.php' in templates for
	local
	
1.0.37:
      * IMPORTANT: Semantics of check "cpu.loads" has changed.
	Levels are now regarded as *per CPU*. That means, that
	if your warning level is at 4.0 on a 2 CPU machine, then 
	a level of 8.0 is applied.
      * On check_mk -v now also ouputs version of check_mk
      * logfile_patterns can now contain host specific entries.
	Please refer to updated online documentation for details.
      * Handling wrapping of performance counters. 32 and 64 bit
	counters should be autodetected and handled correctly.
	Counters wrapping over twice within one check cycle
	cannot be handled, though.
      * Fixed bug in diskstat: Throughput was computed twice
	too high, since /proc/diskstats counts in sectors (512 Bytes)
	not in KB
      * The new configuration variables bulkwalk_hosts and
	non_bulkwalk_hosts, that allow 	to specify, which hosts 
	support snmpbulkwalk (which is
	faster than snmpwalk) and which not. In previos versions,
	always bulk walk was used, but some devices do not support
	that.
      * New configuration variable non_aggregated_hosts allows
	to exclude hosts generally from service aggregation.
      * New SNMP based check for Rittal CMC TC 
	(ComputerMultiControl-TopConcept) Temperature sensors 
      * Fixed several problems in autodetection of setup
      * Fixed inventory check: exit code was always 0
	for newer Python versions.
      * Fixed optical problem in check manual pages with
	newer version of less.
      * New template check_mk-local.php that tries to
	find and include service name specific templates.
	If none is found, default.php will be used.
      * New PNP templates check_mk-kernel.php for major page
	faults, context switches and process creation
      * New PNP template for cpu.threads (Number of threads)
      * Check nfsmounts now detects stale NFS handles and
	triggers a warning state in that case

1.0.36:
      * New feature of Linux/UNIX Agent: "MRPE" allows
	you to call Nagios plugins by the agent. Please
	refer to online documentation for details.
      * Fix bug in logwatch.php: Logfiles names containing spaces
	now work.
      * Setup.sh now automatically creates cfg_dir if
	none found in nagios.cfg (which is the case for the
	default configuration of a self compiled Nagios)
      * Fix computation of CPU usage for VMS.
      * snmp_hosts now allows config-list syntax. If you do
	not define snmp_hosts at all, all hosts with tag
	'snmp' are considered to be SNMP hosts. That is 
	the new preferred way to do it. Please refer
	to the new online documentation.
      * snmp_communities now also allows config-list syntax
	and is compatible to datasource_programs. This allows
	to define different SNMP communities by making use
	of host tags.
      * Check ifoperstatus: Monitoring of unused ports is
	now controlled via ifoperstatus_monitor_unused.
      * Fix problem in Windows-Agent with cluster filesystems:
	temporarily non-present cluster-filesystems are ignored by
	the agent now.
      * Linux agent now supports /dev/cciss/d0d0... in section
	<<<diskstat>>>
      * host configuration for Nagios creates now a variable
	'name host_$HOSTNAME' for each host. This allows
	you to add custom Nagios settings to specific hosts
	in a quite general way.
      * hosts' parents can now be specified with the
	variable 'parents'. Please look at online documentation
	for details.
      * Summary hosts now automatically get their real host as a
	parent. This also holds for summary cluster hosts.
      * New option -X, --config-check that checks your configuration
	for invalid variables. You still can use your own temporary
	variables if you prefix them with an underscore.
	IMPORTANT: Please check your configuration files with
	this option. The check may become an implicit standard in
	future versions.
      * Fixed problem with inventory check on older Python 
	versions.
      * Updated install_nagios_on_lenny.sh to Nagios version
	3.2.0 and fixed several bugs.

1.0.35:
      * New option -R/--restart that does -S, -H and -C and
	also restarts Nagios, but before that does a Nagios
	config check. If that fails, everything is rolled
	back and Nagios keeps running with the old configuration.
      * PNP template for PING which combines RTA and LOSS into
	one graph.
      * Host check interval set to 1 in default templates.
      * New check for hanging NFS mounts (currently only
	on Linux)
      * Changed check_mk_templates.cfg for PING-only hosts:
	No performance data is processed for the PING-Check
	since the PING data is already processed via the
	host check (avoid duplicate RRDs)
      * Fix broken notes_url for logwatch: Value from setup.sh
	was ignored and always default value taken.
      * Renamed config variable mknagios_port to agent_port
	(please updated main.mk if you use that variable)
      * Renamed config variable mknagios_min_version to
	agent_min_version (update main.mk if used)
      * Renamed config variable mknagios_autochecksdir to 
	autochecksdir (update main.mk if used)
      * configuration directory for Linux/UNIX agents is
	now configurable (default is /etc/check_mk)
      * Add missing configuration variable to precompiled
	checks (fix problem when using clusters)
      * Improved multipath-check: Inventory now determines
	current number of paths. And check output is more
	verbose.
      * Mark config files as config files in RPM. RPM used
	to overwrite main.mk on update!
	
1.0.34:
      * Ship agents for AIX and SunOS/Solaris (beta versions).
      * setup script now autodetects paths and settings of your
	running Nagios
      * Debian package of check_mk itself is now natively build
	with paths matching the prepackaged Nagios on Debian 5.0
      * checks/df: Fix output of check: percentage shown in output
	did include reserved space for root where check logic did
	not. Also fix logic: account reserved space as used - not
	as avail.
      * checks/df: Exclude filesystems with size 0 from inventory.
      * Fix bug with host tags in clusters -> precompile did not
	work.
      * New feature "Inventory Check": Check for new services. Setting
	inventory_check_interval=120 in main.mk will check for new services
	every 2 hours on each host. Refer to online documentation
	for more details.
      * Fixed bug: When agent sends invalid information or check
	has bug, check_mk now handles this gracefully
      * Fixed bug in checks/diskstat and in Linux agent. Also
	IDE disks are found. The inventory does now work correctly
	if now disks are found.
      * Determine common group of Apache and Nagios at setup.
	Auto set new variable www_group which replaces logwatch_groupid.
	Fix bug: logwatch directories are now created with correct
	ownership when check_mk is called manually as root.
      * Default templates: notifications options for hosts and
	services now include also recovery, flapping and warning
	events.
      * Windows agent: changed computation of RAM and SWAP usage
	(now we assume that "totalPageFile" includes RAM *and*
	SWAP).
      * Fix problem with Nagios configuration files: remove
	characters Nagios considers as illegal from service
	descriptions.
      * Processing of performance data (check_icmp) for host
        checks and PING-only-services now set to 1 in default
	templates check_mk_templates.cfg.
      * New SNMP checks for querying FSC ServerView Agent: fsc_fans,
	fsc_temp and fsc_subsystems. Successfully tested with agents
	running	on Windows and Linux.
      * RPM packaged agent tested to be working on VMWare ESX 4.0 
	(simply install RPM package with rpm -i ... and open port 
	in firewall with "esxcfg-firewall -o 6556,tcp,in,check_mk")
      * Improve handling of cache files: inventory now uses cache
	files only if they are current and if the hosts are not
	explicitely specified.
	
1.0.33:
      * Made check_mk run on Python 2.3.4 (as used in CentOS 4.7
	und RedHat 4.7). 
      * New option -M that prints out manual pages of checks.
	Only a few check types are documented yet, but more will
	be following.
      * Package the empty directory /usr/lib/check_mk_agent/plugins
	and ../local into the RPM and DEB package of the agent
      * New feature: service_dependencies. check_mk lets you comfortably
	create Nagios servicedependency definitions for you and also
	supports them by executing the checks in an optimal order.
      * logwatch.php: New button for hiding the context messages.
	This is a global setting for all logfiles and its state is
	stored in a cookie.
	
1.0.32:
      * IMPORTANT: Configuration variable datasource_programs is now
        analogous to that of host_groups. That means: the order of
        program and hostlist must be swapped!
      * New option --fake-dns, useful for tests with non-existing
	hosts.
      * Massive speed improvement for -S, -H and -C
      * Fixed bug in inventory of clusters: Clustered services where
	silently dropped (since introduction of host tags). Fixed now.
      * Fixed minor bug in inventory: Suppress DNS lookup when using
	--no-tcp
      * Fixed bug in cluster handling: Missing function strip_tags()
	in check_mk_base.py was eliminated.
      * Changed semantics of host_groups, summary_host_groups,
	host_contactgroups, and summary_host_groups for clusters. 
	Now the cluster names will be relevant, not
	the names of the nodes. This allows the cluster hosts to
	have different host/contactgroups than the nodes. And it is more
	consistent with other parts of the configuration.
      * Fixed bug: datasource_programs on cluster nodes did not work
	when precompiling

1.0.31:
      * New option -D, --dump that dumps all configuration information
	about one, several or all hosts
	New config variables 'ignored_checktypes' and 'ignored_services',
        which allow to include certain checktypes in general or
        some services from some hosts from inventory
      * Config variable 'clustered_services' now has the same semantics
	as ignored_checktypes and allows to make it host dependent.
      * Allow magic tags PHYSICAL_HOSTS, CLUSTER_HOSTS and ALL_HOSTS at
	all places, where lists of hosts are expected (except checks).
	This fixes various problems that arise when using all_hosts at
	those places:
	  * all_hosts might by changed by another file in conf.d
	  * all_hosts does not contain the cluster hosts
      * Config file 'final.mk' is read after all other config files -
	if it exists. You can put debug code there that prints the
	contents of your variables.
      * Use colored output only, if stdout is a tty. If you have
	problems with colors, then you can pipe the output
	through cat or less
      * Fixed bug with host tags: didn't strip off tags when
	processing configuration lists (occurs when using
	custom host lists)
      * mk_logwatch is now aware of inodes of logfiles. This
	is important for fast rotating files: If the inode
	of a logfile changes between two checks mk_logwatch
	assumes that the complete content is new, even if
	the new file is longer than the old one.
      * check_mk makes sure that you do not have duplicate
	hosts in all_hosts or clusters.

1.0.30:
      * Windows agent now automatically monitors all existing
	event logs, not only "System" and "Application".

1.0.29:
      * Improved default Nagios configuration file:
	added some missing templates, enter correct URLs
	asked at setup time.
      * IMPORANT: If you do not use the new default 
	Nagios configuration file you need to rename
	the template for aggregated services (summary
	services) to check_mk_summarizes (old name
	was 'check_mk_passive-summary'). Aggregated
	services are *always* passive and do *never*
	have performance data.
      * Hopefully fixed CPU usage output on multi-CPU
	machines
      * Fixed Problem in Windows Agent: Eventlog monitoring
	does now also work, if first record has not number 1
	(relevant for larger/older eventlogs)
      * Fixed bug in administration.html: Filename for Nagios
	must be named check_mk.cfg and *not* main.mk. Nagios
	does not read files without the suffix .cfg. 
      * magic factor for df, that allows to automatgically 
        adapt levels for very big or very small filesystems.
      * new concept of host tags simplyfies configuration.
      * IMPORTANT: at all places in the configuration where
	lists of hosts are used those are not any longer
	interpreted as regular expressions. Hostnames
	must match exactly. Therefore the list [ "" ] does
	not any longer represent the list of all hosts.
	It is a bug now. Please write all_hosts instead
	of [ "" ]. The semantics for service expressions
	has not changed.
      * Fixed problem with logwatch.php: Begin with
	<?php, not with <?. This makes some older webservers
	happy.
      * Fixed problem in check ipmi: Handle corrupt output
	from agent
      * Cleaned up code, improved inline documentation
      * Fixed problem with vms_df: default_filesystem_levels,
	filesystem_levels and df magic number now are used
	for df, vms_df and df_netapp together. Works now also
	when precompiled.
	
1.0.28:
      * IMPORTANT: the config file has been renamed from
	check_mk.cfg to main.mk. This has been suggested
	by several of my customers in order to avoid 
	confusion with Nagios configuration files. In addition,
	all check_mk's configuration file have to end in
	'.mk'. This also holds for the autochecks. The 
	setup.sh script will automatically rename all relevant
	files. Users of RPM or DEB installations have to remove
	the files themselves - sorry.
      * Windows agent supports eventlogs. Current all Warning
        and Error messages from 'System' and 'Application' are
        being sent to check_mk. Events can be filtered on the
	Nagios host.
      * Fixed bug: direct RRD update didn't work. Should now.
      * Fixed permission problems when run as root.
      * Agent is expected to send its version in <<<check_mk>>>
	now (not any longer in <<<mknagios>>>
      * Fixed bug in Windows agent. Performance counters now output
	correct values
      * Change checks/winperf: Changed 'ops/sec' into MB/s.
	That measures read and write disk throughput
	(now warn/crit levels possible yet)
      * new SNMP check 'ifoperstatus' for checking link
        of network interfaces via SNMP standard MIB
      * translated setup script into english
      * fixed bug with missing directories in setup script
      * made setup script's output nicer, show version information
      * NEW: mk_logwatch - a new plugin for the linux/UNIX agent
	for watching logfiles
      * Better error handling with Nagios pipe
      * Better handling of global error: make check_mk return
	CRIT, when no data can retrieved at all.
      * Added missing template 'check_mk_pingonly' in sample
	Nagios config file (is needed for hosts without checks)
	
1.0.27:
      * Ship source code of windows agent
      * fix several typos
      * fix bug: option --list-hosts did not work
      * fix bug: precompile "-C" did not work because
	of missing extension .py
      * new option -U,--update: It combines -S, -H and
	-U and writes the Nagios configuration into a
	file (not to stdout).
      * ship templates for PNP4Nagios matching most check_mk-checks.
	Standard installation path is /usr/share/check_mk/pnp-templates
	
1.0.26:
      -	Changed License to GNU GPL Version 2
      * modules check_mk_admin and check_mk_base are both shipped
	uncompiled.
      * source code of windows agent togehter with Makefile shipped
	with normal distribution
      * checks/md now handles rare case where output of /proc/mdstat
	shows three lines per array

1.0.25:
      * setup skript remembers paths

1.0.24:
      * fixed bug with precompile: Version of Agent was always 0

1.0.23:
      * fixed bug: check_config_variables was missing in precompiled
	files
      * new logwatch agent in Python plus new logwatch-check that
	handles both the output from the old and the new agent

1.0.22:
      * Default timeout for TCP transfer increased from 3.0 to 60.0
      * Windows agent supports '<<<mem>>>' that is compatible with Linux
      * Windows agents performance counters output fixed
      * Windows agent can now be cross-compiled with mingw on Linux
      * New checktype winperf.cpuusage that retrieves the percentage
	of CPU usage from windows (still has to be tested on Multi-CPU
	machine)
      * Fixed bug: logwatch_dir and logwatch_groupid got lost when
	precompiling. 
      * arithmetic for CPU usage on VMS multi-CPU machines changed

1.0.21:
      * fixed bug in checks/df: filesystem levels did not work
	with precompiled checks

1.0.20:
      * new administration guide in doc/
      * fixed bug: option -v now works independent of order
      * fixed bug: in statgrab_net: variable was missing (affected -C)
      * fixed bug: added missing variables, imported re (affected -C)
      * check ipmi: new option ipmi_summarize: create only one check for all sensors
      * new pnp-template for ipmi summarized ambient temperature
 
1.0.19:
      * Monitoring of Windows Services
      * Fixed bug with check-specific default parameters
      * Monitoring of VMS (agent not included yet)
      * Retrieving of data via an external programm (e.g. SSH/RSH)
      * setup.sh does not overwrite check_mk.cfg but installs
	the new default file as check_mk.cfg-1.0.19
      * Put hosts into default hostgroup if none is configured<|MERGE_RESOLUTION|>--- conflicted
+++ resolved
@@ -1,9 +1,7 @@
 1.2.5i3:
     Checks & Agents:
-<<<<<<< HEAD
     * 0601 printer_alerts: check can now display a textual representation of the alert code...
             NOTE: Please refer to the migration notes!
-=======
     * 0149 cisco_secure: New check for Port Security on Cisco swichtes
     * 0751 New localcheck for Linux that makes sure that filesystems in /etc/fstab are mounted...
     * 0783 enterasys_lsnat: new check monitoring the current LSNAT bindings
@@ -17,7 +15,6 @@
 
     Livestatus:
     * 0747 FIX: livestatus table hostsbygroup: fixed bug with group_authorization strict...
->>>>>>> d23c8cb5
 
 
 1.2.5i2:
