1.2.5i7:
    Core & Setup:
    * 1439 mk-job: now also available on solaris systems...
    * 1648 New installations have the service to check for unchecked services enabled by default...
    * 1483 FIX: Savely replace illegal vertical bars in check plugin output...
    * 1431 FIX: windows_agent: fixed error on parsing unicode formatted logfiles...
    * 1545 FIX: Check_MK Inventory check is now resulting in correct state on duplicate host
    * 1555 FIX: Improved validation on timeperiod references of non existing periods...
    * 1574 FIX: Hosts named like used python modules do not break precompiled checks anymore...
    * 1624 FIX: Remove illegal characters from service descriptions of active checks...
    * 1628 FIX: Remove trailing backslashes from service descriptions...
    * 1649 FIX: Check_MK inventory service has been renamed to Check_MK Discovery...

    Checks & Agents:
    * 1197 climaveneta_temp: New check for temperature sensors on Climaveneta clima devices
    * 1167 citrix_license/esx_license: Can now be configured to always show OK as state
    * 1198 climaveneta_fan: New check for fan speed on Climaveneta devices
    * 1199 climaveneta_alarm: New check to display the alarm states on Climaveneta devcies
    * 1484 dell_om_sensors: Use sensor name as item...
            NOTE: Please refer to the migration notes!
    * 1200 Docsis Checks: Now HW Rev2 of Arris Cable Modems are detected.
    * 1486 mk_oracle: completely overhauled ORACLE monitoring...
    * 1201 allnet_ip_sensoric: Detect Temperature Sensors now in more cases...
    * 1171 Added new check for monitoring mail delivery (SMTP -> IMAP/POP3 mailbox)...
    * 1444 f5_bigip_chassis_temp, f5_bigip_cpu_temp: Two new checks to replace the old f5_bigip_temp...
            NOTE: Please refer to the migration notes!
    * 1432 agent_vsphere: now able to monitor virtual machines snapshots...
    * 1507 New optional parse_function for check API...
    * 1445 quantum_libsmall_door, quantum_libsmall_status: Two new checks for monitoring small Quantum tape libraries
    * 1448 domino_info: check is extended to also show and monitor the lnNotesServerState
    * 1509 if, if64: New option for make inventory based on port alias...
    * 1440 livedump: now able to add hosts icon_image on config generation...
    * 1517 carel_sensors: New check for monitoring temperature sensors of Carel AC devices
    * 1551 f5_bigip_vserver: add performance data for connections and connection rate
    * 1554 mk_oracle: You can now monitor multiple ORACLE releases on the same host
    * 1518 raritan_pdu_inlet, raritan_pdu_inlet_summary: Modified existing check to give one item per phase and support setting levels....
            NOTE: Please refer to the migration notes!
    * 1592 AIX: New Plugin to monitor errpt in logwatch style...
    * 1565 mem.win: set default levels for page file to 80%/90%
    * 1608 zpool_status: Add an overall state check (thx to Craig Cook)...
    * 1594 ibm_svc_host: Can now be set to be always OK...
    * 1595 esx_vsphere_objects_count: New Check to Ouput the number of VMs
    * 1567 postfix_mailq: speedup in Linux agent for large mail queues...
    * 1611 mssql.vbs: Supporting SQL-Server 2014 now
    * 1568 f5_bigip_cluster_v11: new check for F5 cluster status for firmware version 11
    * 1450 checkpoint_connections, checkpoint_packets: new checks to monitor Checkpoint firewalls
    * 1569 check_mk_agent.openbsd: add sections for mem and lnx_if (memory and network interfaces)...
    * 1451 users: new check to monitor number of users logged in on a linux system...
    * 1615 qnap_disks: Added support for Fujitsu NAS QR802
    * 1616 drbd: Added support for Ahead/Behind cluster states (DRBD >= 8.3.10)
    * 1626 Renamed service descriptions of filesystem, process and logwatch checks...
    * 1627 megaraid_ldisks: Warn if current cache or write policy differs from logical drive default policy...
    * 1629 check_mk_agent.freebsd: several new features and improvements, now only use statgrab...
    * 1630 smart: update in plugin that also outputs information about disks attached to a MegaRAID controller...
    * 1631 juniper_bgp_state: check now detects and supports more differen device models...
    * 1645 Added basic kernel section to FreeBSD agent...
    * 1597 bluecat_dhcp, bluecat_dns: Checks can now be used in Check_MK Cluster Mode
    * 1478 FIX: kernel.util, statgrab_cpu: fix computation of utilization...
    * 1480 FIX: brocade_vdx_status: disable check on some devices that do not support it...
    * 1485 FIX: dell_om_disks, dell_om_esmlog, dell_om_mem, dell_om_processors, dell_om_sensors: detect more devices...
    * 1202 FIX: cisco_power, cisco_temp_perf: Both checks now using a new service description...
            NOTE: Please refer to the migration notes!
    * 1446 FIX: cisco_temp_perf: Check now finds missing sensors in case where also cisco_temp_sensor is being used....
    * 1203 FIX: veeam_client: Now supports multiple Backups for one host...
            NOTE: Please refer to the migration notes!
    * 1437 FIX: veeam_jobs: fixed incorrect state for BackupSync job...
    * 1511 FIX: oracle_jobs: avoid broken checks, make compatible with old version...
    * 1513 FIX: Handle broken SNMP bulk walk implementation of Mikrotik Router firmware RouterOS v6.22...
    * 1503 FIX: Fixed monitoring of multiple SAP instances with one mk_sap plugin...
    * 1515 FIX: cisco_secure: fix service description, fix OK state in case of no violation
    * 1449 FIX: nginx_status: agent plugin no longer honours "http(s)_proxy" env variables of root user
    * 1387 FIX: mk_oracle: Correctly deal with underscore in SID for Oracle 9.2-10.1...
    * 1532 FIX: mk_sap: Cleaning up old state information from sap.state file...
    * 1548 FIX: bluecat_ntp: do not inventorized devices where NTP information is missing
    * 1549 FIX: bluecat_threads: do not inventorize this check where information is missing...
    * 1536 FIX: fritz!Box special agent now deals with new URLs (firmware >= 6.0) correctly
    * 1550 FIX: zfs_arc_cache: do not inventorize of no cache information available...
    * 1572 FIX: Sample configs, plugins etc. for windows agent use windows linebreaks now...
    * 1575 FIX: vSphere Monitoring works with RedHat 5.x now...
    * 1584 FIX: winperf_if: Fixed checks of interfaces with equal names but one with index...
    * 1590 FIX: printer_supply_ricoh: Fixed broken check
    * 1591 FIX: netapp_volumes: The state mixed_raid_type is now treated as non-critical state
    * 1602 FIX: dell_om_esmlog: Fixed typo in plugin output
    * 1603 FIX: ad_replication: fixed typo in plugin output
    * 1604 FIX: mysql_slave: Dealing with situation where connection with master is lost
    * 1563 FIX: Reworked configuration of process monitoring...
            NOTE: Please refer to the migration notes!
    * 1593 FIX: IBM SVC Checks: The Service Descriptions not longer contain IBM SVC as prefix...
            NOTE: Please refer to the migration notes!
    * 1564 FIX: check_mk_agent.linux: fix situation where async plugin is not executed after crash...
    * 1609 FIX: zpool_status: fix problem when the zpool has a separate log or cache device...
    * 1566 FIX: 3ware_disks: consider VERIFYING state as OK now...
    * 1612 FIX: job: Fixed wrong reported start time for running jobs
    * 1596 FIX: etherbox: Fix for the inventory in case of not connected temperature sensors...
    * 1571 FIX: check_mk_agent.linux: fix output of lnx_if on Ubuntu 8.04 (on older kernels), repairs tcp_conn_stats...
    * 1622 FIX: megaraid_bbu: handle case isSOHGood and consider it as critical...
    * 1617 FIX: lnx_if: Deal with data provided by cluster host
    * 1618 FIX: ad_replication: Output of timeLastSuccess and timeLastFailure was inverted...
    * 1623 FIX: hp_proliant_mem: support for some yet unhandled status situations
    * 1640 FIX: check_jolokia_metrics_serv_req: Fixed wrong levels shown for upper thresholds
    * 1632 FIX: hr_fs: remove ugly "mounted on:" information appearing on Juniper devices
    * 1646 FIX: hyperv_vms: Plugin garbles following plugin output when no VMs exist...
    * 1647 FIX: agent_ipmi: Check_MK service gets critical now when ipmi-sensors command fails
    * 1453 FIX: drbd.stats: tried to send non-numeric write order parameter to rrd...
    * 1598 FIX: bluecat_dhcp: Check is not longer found in inventory if dhcp service is not activated
<<<<<<< HEAD
    * 1652 FIX: kaspersky_av_quarantine: Fixed exception when a file was found in quarantine
=======
    * 1635 FIX: multipath: fix parsing output of multipath on RedHat6 with space in alias
>>>>>>> 1d549dc2

    Multisite:
    * 1508 Allow input of plugin output and perfdata when faking check results...
    * 1493 Added config option "Default filter group" to set the initial network topology view filter...
    * 1497 Implemented password policy capabilities for local users...
    * 1499 SEC: Fixed XSS injections in different places...
    * 1069 SEC: Replaced insecure auth.secret mechanism...
            NOTE: Please refer to the migration notes!
    * 1500 SEC: Preventing livestatus injections in different places...
    * 1530 Dashboard: Host/service statistics dashlets now deal with the context...
    * 1558 Better visualize manually changed notification enable/disable
    * 1621 Sorting Check_MK* services always on top of services lists
    * 1164 FIX: Fixed links from servicegroup overviews to single servicegroups
    * 1166 FIX: Also prevting stylesheet update issues during version updates (just like for JS files)
    * 1481 FIX: Fix broken layout of Host-, Service- and Contactgroup filters
    * 1482 FIX: Fix exception when editing a visual of type single host group...
    * 1487 FIX: Fixed exception in Web GUI "Internal error:: name 'Filter' is not defined" in manual setups (using setup.py)...
    * 1488 FIX: Fixed wrong information showing up on "Host Group" and "Service Group" views...
    * 1433 FIX: Quicksearch: no longer shows an invalid search result when looking for multiple hosts...
    * 1494 FIX: Fixed error in NagVis Maps snapin when some users had no contact groups assigned
    * 1496 FIX: Fixed exception after editing a dashboard as user without permission to publish dashboards...
    * 1436 FIX: quicksearch: search with multiple patterns (h: / s:) no longer discards the host pattern...
    * 1438 FIX: quicksearch: fixed various non-working quicksearch filters...
    * 1501 FIX: Legacy view formats created with 2014-09 snapshots are now converted...
    * 1506 FIX: Fixed randomly hidden dashboard title...
    * 1527 FIX: Fixed views missing values of some filters (serviceregex, hostgroup filters, ...)...
    * 1528 FIX: Fixed actions in mobile GUI...
    * 1529 FIX: Mobile-GUI: Fixed "all host problems" view not showing all problems...
    * 1533 FIX: Fixed sorting of hosts with same name in "services of host" view
    * 1534 FIX: Fixed filtering views in distributed setup lead to empty views...
    * 1553 FIX: Fix deleting (acknowleding) of logfiles in logwatch...
    * 1537 FIX: Added transformation code for user dashboards created between 2014-08 and 2014-10...
    * 1538 FIX: Only allow switching sites on/off when permitted to...
    * 1539 FIX: Fixed refreshing of PNP graphs in dashboards...
    * 1543 FIX: Hosttag columns are now available right ater creating a tag...
    * 1544 FIX: Fixed exception in complain phase in view editor...
    * 1573 FIX: WATO Quickaccess snapin: Pending button is not overlapped by icons anymore
    * 1557 FIX: Fix sorting of hostnames that only differ in lower/uppercaseness
    * 1577 FIX: Fixed editing of views using the "Downtime for host/service" sorter or column...
    * 1578 FIX: Folding states of containers with umlauts in titles are now persisted...
    * 1580 FIX: Views: Hardcoded single context filters are not shown in filter form anymore...
    * 1581 FIX: Single context views with missing context show an error message now...
    * 1585 FIX: Dashboard: Fixed mass client CPU load consumption when making graph dashlets too small...
    * 1586 FIX: Dashboard: Toggling edit/non-edit is now reflected when reloading the page
    * 1605 FIX: Fixed perfometer of check check_mk-printer_supply_ricoh
    * 1607 FIX: check_http: Fixed broken links in escaped plugin output
    * 1614 FIX: Fixed wrong URL in webapi.py documentation
    * 1619 FIX: Renamed "Hostgroups" and "Servicegroups" views to "Host Groups" and "Service Groups"
    * 1638 FIX: Fixed styling small styling problems in wiki snapin
    * 1641 FIX: Quicksearch: Now able to search for services with backslashes in names
    * 1642 FIX: Quicksearch: Improved error handling on invalid search statements (invalid regexes)
    * 1651 FIX: Consolidated painters of service list views...

    WATO:
    * 1170 Added buttons to move rules to top/bottom of the list to ruleset edit dialog
    * 1489 Added iCalendar import for generating timeperiods e.g. for holidays...
    * 1495 Most WATO tables can now be sorted (where useful)...
    * 1504 WATO makes host tag and group information available for NagVis...
    * 1535 Disabled services on service discovery page now link to the ruleset
    * 1587 SEC: Prevent logging of passwords during initial distributed site login...
    * 1560 Put host and service groups into one WATO menu item...
    * 1561 Remove Auditlog from the main WATO menu and put it into the activate Changes page
    * 1562 Move manual checks into a new WATO module...
    * 1165 FIX: Fixed exception in service discovery of logwatch event console forwarding checks...
    * 1490 FIX: Timperiod excludes can now even be configured when creating a timeperiod...
    * 1491 FIX: Fixed bug in dynamic lists where removing an item was not always possible...
    * 1492 FIX: Fixed too long URL bug when deleting a timeperiod right after creating one
    * 1498 FIX: Fixed displaying of global settings titles / help texts...
    * 1502 FIX: Fixed removing elements from ListOf choices during complain phase
    * 1505 FIX: Snapshots are now bound to the used monitoring core...
    * 1540 FIX: Host diagnose page: Some tests were failing randomly
    * 1541 FIX: Fixed missing form fields for notification method when editing rbn default rule
    * 1542 FIX: Changed text of "debug_log" option to be clearer in distributed setups...
    * 1546 FIX: Fixed adding cluster nodes to new cluster in complain phase...
    * 1556 FIX: WATO inventory ignores already inventorized checks which does not exist anymore...
    * 1576 FIX: SNMP Community host attribute is now visible for IE<=8...
    * 1588 FIX: Renamed SNMP communities rule to SNMP credentials
    * 1589 FIX: Restructured SNMP credentials rule specification...
    * 1620 FIX: Fixed exception during host renaming when host has no perfdata
    * 1625 FIX: Safely handle characters that have a special meaning in regexes when creating service-specific rules...
    * 1637 FIX: Fixed exception in notification analysis when notifications have not NOTIFICATIONTYPE set
    * 1639 FIX: Interfaces with speed more than 10GBit/s can now be configured correctly
    * 1633 FIX: Fix problem that attributes of new WATO folders have not been saved...
    * 1634 FIX: Fix editing of cluster hosts in WATO: cluster-property no longer goes lost...

    Notifications:
    * 1512 Bulk notification can now be grouped according to custom macro values...
    * 1650 Enabled rule based notifications by default (for new installations)...
    * 1168 FIX: HTML mails can now be configured to display graphs among each other...
    * 1514 FIX: Try harder to detect previous hard state in notification when using Nagios as core...
    * 1582 FIX: Fixed missing graphs in mails when sending notifications to non-contacts...
    * 1583 FIX: Can use contact groups without hosts/services assigned in RBN rules now...
    * 1606 FIX: Moved notify.log to var/log/notify.log in OMD environments...
    * 1570 FIX: Fix notification of check_http active checks with Nagios core...

    BI:
    * 1435 FIX: Saving BI aggregations: No longer reports 'Request-URI Too Large'...
    * 1559 FIX: Fix link from BI icon to BI views (aggregations affected by this host/service)

    Event Console:
    * 1169 Added host state type filter to "recent event history" view
    * 1531 FIX: Fixed exception in event history view when displaying CHANGESTATE events
    * 1610 FIX: Hostname translation now also works for incoming SNMP traps
    * 1643 FIX: Improved error handling of exceptions when processing log lines
    * 1644 FIX: Fixed matching dynamic number of regex match groups...

    Livestatus:
    * 1613 FIX: Fixed invalid json format in Stats query with requested heaeders...

    HW/SW-Inventory:
    * 1479 liveproxyd: new function for collecting remote inventory data...
            NOTE: Please refer to the migration notes!
    * 1452 Solaris HW/SW-Inventory added...
    * 1547 FIX: win_cpuinfo: fix case where NumberOfCores is missing (Windows 2003)...
    * 1552 FIX: mk_inventory.ps1: fix garbled or missing entries by removing bogus binary zeroes...

    inventory:
    * 1516 FIX: win_disks: fix exception in case of empty signature


1.2.5i6:
    Core & Setup:
    * 1008 Overall check timeout for Check_MK checks now defaults to CRIT state...
    * 1373 SEC: Do not ouput complete command line when datasource programs fail...
    * 1425 New section header option "encoding" for agent output...
    * 1129 FIX: Windows MSI-Installer: some systems created corrupted check_mk_agent.msi files...
    * 1426 FIX: windows agent: logwatch: no longer reports incorrect formatted texts (japanese characters)...
    * 1429 FIX: Disabled snmp checktypes are now sorted out before Check_MK contacts the snmp host...

    Checks & Agents:
    * 0185 knuerr_rms_humidity, knuerr_rms_temp: Two new Checks to Monitor the Temperature and the Humidity on Knürr RMS Devices
    * 1065 heartbeat_crm / heartbeat_crm.resources: Rewrote checks / formalized parameters...
    * 1068 livedump: Added optional check interval (detect staleness) / option to encrypt mails...
    * 1093 windows agent: performance counter can now be specified by name...
    * 0189 docsis_channels: Support for Frequency of Downstream Channels for Devices with DOCSIS MIB
    * 0190 docsis_channels_upstream: New check for monitoring upstream channels on cable modems with DOCSIS MIB
    * 0193 docsis_cm_status: New Check Status Check for Cable Modems with Docsis MIB.
    * 1070 printer_input/printer_output: New checks to monitor input/output sub-units of printers...
    * 0196 esx_vsphere_hostsystem: New subcheck for maintenance mode...
    * 0197 check_uniserv: New Check for Uniserv Data Management Services...
    * 0199 veeam_client: Check rewritten to get a nicer output
    * 0200 arris_cmts_cpu,arris_cmts_temp: New Checks for Arris CMTS Devices ( Temperature and CPU Utilization)
    * 0202 cisco_temp_sensor: It is now possible to configure this check in WATO....
    * 1172 New check sap.value_groups...
    * 1173 cisco_secure: Check creates now a summary instead one service by port...
            NOTE: Please refer to the migration notes!
    * 1174 rms200_temp: New Temperature check for RMS200 Devices
    * 1175 dell_idrac_disks: New Check for Harddisks using Dell iDrac
    * 0644 adva_fsp_if: instead of lower warning and critical levels check now supports lower and upper levels
            NOTE: Please refer to the migration notes!
    * 1006 printer_pages: add Perf-O-Meter and PNP template
    * 0646 brocade_fcport: the administrative states for which ports are inventorized can now be configured in WATO
    * 1010 chrony: new check for NTP synchronization via chrony on Linux...
    * 1011 ibm_svc_systemstats.disk_latency: introduce levels for alerting...
    * 1372 cisco_vss: new check for monitoring state of Cisco Virtual Switches
    * 0648 brocade_fcport: new speed calculation of isl_ports...
    * 0649 f5_bigip_pool: check now also prints the node names of down nodes
    * 1374 arc_raid_status: moved plugin into main Linux agent...
            NOTE: Please refer to the migration notes!
    * 1375 vxvm_enclosures, vxvm_multipath, vxvm_objstatus: joined into one agent plugin called vxvm...
    * 1376 dmraid: moved plugin code into normal Linux agent...
    * 1377 Renamed agent plugin resolve_hostname into dnsclient, make portable to all Unices...
    * 1146 nfsmounts: supported by AIX agent now...
    * 1103 windows agent: now able to omit context text of logfiles...
    * 1150 netstat: new check for monitoring TCP/UDP connections and Linux and AIX...
    * 0654 oracle_instance: now also monitors the log mode
    * 1176 winperf_msx_queues: The list of counters for inventory can now be configured host based using wato
    * 0656 brocade_fcport: inventory rule can now choose upon physical und operations states as well, state choices were also updated
    * 1177 Hivemanger: New agent to check hivemanager devices
    * 1383 oracle_asm_diskgroup: Account for offline disks and required mirror free space...
            NOTE: Please refer to the migration notes!
    * 1178 arris_cmts_mem: New check for Memory usage on arris cmts modules.
    * 1179 bluecat_dhcp: New Check for DHCP Service on bluecat adonis devices.
    * 1180 bluecat_dns, bluecat_dns_queries: New DNS Checks for Bluecat Adonis.
    * 1181 bluecat_ntp: New Check for NTP on bluecat adonis or proteus devices
    * 1105 wmic_if.ps1: Powershell version of the wmic_if.bat script...
    * 1182 bluecat_ha: New Check for HA Status on Bluecat Adonis devices
    * 1183 bluecat_commandserver: New Check for bluecat adonis devices
    * 1397 juniper_screenos_cpu, juniper_screenos_fan, juniper_screenos_mem, juniper_screenos_temp, juniper_screenos_vpn: new checks for Juniper ScreenOS Firewalls
    * 1106 mk_inventory.ps1: now uses the MK_CONFDIR environment variable from the agent (if available)...
    * 1107 windows agent: now sets additional environment variables...
    * 1108 printer_io.include: included tray description in check output
    * 0657 diskstat: cluster support added for single disk modes
    * 1111 vCenter monitoring: greatly improved performance (at least 40 times faster)...
    * 1112 esx_vsphere_hostsystem.mem_usage_cluster: allows to monitor total RAM usage of all nodes in a cluster...
    * 0658 brocade_info: new check to retrieve informational data about Brocade switches
    * 1385 oracle_instance: new WATO rules for archivelog, logging, login and uptime...
    * 1403 kernel.util: allow levels for the total CPU utilization...
            NOTE: Please refer to the migration notes!
    * 1117 agent_vsphere: now able to query license information from esx system...
    * 1118 bluecat_dns, bluecat_dhcp: no able to run as clustered checks...
    * 1409 Extended Check_MK-API: check function may return None...
    * 0659 domino_tasks: new check to monitor tasks on a lotus domino server via snmp
    * 1187 Hivemanager: Extended Check and Agent...
    * 1130 esx monitoring: agent_vsphere now retrieves additional data (used by HW-inventory)...
    * 1422 agent_vsphere: now able to configure where the power state of a vm or esx-host should be assigned...
    * 1442 ups_socomec_out_source: New check for checking the power source of out phases for Socomec UPSs
    * 0662 domino_mailqueues: new check to monitor mail queues in Lotus Domino
    * 1188 veeam_client: Check now also outputs ReadSize and TransferedSize...
    * 0663 domino_info: new check to extract informational data about a Lotus Domino Server
    * 0664 domino_users: new check to monitor the number of users on a Domino Notes server
    * 1447 domino_transactions: new check to monitor the number of transactions per minute on Lotus Domino servers
    * 1190 statgrab_cpu: Check can now handle parameters
    * 1191 Linux agent now also sends information about tmpfs...
    * 1193 ps: Manual Checks can now use RegEx for user matching...
    * 1194 Linux Agent now supports monitoring of cifs mounts
    * 1195 AIX Agent now also supports monitoring of cifs mounts
    * 1196 apache_status: Added timeout...
    * 1443 ups_socomec_outphase: New check for monitoring the out phases of Socomec UPSs
    * 1051 FIX: tcp_conn_stats: fix missing performance data...
    * 1142 FIX: winperf_ts_sessions: fix computation, check has never really worked
    * 1090 FIX: zfsget: fixed exception which happened on incomplete zfs entries
    * 0187 FIX: hp_proliant_power: Fixed Wato configuration
    * 0192 FIX: oracle_rman_backups: Not longer try to make a inventory for broken plugin outputs
    * 0194 FIX: raritan_pdu_inlet: Check now outputs the correct values...
            NOTE: Please refer to the migration notes!
    * 1071 FIX: oracle_rman_backups: Only inventorize ARCHIVELOG / DB FULL / DB INCR entries...
    * 1152 FIX: mk-job: The check now captures currently running jobs and their start time...
    * 0198 FIX: cisco_temp_sensor: Removed dicey detection for temperature value....
    * 0645 FIX: brocade_fcport: since in newer firmware (7.*) swFCPortSpeed is deprecated, we then calculate port speed from IF-MIB::ifHighSpeed
    * 1097 FIX: windows_agent: preventing missing agent sections on first query...
    * 1009 FIX: df: deal with space in file system type for PlayStation file system...
    * 1098 FIX: esx_vsphere_counters.diskio: Now reports unknown when counter data is missing
    * 1143 FIX: dell_powerconnect_temp: fix configuration via WATO...
    * 1144 FIX: blade_bx_temp, dell_chassis_temp, emerson_temp, ibm_svc_enclosurestats, ups_bat_temp: rename service description...
            NOTE: Please refer to the migration notes!
    * 1145 FIX: windows_tasks: handle case correctly where task is currently running...
    * 1378 FIX: mk_logwatch: remove exceeding \n when rewriting message and using \0...
    * 1147 FIX: upc_capacity, ups_socomec_capacity: Fix checking of battery left levels...
    * 1099 FIX: tsm_scratch: now returns the variable name instead the values during inventory...
    * 0650 FIX: f5_bigip_pool: limits to the number of active nodes are now correctly applied...
            NOTE: Please refer to the migration notes!
    * 1102 FIX: esx_vsphere_counters: no longer raise false alarms because of invalid data from ESX Host...
    * 1149 FIX: check_mk-ibm_svc_systemstats.diskio, check_mk-ibm_svc_systemstats.iops: fix exception in Perf-O-Meter
    * 0651 FIX: f5_bigip_interfaces: Fix invalid throughput values, detect newer F5 devices...
    * 1393 FIX: casa_cpu_temp, casa_cpu_util: Change service description to standard...
            NOTE: Please refer to the migration notes!
    * 1104 FIX: winperf_if: Improved matching of data from wmic_if.bat / wmic_if.ps1 scripts...
    * 1110 FIX: windows agent: fixed missing agent section problem if a cached script ran into a timeout...
    * 1113 FIX: oracle_rman: fixed exception when backup was currently running
    * 1114 FIX: bluecat_threads: no longer detected on wrong systems...
    * 1116 FIX: megaraid_ldisk: now longer raises an exception for adapters with 'No Virtual Drive Configured'
    * 1122 FIX: windows agent: unicode logfile monitoring: now able to detect incomplete written lines...
    * 1184 FIX: cisco_power: Fixed detection of item. In some cases the status information was part of the item...
            NOTE: Please refer to the migration notes!
    * 1078 FIX: Fix compensation for daylight safing time in prediction
    * 1126 FIX: bluecat_ntp: check no longer crashes on evaluating sysLeap values higher than 1...
    * 1127 FIX: bluecat_dhcp: fixed exception when data was available.. returns UNKNOWN when data is missing
    * 1128 FIX: bluecat_dns: now reports UNKNOWN if no snmp data is available
    * 1131 FIX: esx_vsphere_hostsystem.maintenance: fixed misspelling in service description...
            NOTE: Please refer to the migration notes!
    * 1161 FIX: fc_port: Fixed invalid values of counters, fixed wrong values in graphs...
    * 1192 FIX: veeam_jobs: Check now recognize sync jobs...
    * 1386 FIX: oracle_jobs: Bugfix for forever running jobs...
    * 1427 FIX: esx_vsphere_hostsystem.multipath: no longer crashes at invalid multipath types...

    Multisite:
    * 1066 New Dashboard Designer...
    * 1392 WATO Folder filter: show only the paths a user is allowed to see
    * 1398 Allow to spread times of next check when rescheduling...
    * 1405 Checkbox for settings downtimes on the hosts of the selected services...
    * 1410 Output log text of scheduled downtime log entries...
    * 1411 New builting views for the history of scheduled downtimes
    * 1185 mobile ui: Added a new view to see events from the Event Console
    * 1412 Speed up of displaying and sorting after WATO folder path
    * 1477 New screenshot mode for Multisite...
    * 1067 FIX: Fixed login problem in LDAP connector when no user filter specified...
    * 1094 FIX: sidebar snaping 'Tree of folders': fixed exception
    * 1154 FIX: Availability: Fixed unwanted redirect to edit annotation page after editing availability options...
    * 1401 FIX: Display options in views are now again persistent...
    * 1120 FIX: Multisite filters Host/Service Contactgroup: Fixed livestatus exception...
    * 1158 FIX: Moved filter logic to visuals module...
            NOTE: Please refer to the migration notes!
    * 1077 FIX: Fixed labelling of Y achsis in prediction graphs...
    * 1162 FIX: User profiles can not be edited on WATO remote sites anymore...

    WATO:
    * 1096 New WATO web service: manage hosts via a new HTTP API...
    * 1155 NagVis map edit/view permissions can now be set using roles/groups...
    * 1115 Renamed rule: Hosts using SNMP v2c -> Legacy SNMP devices using SNMP v2c...
    * 1404 Make title/help of custom user attributes localizable...
    * 1159 Remote BI Aggregations can now be configured to be checked as single services...
    * 1163 Service discovery: Added direct link to check parameter ruleset of services...
    * 1428 Web-API: now able to add cluster hosts...
    * 1064 FIX: Fixed rare issue with WATO communication in distributed setups (different OS versions)...
    * 1089 FIX: Snapshot restore: fixed exception during exception handling......
    * 1091 FIX: logwatch patterns: allow unicode text in pattern comment
    * 1092 FIX: logwatch: now able to enter unicode text into the "Pattern (Regex)" field
    * 0191 FIX: Added swp files to the ignore list for the WATO git feature...
    * 1153 FIX: Changed custom user attributes can now be used immediately...
    * 0201 FIX: Fixed error message in Rulelist of RBN...
    * 1100 FIX: WATO backup domains: fixed bug were excluded files still got deleted on snapshot restore...
    * 1101 FIX: WATO check parameter: renamed 'Nominal Voltages' to 'Voltage Levels..'
    * 1396 FIX: Fix default setting of Enable sounds in views...
    * 1109 FIX: WATO active checks: passwords no longer shown as plain text....
    * 1119 FIX: WATO create rule: No longer raises an incorrect permission warning when creating a new rule...
    * 1121 FIX: Rule based notifications formular: No longer raises Request-Uri-Too-Large errors...
    * 1160 FIX: Fixed wrong named column in mkeventd rules
    * 1430 FIX: Clone group: Now displays correct alias name of cloned group...

    Notifications:
    * 1151 Add variables (HOST/SERVICE)ACK(AUTHOR/COMMENT) to notification context...
    * 1394 HTML notifications have a new content field for debugging variables...
    * 1400 Added example notification script for Pushover to doc/treasures/notifications...
    * 1123 Rule based notifications: New condition "Match Service Groups"
    * 1186 RBN: It's now possible to Filter for contactgroups...
    * 1189 sms notification: also send information about Downtimes, Acknowledgments and Fallping now
    * 1424 mknotifyd: now able to check if its still listening for telegrams...
    * 1156 FIX: Graphs in HTML mails are now sent again where they where missing...
    * 1157 FIX: Fixed SMS plugin on at least debian (distrs which have no sendsms/smssend)...
    * 1407 FIX: Fix exception in rule based notification on non-Ascii characters in log message
    * 1408 FIX: mknotifyd now really reads all configuration files below mknotifyd.d...

    BI:
    * 1406 Assume PEND in count_ok aggregations if all nodes are PEND...

    Event Console:
    * 1148 Allow execution of actions when cancelling events...
    * 1395 Event Console can now create notifications via Check_MK RBN...
    * 1007 FIX: check_mkevents: fix case where events contain binary zeroes
    * 1399 FIX: Fix left-over tac processes when showing Event Console history...
    * 1402 FIX: Fixed cased where counting events did not reach required count...
    * 1124 FIX: WATO EC configuration: no longer raises an exception when user has restricted WATO access...
    * 1125 FIX: EC actions are now saved when an EC rule has "Send monitoring notification" set...

    HW/SW-Inventory:
    * 0643 windows inventory: OS now contains the install date, reg_uninstall now contains the path...
            NOTE: Please refer to the migration notes!
    * 0652 windows software inventory gives some more details about OS and installed software...
            NOTE: Please refer to the migration notes!
    * 0653 script to extract HW/SW-Inventory data in CSV format...
    * 0660 mk_inventory-ps1: new uses the Install Location as path for win_reg_uninstall
    * 0661 HW/SW-Inventory: install date of software packages no longer in unix timestamps but date format...
            NOTE: Please refer to the migration notes!
    * 1413 HW/SW-Inventory implementation step one finished...
    * 0655 FIX: win_cpuinfo and mk_inventory.ps1 agent: unit of CPU speed fixed, fixes for long output lines in agent
    * 1379 FIX: Fixed filter "Host has inventory data"...
    * 1423 FIX: Host HW-inventory: now longer generates an exception on displaying the BIOS date

    check:
    * 1384 oracle_jobs: new WATO rules, changed service name to SID.OWNER.NAME...
            NOTE: Please refer to the migration notes!


1.2.5i5:
    Core & Setup:
    * 1012 Fix quoting of backslashes in custom checks with nagios core...
            NOTE: Please refer to the migration notes!
    * 1038 Massive speedup of cmk --snmptranslate
    * 1035 FIX: Do not fail on errors in *.mk files anymore - except in interactive mode...
    * 0174 FIX: Fixed appending of --keepalive-fd parameters to checkhelpers...
    * 1053 FIX: Fixed events check always being reporting OK state...
    * 1045 FIX: Gracefully restart check_mk helpers in case of memory leak...
    * 0633 FIX: diskstat: fixed performance data of old legacy disk IO read/write data...

    Checks & Agents:
    * 0168 f5_bigip_pool: Added Wato configuration...
    * 0995 raritan_pdu_outletcount: new check for outlet count of Raritan PX-2000 family PDUs
    * 0169 websphere_mq_channels,ebsphere_mq_queues: New Checks to monitor IBM Websphere MQ Queues and Channels...
    * 1034 Always provide also 64 bit version of Windows agent
    * 0170 hp_proliant_power: New check to monitor the Power Meter on Prolaint Servers and iLO Boards
    * 0172 zfsget: Check is now usable in cluster_mode...
    * 1039 aix_diskiod: new check for disk IO on AIX
    * 0997 New checks and a special agent for ALLNET IP Sensoric devices...
    * 0175 logwatch.groups: New logwatch subcheck who can be used to group logfiles together....
    * 1041 aix_memory: new check for RAM and SWAP on AIX
    * 0998 ibm_imm_health: Trying to recognice newer versions of IBM IMM now too
    * 0628 raritan_pdu_inlet: now also monitors the three phases of the inlet
    * 1073 sni_octopuse_cpu: added PNP graph definition and Perf-O-Meter
    * 0178 mssql_tablespaces: It is now possible to define thresholds
    * 0999 allnet_ip_sensoric.pressure: New Check for Pressure Sensors in ALLNET IP Sensoric devices
    * 1082 windows agent: now also available as msi installer...
    * 0179 check_dns: It is now possible to use the local dns server in wato configuration...
    * 1058 livedump-mail-fetch: Now supporting either quoted-printable or non encoded mails...
    * 0180 sap: It is now possible to add multiple sap instances to the sap.cfg file...
    * 0181 citrix_sessions, citrix_serverload: New checks for Citrix Load (a Score calculated by citrix) and the number of sessions
    * 0637 jolokia_metrics.gc, jolokia_metrics.tp, jolokia_info: two new subchecks for the jolokia_metrics checks and better error handling for jolokia_info...
    * 1000 qlogic_sanbox.temp: New Check for temperature sensors in QLogic SANbox Fibre Channel Switches
    * 1001 qlogic_sanbox.psu: New Check for power supplies in QLogic SANbox Fibre Channel Switches
    * 0182 MegaCli: Agent now also supports the 64bit version (Thanks to Philipp Lemke)
    * 1132 qlogic_fcport: New Check for Fibre Channel Ports in QLogic SANbox FC Switches
    * 1133 qlogic_sanbox_fabric_element: New Check for Fabric Elements in QLogic SANbox Fibre Channel Switches
    * 1134 bintec_sensors.fan: New Check for Fan Speed of Bintec Routers
    * 1135 bintec_sensors.voltage, bintec_sensors.temp: New Checks for Voltage and Temperature Sensors of Bintec Routers
    * 1048 mem.win: support predictive levels...
    * 1136 bintec_brrp_status: New Check for BRRP States on Bintec Routers
    * 0640 jolokia_metrics.gc, jolokia_metrics.tp: now come with its own pnp templates
    * 1088 included check_mk_agent windows msi installer...
    * 0183 sentry_pdu: New check to monitor plugs of sentry PDUs
    * 0184 knuerr_sensors: New Check to monitor Sensors on a Knürr RMS Device
    * 0994 FIX: agent plugin smart: fixed syntax error
    * 0989 FIX: logwatch.ec: Fix forwarding multiple messages via syslog/TCP...
    * 0943 FIX: if.include: fixed incorrect traffic percentage values in the check output of if checks...
    * 0944 FIX: oracle_tablespaces: fixed calculation of space left and number of remaining increments...
    * 1032 FIX: check_traceroute: Fix option Use DNS, worked vice versa
    * 0171 FIX: hp_blade_psu: Fixed pnp template...
    * 0996 FIX: apc_symmetra_test: Handle unknown date of last self test as intended...
    * 0173 FIX: hitachi_hnas_volume: Fixed bug when snmp outputs empty lines
    * 1037 FIX: bintec_info: support bintec RXL12500
    * 0948 FIX: mk_inventory.ps1: increased caching time to 14400, fixed incorrect default cachefile path
    * 0827 FIX: lnx_thermal: Not checking active trip points (e.g. cooling device triggers) anymore
    * 1043 FIX: printer_supply: fix value error in default parameters...
    * 0626 FIX: veeam_jobs: agent now supports output lines longer than 80 chars
    * 1072 FIX: printer_supply: fix colors of Perf-O-Meter on HP OfficeJet...
    * 0950 FIX: check_mkevents: now able to resolve the hostname of the remote hosts...
    * 0177 FIX: esx_vsphere_hostsystem.multipath: Fixed return state in case of paths in standby...
    * 1054 FIX: mysql_slave: Only monitor the age of the slave when it is running
    * 1075 FIX: if, if64: Fixed PNP template in order to correctly scale Y axis
    * 0631 FIX: fc_port: several fixes for the perfometer to display the right values...
    * 0632 FIX: brocade_fcport: fix perfometer output of out bandwidth when averaging is switched on
    * 1055 FIX: mysql_slave: Fixed detecting CRIT states when IO/SQL slaves are not running
    * 0634 FIX: Max Bandwidth for PNP-Graphs of Interface checks corrected...
    * 0635 FIX: fc_port: the check no longer inventorizes ports with administrative state of 'unknown' or 'offline'
    * 0636 FIX: fc_port: do not inventorize if brocade fibre channel mib is also supported on the device...
    * 1083 FIX: ad_replication.bat: does not return data if the server is no DC
    * 0638 FIX: windows_updates: agent plugin now always sends section header, even if no update information provided...
    * 1084 FIX: ps: now able to handle bigger process groups without constant MKCounterWrapped Exceptions...
    * 1087 FIX: Active checks: Non-ascii check commands now converted into utf-8...
    * 1049 FIX: ups_capacity: Fix exception when running on battery...
    * 0639 FIX: jolokia_metrics: fix for problem when catalina uses the standalone engine
    * 1050 FIX: websphere_mq_queues: make compatible with old agent, fix not-found case

    Multisite:
    * 1013 Sort host names naturally, e.g. foobar11 comes after foobar2...
    * 1033 New Mutisite filter for the number of services a host has...
    * 0949 quicksearch: now able to search for multiple hosts at once...
    * 1052 SEC: index start URL can not be used to redirect to absolute URLs anymore...
    * 1085 quicksearch: multiple hostname matches now lead to the searchhost view instead of the hosts view...
    * 1047 Virtual Host Tree: Allow to use topic as tree level...
    * 1062 SEC: Fixed several XSS issues on different pages...
    * 1063 SEC: Fixed several XSS issues on different pages...
    * 0945 FIX: Sidebar snapin "Problem hosts": Now excludes hosts and services in downtime
    * 1036 FIX: doc/treasures/downtime: fix --url option, better error output
    * 1074 FIX: Fix Virtual Host Tree snapin...
    * 1059 FIX: LDAP: Using configured user filter during login to prevent temporary created users...
    * 1060 FIX: Fixed exception during first login of a user when saving of access times is enabled...

    WATO:
    * 0825 WATO: Hover menu of user online state shows the last seen date/time now
    * 1057 WATO folder permissions are only exported to NagVis when configured...
    * 1086 check_http: now able to enter non-ascii signs in "Send HTTP POST data" rule...
    * 0990 FIX: Fix HTTP error handling in bulk inventory...
    * 1004 FIX: Fix exception when saving rules, caused by empty item
    * 0947 FIX: WATO snapshots: fixed missing files on restoring nagvis backup domains
    * 0826 FIX: Fixed problem where user access times were not updated correctly
    * 1044 FIX: Remove icon for service parameters in WATO service list for missing services...
    * 1056 FIX: Fixed selection of hosts for bulk actions

    Notifications:
    * 1042 Rule based notifications: allow matching on host groups...
    * 0828 FIX: Mails sent with mail/asciimail plugin now really set the from address
    * 1061 FIX: SMS notifications: correctly handling spaces in phone numbers...

    Reporting & Availability:
    * 0991 FIX: Availability: optionally show time stamps as UNIX epoch time...
    * 1076 FIX: Fix wrong percentual host availability > 100% when excluding downtimes...

    Event Console:
    * 1040 FIX: Avoid sporadic errors when checking event state in Event Console...

    Livestatus:
    * 0988 FIX: livedump: Fix exception in case no contact groups are defined for a service
    * 0951 FIX: table servicegroups: fixed service visibility when using group_authorization AUTH_STRICT...

    HW/SW-Inventory:
    * 0625 hw/sw inventory now reads the kernel version and architecture for linux and windows
    * 0627 lnx_video, win_video: added inventory function and agent for linux video cards, modified windows inventory function
    * 0629 improvements to windows sw/hw inventory (encoding, more details for sw inventory)
    * 0630 win_disks: hardware inventory for physical disks in windows
    * 1046 Added AIX support for HW/SW-Inventory...
    * 0167 FIX: mk_inventory.linux: Changed field separator from pipe to tab...
    * 1005 FIX: Fix exception when using pretty-print output format
    * 0946 FIX: hw/sw inventory: fixed display bug for byte fields with the value 0...
    * 0641 FIX: windows inventory: moved encoding from checks to windows agent plugin


1.2.5i4:
    Core & Setup:
    * 0940 SEC: Fixed various core SIGSEGV when using malformed livestatus queries...

    Checks & Agents:
    * 0812 nginx_status: New check for monitoring status information of the Nginx web server...
    * 0986 citrix_licenses: new check for monitoring Citrix licenses
    * 0814 Agent versions can now be checked with "at least version X" parameters...
    * 0815 mysql_slave: New check for monitoring MySQL slave sync state
    * 0617 adva_fsp_if: new check to monitor interfaces of the ADVA FSP 3000 scalable optical transport solution
    * 0618 adva_fsp_current: new check for the power supply units of the ADVA FSP 3000 scalable optical transport solution
    * 0619 adva_fsp_temp: new check to monitor temperature and temperature trends on ADVA scalable optical transport solutions
    * 0993 raritan_pdu_inlet: now delivers performance data
    * 0624 fc_port: new check for fibre channel devices supporting the FCMGMT MIB
    * 1003 ibm_svc_enclosure: support new firmware, also check fan modules
    * 0616 FIX: brocade.fan, brocade.power, brocade.temp: will now only discover services which are not marked as absent
    * 0992 FIX: zfs_arc_cache: returns OK even if values of arc meta are missing...
    * 0936 FIX: agent_ibmsvc: improved error messages on using wrong credentials
    * 0621 FIX: zfsget: better filesystem selection and calculation of sizes...
    * 0819 FIX: Fixed keepalive termination in case of exceptions during checking...
    * 0622 FIX: cisco_temp_sensor: fix to also work with newer IOS versions
    * 0623 FIX: fsc_fans: upper levels for fan RPMs are now optional also for the check
    * 0823 FIX: mk_sap: Fixed some wrong calculated values (decimal numbers)...

    Multisite:
    * 0982 SEC: Fix two XSS weaknesses according to CVSS 8.5 AV:N/AC:M/Au:S/C:C/I:C/A:C...
    * 0983 SEC: Fix security issue in code of row selections (checkboxes) (CVSS 4.9 AV:N/AC:M/Au:S/C:N/I:P/A:P)...
    * 0934 FIX: Logwatch messages with class unknown ( 'u' ) now displayed as WARN...
    * 0166 FIX: mobile gui: Fixed colors of command list...
    * 0820 FIX: Fixed wrong NagVis links in "custom links" snapin
    * 0938 FIX: logwatch: fixed incorrect display of warning messages
    * 0939 FIX: Fixed multisite exception caused by missing explanation text for a AUTODELETE event action
    * 0822 FIX: Sorting columns in view dashlets is now working again
    * 0941 FIX: esx_vsphere_hostsystem.cpu_usage: pnpgraph now displays AVERAGE instead of MAX values in all timeframes...
    * 0942 FIX: check_mk-winperf.cpuusage.php: now displays AVERAGE values instead of MAX...

    WATO:
    * 0984 Fix code injection for logged in users via automation url...
            NOTE: Please refer to the migration notes!
    * 0987 New button for updating DNS cache...
    * 0824 SEC: Valuespecs: Fixed several possible HTML injections in valuespecs...
    * 0813 FIX: LDAP: Improved slightly missleading logging of LDAP sync actions...
    * 0935 FIX: CPU utilization: increased maximum value to 10000...
    * 0821 FIX: Reducing size of auth.php (needed for authorisation in NagVis) in large environments...

    Notifications:
    * 1002 FIX: Fix crash when debugging notifications with non-Ascii characters...

    Reporting & Availability:
    * 0985 Availability: display phases of freqent state changes as "chaos"...

    Event Console:
    * 0816 States of events can now be set by patterns...

    HW/SW-Inventory:
    * 0620 new version of Check_MKs hardware and software inventory including a much extended windows agent and inventory functions
    * 0818 FIX: Fixed exception in HW/SW inventory search dialog...


1.2.5i3:
    Core & Setup:
    * 0884 New options --oid and --extraoid for cmk --snmpwalk...
    * 0785 FIX: Availability: fixed memory leak in table statehist...
    * 0903 FIX: availability: fixed bug causing the availability feature not considering timeperiod transitions
    * 0888 FIX: Fix SNMP inventory check in simulation mode

    Checks & Agents:
    * 0149 cisco_secure: New check for Port Security on Cisco swichtes
    * 0751 New localcheck for Linux that makes sure that filesystems in /etc/fstab are mounted...
    * 0783 enterasys_lsnat: new check monitoring the current LSNAT bindings
    * 0601 printer_alerts: check can now display a textual representation of the alert code...
            NOTE: Please refer to the migration notes!
    * 0799 ibm_svc_systemstats.cpu_util: New check for CPU Utilization of an IBM SVC / V7000 device in total
    * 0800 ibm_svc_nodestats.cache, ibm_svc_systemstats.cache: New checks for Cache Usage of IBM SVC / V7000 devices
    * 0150 printer_suply: New option to upturn toner levels...
    * 0801 ibm_svc_eventlog: New Check for Messages in Event log of IBM SVC / V7000 devices
    * 0151 enterasys_cpu_util: Changed check to not longer summarize all modules...
            NOTE: Please refer to the migration notes!
    * 0802 ibm_svc_nodestats.iops, ibm_svc_systemstats.iops: new checks for IO operations/sec on IBM SVC / V7000 devices
    * 0602 cmciii.humidity: new check for Rittals CMC III humidity sensors
    * 0829 oracle_tablespaces: improved formatting of levels text in check output...
    * 0757 Linux multipath check can now use the alias instead of the UUID as item...
    * 0879 windows_tasks: output last and next run time
    * 0881 rmon_stats: now needs to be activated via a rule in order to be inventorized...
            NOTE: Please refer to the migration notes!
    * 0804 ibm_svc_portfc: New check for status of FC Ports in IBM SVC / Storwize V3700 / V7000 devices
    * 0805 ibm_svc_enclosure: New Check for Enclosures, Canisters and PSUs in IBM SVC / Storwize V3700 / V7000 devices
    * 0806 ibm_svc_enclosurestats.temp: New Check for temperature in enclosures of IBM SVC / Storwize V3700 / V7000 devices
    * 0807 ibm_svc_enclosurestats.power: New check for power consumption of enclosures of IBM SVC / Storwize V3700 / V7000 devices
    * 0808 brocade_mlx*: Checks now also work correctly with Brocade ADX / FGS / ICX devices
    * 0892 wagner_titanus_topsense: new info check and overall status check for Wagner Titanus Top Sens devices
    * 0893 wagner_titanus_topsense.alarm: New check for Alarms Triggered on Wagner Titanus Top Sens devices
    * 0894 wagner_titanus_topsense.smoke: New check for Smoke Detectors in Wagner Titanus Top Sens devices
    * 0895 wagner_titanus_topsense.chamber_deviation: New Check for Chamber Deviation from Calibration Point in Wagner Titanus Top Sens devices
    * 0152 fsc_fans: Added support for Wato configuration and upper limits
    * 0896 wagner_titanus_topsense.airflow_deviation: New Check for Airflow Deviation in Wagner Titanus Top Sens devices
    * 0897 wagner_titanus_topsense.temp: New Check for Temperature measured by Wagner Titanus Top Sens devices
    * 0898 ibm_svc_nodestats.disk_latency, ibm_svc_systemstats.disk_latency: New Checks for Disk Latency in IBM SVC / Storwize V3700 / V7000 devices
    * 0156 akcp_daisy_temp: New Check for akcp daisyTemp sensor chains...
    * 0899 enterasys_temp: New Check for temperature sensor in Enterasys Switches
    * 0901 ibm_svc_portfc: more devices recognized...
    * 0952 ibm_svc_array: New check for Status of RAID Arrays in IBM SVC / Storwize devices.
    * 0911 esx_vsphere_hostsystem.multipath: now able to configure paths minimum count...
    * 0159 brocade: Added support for brocade fdx switches
    * 0160 brocade_vdx_status: New check to monitor the operational state of vdx switches.
    * 0916 if: now able to configure minimum bandwidth limits
    * 0917 df checks: now able to show time left until disk full as perfometer and pnpgraph...
    * 0954 juniper_bgp_state: New Check for BGP status at Juniper Routers
    * 0955 zfs_arc_cache, zfs_arc_cache.l2: New Checks for Hit Ratios and Sizes of ZFS arc Cache
    * 0162 if_brocade: New if64 Check version for Brocade VDX Switches...
            NOTE: Please refer to the migration notes!
    * 0956 fast_lta_headunit.status, fast_lta_headunit.replication: New checks for FAST LTA Storage Systems
    * 0957 fast_lta_silent_cubes.capacity: New check for Total Capacity over all Silent Cubes on FAST LTA Storage Systems
    * 0975 esx_vsphere_vm.guest_tools: renamed check (formerly esx_vsphere_vm.guestTools)...
            NOTE: Please refer to the migration notes!
    * 0920 blade_bays: now also detects if blade server is switched off
    * 0977 check_traceroute: new active check for checking presence and absence of routes...
    * 0959 libelle_business_shadow.info, libelle_business_shadow.process, libelle_business_shadow.status: New Checks for Libelle Business Shadow
    * 0960 libelle_business_shadow.archive_dir: New check for the Archive Dir of Libelle Business Shadow...
    * 0978 Fix security issue with mk-job on Linux...
            NOTE: Please refer to the migration notes!
    * 0925 ps: improved/fixed calculation of CPU utilization (linux)...
    * 0926 windows agent: local / plugin scripts now get the REMOTE_HOST as environment variable
    * 0163 kaspersky_av_quarantine,kaspersky_av_tasks,kaspersky_av_updates: New checks for kaspersky anti virus on linux
    * 0164 symantec_av_progstate,symantec_av_quarantine, symantec_av_updates: New checks for Symantec Anti Virus on Linux
    * 0615 apc_symmetra: check now also monitors the battery replacement status
    * 0927 windows agent: now able to evaluate logfiles written in unicode (2 bytes per character)...
    * 0165 ups checks now supports also GE devices (Thanks to Andy Taylor)...
    * 0928 runas: new plugin script to include and execute mrpe, local and plugin scripts as different user...
    * 0929 windows agent: now able to include and execute additional local and plugin scripts as different user...
    * 0812 nginx_status: New check for monitoring status information of the Nginx web server...
    * 0961 fast_lta_volumes: new check of capacity of volumes in FAST LTA Storage Systems...
    * 0777 FIX: special agent emcvnx: did not work with security file authentication...
    * 0786 FIX: zfsget: fixed compatibility with older Solaris agents...
    * 0809 FIX: brocade_fcport: Fixed recently introduced problem with port speed detection
    * 0787 FIX: df: fixed problems on some filesystem checks when legacy check parameters where used...
    * 0803 FIX: agent_ibmsvc: raw data for System Info Check and License Check now in correct format...
    * 0788 FIX: oracle_tablespaces: now able to bear None values as warn/crit levels...
    * 0789 FIX: oracle_tablespaces: fixed bug when using dynamic filesystem levels...
    * 0603 FIX: cmciii checks: more general scan function plus perf-o-meters for humidity and temperature checks
    * 0604 FIX: windows_updates: now handles situations with forced reboot and no limits correctly
    * 0605 FIX: enterasys_cpu_util enterasys_lsnat: syntax fixes
    * 0889 FIX: logwatch: fix case where rule wouldn't be applied...
    * 0882 FIX: check_bi_local.py: fix crash in case of non-ascii characters...
    * 0606 FIX: apache_status: now also sends an accept header to make it work with mod_security enables servers
    * 0832 FIX: solaris_mem: fixed invalid calculation of total swap...
    * 0810 FIX: fritz.link: Not inventorizing "unconfigured" interfaces anymore
    * 0154 FIX: zfsget: Fixed inventory of filesystems
    * 0155 FIX: mssql_counters: harded check agains odd agent output
    * 0907 FIX: windows agent: register_service: fixed ImagePath registry entry...
    * 0608 FIX: oracle_asm_diskgroup: check now also handles older oracle version 11.1.0
    * 0157 FIX: apc_symmetra_test: Fixed case of unkown last test date
    * 0910 FIX: brocade.power: fixed an error where the check reports an UNKNOWN on power supply failure...
    * 0158 FIX: dell_om_disks: Handle hotspares more correctly
    * 0161 FIX: cisco_fru_power: Exluded not existing devices from the inventory
    * 0969 FIX: blade_health: correctly output error message in non-OK state
    * 0611 FIX: nfsexports.solaris: fix in determination of path prefix
    * 0953 FIX: brocade_mlx_temp: special treatment for devices sometimes not delivering temperature by SNMP
    * 0958 FIX: df.include: failed for checks with grouping patterns...
    * 0924 FIX: windows agent: now able to execute python scripts again
    * 0614 FIX: cmciii.temp, cmciii.humidity: fixed bugs to get performance data back
    * 0932 FIX: prediction: fixed bug where predicted levels were not recalculated

    Multisite:
    * 0779 Hostgroups (Summary): Empty hostgroups are no longer shown (can be re-enabled by filter)
    * 0887 Add new column painter "Host Notifications Enabled"...
    * 0963 New snapin with virtual host trees...
    * 0914 Improved transaction handling to speedup the Web-GUI...
    * 0905 FIX: Multisite context buttons: links in context buttons are no longer called twice...
    * 0906 FIX: Improved transaction handling in Web GUI...
    * 0909 FIX: Table checkboxes: Fixed bug where selected checkboxes got ignored...
    * 0811 FIX: Fixed handling of exceptions occuring before login in debug mode
    * 0912 FIX: Multisite Views: Fixed bug where custom views could not get deleted
    * 0921 FIX: dashboards: fixed bug not updating header timestamp...
    * 0923 FIX: json export: fixed bug not stripping html tags from output
    * 0931 FIX: pnp-template ps.perf: fixed display bug of cpu averaging

    WATO:
    * 0784 Improved security of WATO bulk inventory by using transaction ids
    * 0880 Added support for 389 Directory Server to LDAP connector
    * 0607 online help text for host creation in WATO now also explains hostname caching
    * 0908 Check event state: New option "Less Verbose Output"...
    * 0965 Cumulative permissions and contact groups for WATO folders...
    * 0973 Renaming of hosts via WATO...
    * 0976 Show preview of active and custom checks in WATO services table...
    * 0930 WATO snapshots: disabled upload of legacy snaphots and snapshots with invalid checksums...
    * 0781 FIX: host diag page: fixed problem with update of diagnose subwindows...
    * 0904 FIX: Fixed exception in host parameter overview...
    * 0971 FIX: Fix missing authentication of PHP addons in D-WATO when activation mode is reload...
    * 0972 FIX: Do not loose site specific global settings anymore when chaning a site's configuration...
    * 0933 FIX: WATO snapshots: excluded some superfluous files from nagvis backup domaim...

    Notifications:
    * 0754 Allow users to disable their notifications completely...
    * 0755 Added variables LASTHOSTUP_REL and LASTSERVICEOK_REL to notification context...
    * 0883 Added Date / Time to HTML notification email
    * 0900 notify_multitech.py: new treasures script for notifying via MultiTech SMS Gateway...
    * 0968 Notification scripts are now configurable via WATO...
    * 0974 New notification plugin for ASCII emails...
    * 0752 FIX: FIX: compute correct state transitions for notifications...
    * 0753 FIX: FIX: correctly show original state in HTML notification mails...
    * 0609 FIX: mail notification script now uses 6 digit hex codes for colors to be better compatible with web based mail browsers
    * 0964 FIX: Fix hanging shutdown of CMC on RedHat 5.X...
    * 0918 FIX: notification: fixed exception when sending notifications as sms / ascii mail...

    Reporting & Availability:
    * 0756 Allow availability of multisite BI aggregates at once...
    * 0966 CSV export for availability works now also for BI aggregates
    * 0967 BI Availability timewarp: new buttons for moving back and forth
    * 0962 FIX: Fix CSV-Export in availability table
    * 0890 FIX: Fix availability computation for hosts...
    * 0891 FIX: Fix HTML encoding of tootip in inline timeline of availability

    Event Console:
    * 0885 New option for writing all messages into a syslog-like logfile...
    * 0902 FIX: event console view: fixed exception on rendering host tags for unknown hosts...

    Livestatus:
    * 0747 FIX: livestatus table hostsbygroup: fixed bug with group_authorization strict...
    * 0831 FIX: table statehist: no longer crashes on TIMEPERIOD TRANSITION entries with an invalid syntax...

    Livestatus-Proxy:
    * 0970 FIX: liveproxyd: handle situations with more then 1024 open files...
    * 0613 FIX: liveproxyd: fewer log messages in case a site is unreachable

    HW/SW-Inventory:
    * 0913 lnx_distro: Now able to detect SuSE distributions...
    * 0610 mk_inventory: windows inventory check now included, install date added to data
    * 0886 FIX: Fix exception on non-UTF-8 encoded characters in software list
    * 0922 FIX: dmidecode: fixed exceptions on missing/unknown data


1.2.5i2:
    Checks & Agents:
    * 0147 enterasys_fans: New Check to monitor fans of enterasys swichtes
    * 0773 ibm_svc_system: new check for System Info of IBM SVC / V7000 devices
    * 0774 ibm_svc_nodestats.diskio: new check for disk troughput per node on IBM SVC / V7000 devices
    * 0775 ibm_svc_systemstats.diskio: new check for disk throughput in IBM SVC / V7000 devices in total
    * 0764 lnx_quota: Added new check to monitor Linux File System Quota...
    * 0776 ibm_svc_nodestats.cpu_util: new check for CPU Utilization per Node on IBM SVC / V7000 devices
    * 0600 nfsexports.solaris: new agent plugin for monitoring nfs exports on solaris systems...
    * 0743 mem, fortigate_memory, solaris_mem: display total SWAP info in check output
    * 0745 drbd: Roles and diskstates are now configurable via WATO...
    * 0740 FIX: winperf_if: now able to handle bandwidth > 4GBit...

    Multisite:
    * 0765 NagVis-Maps-Snapin: Now visualizes downtime / acknowledgment states of maps...
    * 0766 FIX: Changed transid implemtation to work as CSRF protection (Fixes CVE-2014-2330)...

    WATO:
    * 0767 FIX: Signing and verification of WATO snapshot (addresses CVE-2014-2330)...

    BI:
    * 0741 FIX: BI editor: fixed display bug in "Create nodes based on a service search"...

    Livestatus:
    * 0742 FIX: table statehist: now able to cancel a running query if limit is reached...


1.2.5i1:
    Core & Setup:
    * 0386 Added all active checks to check_mk -L output...
    * 0452 Speedup generation of configuration...
    * 0124 Support multiline plugin output for Check_MK Checks...
    * 0675 Activate inline SNMP per default (if available)...
    * 0695 Remove obsolete option -u, --cleanup-autochecks...
            NOTE: Please refer to the migration notes!
    * 0087 FIX: Fixed possible locking issue when using datasource program with long output...
    * 0313 FIX: Avoid duplicate reading of configuration file on --create-rrd...
    * 0379 FIX: check_mk -c: Now also rewrites the location of conf.d directory
    * 0354 FIX: Catch exception when check plugins do not return a state...
    * 0398 FIX: Tolerate debug output in check plugins when using CMC...
    * 0314 FIX: Fix CMC not executing any Check_MK checks after config reload...
    * 0401 FIX: Fix rule precedence in WATO-configured manual checks...
    * 0402 FIX: Fix exception in case of missing agent sections of cluster-aware checks...
    * 0426 FIX: Fixed processing of cached agent plugins / local scripts...
    * 0451 FIX: Ignore missing check types when creating configuration for Nagios
    * 0259 FIX: Fixed htpasswd permission problem in check_mk standalone installation...
    * 0453 FIX: Fix ugly Python exception in host diagnosis page in case of SNMP error...
    * 0696 FIX: Remove garbled output of cmk -v in state of CMC
    * 0682 FIX: Allow overriding of active and custom checks by more specific rule...
    * 0267 FIX: Fixed auth.serials permission problem in check_mk standalone installation...
    * 0282 FIX: TIMEPERIOD TRANSITION messages no longer cut at 64 bytes...
    * 0730 FIX: cmc: fixed bug displaying logentries after a logfile rotation...
    * 0140 FIX: Fixed unwanted handling of hostname as regex...
    * 0739 FIX: Availablity: Prevent crash if the notification period is missing...

    Checks & Agents:
    * 0306 esx_vsphere_counters: added missing ramdisk levels sfcbtickets
    * 0073 moxa_iologik_register: new check to monitor moxa e2000 series registers
    * 0105 apc_humidity: New Check for humidity levels on APC Devices
    * 0106 3ware_units: The verifying state is now handled as ok...
    * 0086 timemachine: new check checking the age of latest backup by timemachine on MAC OS
    * 0074 raritan_pdu_plugs: new check for Raritan PX-2000 family PDUs...
    * 0107 stulz_alerts, stulz_powerstate, stulz_temp, stulz_humidity: New Checks for Stulz clima devices
    * 0075 raritan_pdu_inlet: new check to monitor inlet sensors of the Raritan PX-2000 PDUs
    * 0315 hitachi_hnas_quorumdevice, hitachi_hnas_pnode, hitachi_hnas_vnode: New checks for Hitachi HNAS devices
    * 0316 hitachi_hnas_cpu: New check for CPU utilization of Hitachi HNAS devices
    * 0373 wut_webtherm: Supporting several other devices now
    * 0377 check_http: Certificate Age mode now supports SNI...
    * 0317 emc_isilon: New checks for EMC Isilon Storage System
    * 0395 cmctc.temp: also detect older CMC devices
    * 0396 cmciii_access cmciii_io cmciii_psm_current cmciii_psm_plugs: Support other firmeware versions as well...
    * 0111 kemp_loadmaster_ha, kemp_loadmaster_realserver, kemp_loadmaster_services: New Checks for Kemp Loadbalancer
    * 0318 hitachi_hnas_fan: New check for fans in Hitachi HNAS systems
    * 0319 hitachi_hnas_psu, hitachi_hnas_psu: New checks for Hitachi HNAS storage systems
    * 0320 hitachi_hnas_fpga: new check for Hitachi HNAS storage systems
    * 0321 brocade_mlx: enhancing checks (BR-MLX modules, more OK states)...
    * 0323 emcvnx_hwstatus, emcvnx_hba, emcvnx_disks: new checks for EMC VNX storage systems
    * 0254 agent_vsphere: Make handling of spaces in hostnames of ESX configurable...
    * 0077 cmciii.psm_current, cmciii_psm_plugs, cmciii_io, cmciii.access, cmciii.temp, cmciii.can_current, cmciii.sensor, cmciii.state: new sub checks included in one new check cmcmiii superseding and improving several previous checks of the Rittal CMCIII device...
            NOTE: Please refer to the migration notes!
    * 0078 job: check now monitors the time since last start of the job, limits can be configured in WATO
    * 0079 f5_bigip_conns: new check to monitor number of current connections
    * 0324 hitachi_hnas_cifs: new check for the number of users using a CIFS share
    * 0455 hitachi_hnas_span: new check for Spans (Storage Pools) in Hitachi HNAS storage systems
    * 0445 mem.win: Allow time-averaging of values before applying levels...
    * 0446 mem.used, solaris_mem: Introduce optional averaging of used memory...
    * 0566 services.summary: new check to monitor stopped services of mode autostart in windows
    * 0568 f5_big_ip_conns: check now supports predictive monitoring and both connections types are merged in one check
    * 0257 windows_agent: now reports extended process information (obsoletes psperf.bat plugin)...
    * 0457 hitachi_hnas_volume: New check for Usage and Status of Volumes in Hitachi HNAS storage systems
    * 0450 mem.used: Add information about shared memory (on Linux hosts)
    * 0458 hitachi_hnas_fc_if: New check for FibreChannel Interfaces in Hitachi HNAS storage systems
    * 0459 emcvnx_info: New info check providing Model, Revision and Serial Number of EMC VNX storage systems
    * 0461 emcvnx_raidgroups.list_luns: New check for EMC VNX storage system...
    * 0462 emcvnx_raidgroups.list_disks: New check for EMC VNX storage system...
    * 0463 emcvnx_raidgroups.capacity, emcvnx_raidgroups.capacity_contiguous: New Checks for EMC VNX Storage systems...
    * 0570 fileinfo.groups: file groups now allow exclude patterns as well
    * 0464 stulz_pump: new check for the status of pumps of Stulz clima units
    * 0125 unitrends_backup:Unitrends Backup...
    * 0126 mikrotik_signal: Check for mikrotik wifi bridges
    * 0127 hp_proliant_raid: Check for proliant RAID status.
    * 0571 cmciii_lcp_fans: now monitors the lower limit for the rpm
    * 0572 cmciii_lcp_waterflow: lower and upper limits to the flow are now monitored
    * 0573 cmciii_lcp_airin, cmciii_lcp_airout, cmciii_lcp_waterin, cmciii_lcp_waterout: checks now observe limits to the temperatures
    * 0128 unitrends_replication: Check for monitoring  Replicaion staus on Unitrend systems
    * 0265 mpre_include: run additional mrpe configs within user context...
    * 0266 windows_agent: now supports mrpe include files...
    * 0574 if64: check now supports clustering...
    * 0576 fileinfo.groups: new feature to include current date in file pattern
    * 0130 Support of new Firmware version of various Fujitsu Sotarge Systems
    * 0698 emc_isilon.nodehealth: new check for EMC Isilon Storage systems: NodeHealth
    * 0699 emc_isilon_iops: New check for Disk Operations per Second (IOPS) in EMC Isilon Storage
    * 0132 New checks fjdarye101_disks fjdarye101_rluns: Fujitsu Storage Systems with 2013 Firmware
    * 0697 check_dns: allow to specify multiple expected answers
    * 0700 arcserve_backup: new check for status of backups in an Arcserve Backup Server
    * 0580 emc_datadomain_fans, emc_datadomain_nvbat, emc_datadomain_power, emc_datadomain_temps: new hardware checks for EMC Datadomain
    * 0691 Solaris agent: include lofs in list of monitored filesystem types
    * 0694 wut_webtherm: Support new versions of WUT-Thermometer...
    * 0135 apc_inputs: New Check for APC Input Contacts
    * 0701 emc_isilon_diskstatus: new check for Status of Disks in EMC Isilon Storage Systems
    * 0581 emc_datadomain_disks emc_datadomain_fs:  new checks to monitor disks and filesystems of EMC Datadomain
    * 0718 logwatch.ec: Optionally monitor the list of forwarded logfiles...
    * 0556 esx_vsphere_counters.diskio: now also shows disk latency
    * 0583 stulz_pump: now monitors the pumps rpm in precent of maximum and gathers performance data
    * 0560 check_mk_agent.solaris: report statgrab_mem section if solaris_mem section is missing...
    * 0702 Rule for checking agents for wanted version...
    * 0586 rmon_stats: new snmp check to gather network traffic statistics on RMON enabled network interfaces
    * 0704 windows_os_bonding: new check for bonding interfaces on windows...
    * 0562 esx_vsphere_vm.guest_tools: new check to monitor guest tools status...
    * 0674 brocade_fcport: Now supporting interface speed of 16 Gbit (just discovered in the wild)
    * 0138 Removed caching function in Windows Update agent plugin...
            NOTE: Please refer to the migration notes!
    * 0564 esx_vsphere_vm.datastores: displays the datastores of the VM...
    * 0731 mk_postgres: improved support for versions postgres < 9.2...
    * 0588 dell_poweredge_amperage.current, dell_poweredge_amperage.power, dell_poweredge_cpu, dell_poweredge_status, dell_poweredge_temp: new checks for the Dell PowerEdge Blade Server
    * 0589 brocade_tm: new check monitoring traffic manager statistics for interfaces of brocade devices
    * 0591 dell_poweredge_mem: new check to monitor memory modules of Dell PowerEdge Servers
    * 0592 dell_poweredge_pci: new check for pci devices on dell PowerEdge Servers
    * 0141 ups_socomec_capacity: Battery Capacity Check for Socomec UPS Devices.
    * 0705 arcserve_backup: improved documentation (check manpage and comments in the agent plugin)
    * 0143 ups_socomec_in_voltage, ups_socomec_out_voltage: Socomec UPS Devices, Input and Output Voltages...
    * 0732 df: now able to monitor inodes...
    * 0716 Add Linux caching agent also to normal agent RPM...
    * 0594 dell_poweredge_netdev: new check to monitor the status of network devices on Dells Poweredge Servers
    * 0733 mem, solaris_mem: now able to configure amount of free memory...
    * 0706 EMC VNX: special agent can alternatively authenticate via security files...
    * 0734 esx_vsphere_vm.running_on: shows the esx host of the VM
    * 0144 enterasys_cpu_util enterasys_powersupply: New Checks for CPU Utilization and Power Supplies on enterasys switches
    * 0595 dell_chassis_power, dell_chassis_powersupplies: new checks for Dell Poweredge Chassis Ppower consumption...
    * 0596 dell_chassis_status, dell_chassis_temp, dell_chassis_kvm, dell_chassis_io, dell_chassis_fans: new checks to monitor the overall status of various sections of the Dell Poweredge Chassis via CMC
    * 0597 dell_chassis_slots: new check to monitor the status of the blade slots of the Dell Poweredge Blade Servers
    * 0145 apc_symmetra: Changed naming of Batterie Temperature to System Temerature...
            NOTE: Please refer to the migration notes!
    * 0146 innovaphone_priports_l1, innovaphone_priports_l2: New Checks for Innovaphone PRI Ports
    * 0707 ibm_svc_host: New check: Status of hosts an IBM SVC / V7000 presents volumes to
    * 0598 kentix_temp, kentix_humidity: new checks for Kentix MultiSensor-Rack
    * 0768 ibm_svc_license: New check for Licensing Status on IBM SVC / V7000 devices
    * 0778 New Special Agent for innovaphone gateways...
    * 0769 juniper_trpz_cpu_util, juniper_trpz_flash, juniper_trpz_info, juniper_trpz_power: new Checks for juniper trapeze switches
    * 0770 innovaphone_licenses: New check to monitor licenses on innovaphone devices"
    * 0771 juniper_trpz_aps: Show the number of connected access points on juniper wlan controllers
    * 0772 added special agent for IBM SVC / V7000 storage systems...
    * 0147 enterasys_fans: New Check to monitor fans of enterasys swichtes
    * 0759 check_notify_count: New active check to monitor the number of notifications sent to contacts...
    * 0760 The windows agent contains meta information about version, manufacturer etc....
    * 0103 FIX: services: Fixed bug with service inventory defined in main.mk...
    * 0299 FIX: borcade_mlx_fan: Prettified output, handling "other" state now
    * 0300 FIX: cisco_fru_power: Trying not to inventorize not plugged in FRUs...
    * 0305 FIX: apache_status: Fixed exception when agent reports HTML code as apache-status data...
    * 0104 FIX: mssql: Server instances with underline in name are now supported....
    * 0240 FIX: Virtualmachine names with space no longer have missing piggyback data...
    * 0310 FIX: apache_status: Improved handling of unexpeted data sent by agents...
    * 0088 FIX: esx_vsphere_datastores: fixed error with reported capacity of 0 bytes...
    * 0243 FIX: cisco_qos: no longer crashes when the qos policy name is not set...
    * 0326 FIX: hr_fs printer_supply: Improved translation of wrong encoded chars...
    * 0059 FIX: agent_vpshere: new option for supporting ESX 4.1...
    * 0334 FIX: cisco_fantray: Fixed error on Cisco devices which do not support this check...
    * 0355 FIX: heartbeat_crm: Now handling "Failed actions:" output in agent...
    * 0357 FIX: megaraid_bbu: Fixed expected state checking...
    * 0358 FIX: df: now ignores filesystems with a reported size of '-'...
    * 0360 FIX: multipath: Inventory handles non loaded kernel module now...
    * 0339 FIX: blade_bays blade_blades blade_blowers blade_health blade_mediatray blade_powerfan blade_powermod: fix scan function...
    * 0340 FIX: blade_health: fix check, it was totally broken...
    * 0363 FIX: mysql_capacity: Did use wrong calculated warn / crit thresholds...
    * 0364 FIX: brocade_mlx*: Several cleanups, fixed bug in brocade_mlx_fan where only the first worst state was shown in output
    * 0365 FIX: RPMs: Cleaning up xinetd checkmk.rpmnew file after updating package...
    * 0366 FIX: heartbeat_crm: Agent code is now compatible to pacemaker 1.1.9...
    * 0367 FIX: Now using /dev/null instead of closing stdin in linux agent...
    * 0342 FIX: postgres_stat_database: make agent compatible with PostgreSQL 8.4.x...
    * 0343 FIX: postgres_sessions: make agent plugin compatible with PostgreSQL 9.2...
    * 0369 FIX: cups_queues: Fixed bug checking the last queue reported by agent...
    * 0370 FIX: brocade_mlx_module*: Improved output of checks
    * 0372 FIX: megaraid_ldisks: Ignoring adapters without configured logical disks...
    * 0345 FIX: Linux agent: fix detaching of background plugins...
    * 0378 FIX: agent_vsphere.pysphere: Trying to deal with permissions only on some guests/hosts
    * 0245 FIX: Inline SNMP no longer throws an exception when using SNMPv3 credentials...
    * 0380 FIX: jolokia_metrics.mem: PNP-Template now handles non existant max values...
    * 0381 FIX: win_printers: Fixed creation of duplicate services...
    * 0347 FIX: smart.stats: Remove duplicate disks...
    * 0349 FIX: winperf.cpuusage: update man page: this check is deprecated
    * 0383 FIX: solaris_mem: Is now compatible to more systems...
    * 0109 FIX: cisco_fantray: Prevent inventory for not available fans
    * 0110 FIX: cisco_fru_power:  Prevent inventory for not available FRUs
    * 0350 FIX: nfsmounts: correctly handle mount points with spaces...
    * 0387 FIX: df*: Negative filesystem space levels get a more clear text in check output...
    * 0351 FIX: local: Catch invalid state codes and map to 3 (UNKNOWN)...
    * 0397 FIX: mrpe: tolerate performance variable names with spaces...
    * 0399 FIX: check_ftp: cleanup configuration via WATO, remove Hostname field...
    * 0435 FIX: esx_vsphere_sensors: Fix garbled output in case of placeholder VMs...
    * 0251 FIX: agent_vsphere / check_mk agent: fixed outdated systemtime of check_mk agent...
    * 0439 FIX: postfix_mailq: Linux agent better detects Postfix installation...
    * 0440 FIX: heartbeat_crm: Inventory more gracefully handles case where agent output is invalid...
    * 0113 FIX: blade_blades: Now only make inventory for blades that are powered on...
    * 0441 FIX: megaraid_bbu: Fix several false alarms and cases where inventory failed
    * 0442 FIX: dell_om_disks: Treat global hot spare disks as OK, instead of WARN...
    * 0443 FIX: brocade_fcport: cope with firmware that does not provide speed information...
    * 0322 FIX: timemachine: Check now also works if there are spaces in the name of the backup volume or the hostname
    * 0253 FIX: windows agent: fixed crash on processing eventlog records...
    * 0403 FIX: mem.used: Prefer statgrab on FreeBSD for supporting more than 4GB...
    * 0404 FIX: cups_queues: fix exception in case of alternative time format...
    * 0444 FIX: timemachine: do not inventorize check when timemachine is not used
    * 0116 FIX: cisco_vpn_tunnel: Fixed typo that lead to an exception
    * 0118 FIX: stulz_humidity: Fixed coloring in pnp template...
    * 0119 FIX: stulz_humidity: Fixed lower thresholds...
    * 0565 FIX: windows_updates: fix for some cases when forced_reboot is not set
    * 0255 FIX: windows_agent: now able to handle the removal of local/plugin scripts during runtime...
    * 0447 FIX: fortigate_memory: Fix inventory, do not add check if no info available...
    * 0567 FIX: apc_symmetra: transformation from old tuple to new dict format fixed and improved
    * 0432 FIX: stulz_humidity: Fixed syntax error...
    * 0120 FIX: stulz_humidity, apc_humidity: Fixed bug while processing check params...
    * 0460 FIX: endless waiting for printer queues fixed...
    * 0260 FIX: Fixed incorrect formatting of checks with long output...
    * 0261 FIX: df_netapp32 / df_netapp: Fixed bug with negative size in check output...
    * 0262 FIX: ps: Now able to skip disabled "Process Inventory" rules...
    * 0264 FIX: printer_supply_ricoh: now reports correct filling levels...
    * 0575 FIX: cmciii_lcp_airin, cmciii_lcp_airout, cmciii_lcp_waterin, cmciii_lcp_waterout: improved handling of warning state...
    * 0272 FIX: if checks: port type 56 (fibrechannel) is no longer inventorized per default...
    * 0577 FIX: fileinfo.groups: new date pattern is now available for inventory check as well
    * 0688 FIX: winperf_msx_queues: Support output of Exchange 2013...
    * 0578 FIX: zypper: check is always registered as soon as mk_zypper plugin detects zypper tool...
    * 0689 FIX: postgres_sessions: fix empty agent section in case of 0 sessions...
    * 0579 FIX: veeam_client: fix for case when no StopTime section in agent output
    * 0692 FIX: fileinfo: Avoid duplicate entries in Solaris agent...
    * 0693 FIX: hpux_lvm: avoid problem when alternative vgdisplay is installed...
    * 0708 FIX: ntp.time, ntp: avoid DNS lookups in NTP queries and avoid timeouts...
    * 0277 FIX: solaris agent: ntp now able to work with ntpd and xntpd...
    * 0279 FIX: check_mk_agent.solaris: removed proc section from statgrab...
    * 0281 FIX: statgrab_net.ctr: only inventorize interfaces with actual traffic...
    * 0582 FIX: cisco_sys_mem: check now has a man page and a new WATO integration
    * 0667 FIX: oracle_asm_diskgroup: Now really uses the generic filesystem levels...
    * 0555 FIX: snmp_uptime: no longer fails if uptime is < 1 seconds
    * 0136 FIX: cisco_fru_power: Prevent inventory of not exsisting devices
    * 0557 FIX: check_mk_agent.solaris: removed section statgrab mem...
    * 0673 FIX: zfsget: Fixed broken check - was not compatible to current agent output of "df"
    * 0719 FIX: postfix_mailq: fix Linux agent in case of ssmtp being installed
    * 0584 FIX: agent_vsphere: special agent now handles non-standard https port correctly...
    * 0585 FIX: check_mk_agent.linux: more efficient handling of cups printer queues...
    * 0703 FIX: brocade_mlx: omit inventory of cpu and memory on more states...
    * 0137 FIX: Fixed printer_pages...
    * 0587 FIX: if64: problems resolved when running as a clustered service...
    * 0563 FIX: windows agent: now able to process perl scripts...
    * 0729 FIX: esx_vsphere_hostsystem: fixed incorrect status label (not state)...
    * 0142 FIX: winperf_if: treat unknown packets no longer as error packets
    * 0593 FIX: zypper: agent plugin and check now lead to UNKNOWN result in case of repo problems
    * 0758 FIX: check_sql: Fixed monitoring of stored procedures with oracle
    * 0599 FIX: esx_vsphere_datastores: provisioning levels in WATO are no longer limited to 101%
    * 0737 FIX: megaraid_ldisks: now able to handle "No Virtual Drive Configured" states...
    * 0763 FIX: hpux_if: Fixed exception during parsing of provided data on some systems...

    Multisite:
    * 0371 Added log class filter to hostsvcevents view
    * 0352 Avoid Livestatus connections on pages that do not need them...
    * 0390 Added an icon selector to the view editor...
    * 0391 Added sorter / filter for host/service service levels...
    * 0247 New mkp package for web applications: iNag / nagstatus / nagios status.dat...
    * 0429 Implemented role permissions for dashboards...
    * 0430 It is now possible to define custom time ranges in PNP graph search...
    * 0449 Show all custom variables of hosts and services in the detail views...
    * 0665 Added mail notificaton method to custom user notification dialog...
    * 0123 New time range filter for Downtimes and Comments...
    * 0683 New column painter for the last time a service was OK...
    * 0561 quicksearch: now able to search with multiple filters...
    * 0748 Also custom views now have permissions...
    * 0302 FIX: Fixed highlight of choosen elements in foldertee/views snapin in Chrome/IE
    * 0239 FIX: Fixed incorrect html formatting when displaying host or service comments...
    * 0307 FIX: Increased performance of multisite GUI with a large userbase...
    * 0312 FIX: Hiding views related to not existing datasources, like the EC now...
    * 0325 FIX: Removed CSV export icon from availability views...
    * 0327 FIX: Most forms did now work with "Profile Requests" enabled...
    * 0333 FIX: Fixed too long page title during performing several actions...
    * 0356 FIX: Fixed exception caused by utf8 chars in tooltip text...
    * 0368 FIX: Generating selection id is hopefully now compatible to more systems...
    * 0374 FIX: Fixed syntax error in exception handler of LDAP search code...
    * 0375 FIX: LDAP: Now handling user-ids with umlauts...
    * 0246 FIX: brocade_fcport: fixed error in pnp-template...
    * 0393 FIX: LDAP: Enabled paged LDAP search by default now with a page size of 1000...
    * 0394 FIX: LDAP: Auth expiration plugin now checks users for being disabled (in AD)...
    * 0436 FIX: Fix broken Site status switching via sidebar snapin...
    * 0420 FIX: LDAP: Roles/Groups are now synced even if case of DNs do not match...
    * 0421 FIX: UserDB: Fixed lost passwords when changing users in large user databases...
    * 0423 FIX: Users are not logged out anymore during changing their own passwords...
    * 0424 FIX: Improved error handling in case of incorrect auth config in distributed WATO environments
    * 0425 FIX: Fix login loop bug in distributed environments with different auth secrets
    * 0117 FIX: Availability button is now visible for users without the right to edit views
    * 0431 FIX: LDAP: Fixed group syncrhonisation when nested group sync is enabled
    * 0122 FIX: Multisite view editor not longer throwing a exception when loading views from other users
    * 0569 FIX: recurring updates of serial numbers of disabled ldap users fixed...
    * 0676 FIX: Move view "Stale services" to Problems folder
    * 0270 FIX: Multisite host tag filter: Now uses exact match...
    * 0273 FIX: Fixed exceptions when modifying / cloning views...
    * 0274 FIX: Fixed exception when view title or description was missing
    * 0278 FIX: Fixed bookmark icon images for non-english user languages...
    * 0670 FIX: LDAP: Fixed sync when non lower case attributes are configured...
    * 0671 FIX: LDAP: Disable logging of password changes received from LDAP
    * 0558 FIX: availability: fixed exception on specific filter settings...
    * 0712 FIX: Fix multiple groups with same tag when grouping hosts after a tag...
    * 0738 FIX: csv_export: now able to handle umlauts in download filenames...
    * 0762 FIX: Fixed availability filters not opening in IE7

    WATO:
    * 0308 Multisite can now set rotation view permissions for NagVis...
    * 0329 Removed Distributed WATO peer mode...
            NOTE: Please refer to the migration notes!
    * 0244 New features for WATO page Backup & Restore...
    * 0382 Active HTTP check now supports multiline regexp matching...
    * 0112 Explicit mapping of clustered services can now be done with WATO...
    * 0437 Convert WATO rule for debug_log into simple Checkbox...
    * 0428 Changed user profiles (e.g. pw changes) are now replicated in distributed setups...
    * 0114 User Custom Attributes can now be exported to the core...
    * 0448 New button in WATO service list for displaying check parameters...
    * 0454 Add output of traceroute to host diagnostic page
    * 0677 Make title of tags and tag groups localizable...
    * 0685 Distributed WATO now disabled WATO on slave sites per default...
    * 0687 New summary pages with all settings of a host or service...
    * 0275 WATO "Notify Users" feature: Improved confirmation info...
    * 0134 New option to use expect string in response heads for check_http in wato...
    * 0717 Sort permissions of views, dashboards, commands and snapins alphabetically
    * 0761 New bulk host import mode in WATO...
    * 0057 FIX: Fix exception in WATO host editor on custom tag without topic...
    * 0241 FIX: Improved sorting of WATO folders in dropdown menu...
    * 0019 FIX: Fixed wording in WATO rule for MSSQL check
    * 0242 FIX: Parameters for clustered services can now be configured on the cluster host...
    * 0309 FIX: Trying to prevent read/write conflicts with a large user base...
    * 0311 FIX: Fixed "Inventory failed" message when trying an inventory on clusters via WATO...
    * 0330 FIX: Improved performance of WATO slave push with a large user base...
    * 0331 FIX: LDAP diagnostic LOG can now have the $OMD_SITE$ macro configured via WATO...
    * 0332 FIX: Own host tag groups without topics resulted in two groups "Host tags" in the rule editor
    * 0361 FIX: The page linked by "new rule" can now be bookmarked again
    * 0341 FIX: Avoid rare exception in WATO when deleting a host...
    * 0376 FIX: LDAP: Default configuration of attributes is reflected within WATO now
    * 0346 FIX: Fix folder visibility in WATO for unpriviledged users...
    * 0385 FIX: Better error handling for invalid service regex in rule conditions...
    * 0389 FIX: Showing LDAP settings on site specific global settings page now...
    * 0400 FIX: WATO BI editor now supports percentages for count_ok...
    * 0392 FIX: LDAP: Improved error messages of LDAP configuration test...
    * 0415 FIX: LDAP: The LDAP Settings dialog is now disabled when the LDAP Connector is disabled
    * 0416 FIX: When doing user sync on user page rendering, contact group memberships are shown correctly now...
    * 0417 FIX: LDAP: Fixed "Sync-Plugin: Roles" test with OpenLDAP
    * 0248 FIX: Backup & Restore: Snapshot comments now support unicode character...
    * 0418 FIX: LDAP: Fixed broken role sync plugin with OpenLDAP...
    * 0419 FIX: LDAP: The default user profile roles are only assigned to users without roles...
    * 0249 FIX: Backup & Restore: fixed bug when uploading legacy snapshots...
    * 0250 FIX: Fixed error on creating very large WATO snapshots...
    * 0422 FIX: Fixed numbers shown in log entries of bulk inventory...
    * 0252 FIX: ESX vSphere configuration: Fixed non-working configuration parameters...
    * 0456 FIX: Column was too short...
    * 0256 FIX: wato snapshots: snapshot restore no longer fails with older python versions...
    * 0433 FIX: Creating WATO lock during automations (like e.g. master to slave syncs)...
    * 0434 FIX: Fixed wrong count of failed hosts in bulk inventory mode...
    * 0678 FIX: Move two last global settings of Event Console to proper places
    * 0268 FIX: wato inventory: fixed missing services...
    * 0686 FIX: Fix replication with WATO if EC is enabled on master and disabled on slave
    * 0129 FIX: Fixed permission bug in "Edit user profile" dialog....
    * 0269 FIX: brocade_fcport: fixed problem on displaying check_parameters in WATO...
    * 0271 FIX: Fixed sorting in duallist element (two lists with interchangable elements)...
    * 0131 FIX: Error rates for network interfaces can now be set smaller then 0.1 when using Wato....
    * 0690 FIX: Fix language jumping to German when saving user profiles
    * 0666 FIX: Minimum port for the mknotifyd is now 1024 (never use well known ports)...
    * 0559 FIX: WATO snapshots: improved validation of (uploaded) snapshots...
    * 0709 FIX: Fix NoneType has not attribute userdb_automatic_sync bug in D-WATO
    * 0728 FIX: mem.win: fixed bug in WATO configuration rule...
    * 0139 FIX: ldap sync: syncing if rules against ldap is not longer case sensitiv
    * 0736 FIX: WATO backup and restore: improved error handling...

    Notifications:
    * 0362 sms: now searching PATH for sendsms and smssend commands...
    * 0684 New notification variables NOTIFY_LASTSERVICEOK and NOTIFY_LASTHOSTUP...
    * 0711 New rules based notifications...
    * 0713 New bulk notifications...
    * 0108 FIX: Prevent service notification on host alerts...
    * 0058 FIX: Fix email notifications containing non-ASCII characters in some situtations...
    * 0133 FIX: Fixed mkeventd notification plugin...
    * 0720 FIX: Fix timeperiod computation with CMC and flexible notifications...

    BI:
    * 0721 Use hard states in BI aggregates...
    * 0714 BI aggregations now also honor scheduled downtimes...
    * 0715 BI aggregates now acknowledgement information...
    * 0669 FIX: Fixed regex matching in BI when using character groups [...]...

    Reporting & Availability:
    * 0018 New option for displaying a legend for the colors used in the timeline...
    * 0405 Add CSV export to availability views...
    * 0338 FIX: Introduce time limit on availability queries...
    * 0681 FIX: Display correct year for availability range for last month in january
    * 0750 FIX: Availability: fix exception when summary is on and some elements have never been OK

    Event Console:
    * 0301 Handling messages of special syslog format correctly...
    * 0388 Moved Event Console related settings to own settings page...
    * 0710 Create a history entry for events that failed their target count...
    * 0749 Allow to restrict visibility of events by their host contacts...
    * 0303 FIX: Old log entries were shown in event history first...
    * 0304 FIX: Escaping several unwanted chars from incoming log messages...
    * 0089 FIX: CSV export of event console was broken...
    * 0359 FIX: Fixed exception in event simulator when one match group did not match
    * 0384 FIX: Trying to prevent problem when restarting mkeventd...
    * 0427 FIX: Fixed exception when handling connections from event unix socket...
    * 0679 FIX: Allow non-Ascii characters in generated events
    * 0680 FIX: Do not allow spaces in host names in event simulator...
    * 0672 FIX: Service item of "Check event state in event console" checks can now be configured...
    * 0590 FIX: mkeventd: fixed encoding of unicode characters in the snmptrap receiver...

    Livestatus:
    * 0337 New header for limiting the execution time of a query...
    * 0276 nagios4 livestatus support...
    * 0335 FIX: Parse state of downtime notification log entries correctly...
    * 0336 FIX: Limit the number of lines read from a single logfile...
    * 0344 FIX: Fix semantics of columns num_services_hard_*...

    Livestatus-Proxy:
    * 0263 FIX: livestatus log table: fixed missing logentries of archived logfiles...


1.2.3i7:
    Core & Setup:
    * 0011 Introduce optional lower limit for predicted levels...
    * 0217 FIX: More verbose error output for SNMP errors on the command line...
    * 0288 FIX: Error messages of datasource programs (e.g. VSphere Agent) are now visible within WATO...
    * 0010 FIX: Fix computation of hour-of-the-day and day-of-month prediction...
    * 0292 FIX: Inline SNMP: Check_MK check helpers are closing UDP sockets now...

    Checks & Agents:
    * 0060 cisco_fantray: new check for monitoring fan trays of Cisco Nexus switches
    * 0061 cisco_cpu: check now recognizes new object cpmCPUTotal5minRev...
    * 0063 veeam_client: new check to monitor status of veeam clients with special agent plugin...
    * 0064 veeam_jobs: new check to monitor the backup jobs of the veeam backup tool...
    * 0047 fritz.conn fritz.config fritz.uptime fritz.wan_if fritz.link: New checks for monitoring Fritz!Box devices...
    * 0027 esx_vsphere_sensors: it is now possible override the state of sensors...
    * 0090 apc_ats_status: New Check for monitoring APC Automatic Transfer Switches
    * 0080 Added new checks for Brocade NetIron MLX switching / routing devices...
    * 0091 apc_ats_output: new check for output measurements on APC ATS devices
    * 0068 check_sql: support for mssql databases included
    * 0208 fileinfo.groups: Added minimum/maximum file size parameters...
    * 0093 check_http: Default service description prefix can be avoided...
    * 0004 df: dynamic filesystem levels now reorder levels automatically...
    * 0069 veeam_client: limits for time since last backup introduced
    * 0214 Logwatch: context lines can now be disabled using nocontext=1...
    * 0038 casa_cpu_mem casa_cpu_temp casa_cpu_util casa_fan casa_power: New checks for casa Cable Modem Termination Systems...
    * 0097 arc_raid_status: New check for Areca RAID controllers
    * 0070 cmciii_lcp_airin cmciii_lcp_airout cmciii_lcp_fans cmciii_lcp_waterflow cmciii_lcp_waterin cmciii_lcp_waterout: new checks for the Rittal CMC-III LCP device
    * 0098 apc_inrow_airflow, apc_inrow_fanspeed, apc_inrow_temp: New checks for APC inrow devices
    * 0099 apc_mod_pdu_modules: New check for APC Modular Power Distribution Unit
    * 0072 cmciii_pu_access cmciii_pu_canbus cmciii_pu_io cmciii_pu_temp: New checks for the Rittal CMC-III PU Unit
    * 0100 juniper_cpu: New check for CPU utilization on Juniper switches
    * 0236 windows_agent: each script can now be configured to run sync / async...
    * 0101 liebert_chiller_status: New check for Liebert Chiller devices
    * 0083 brocade_mlx: Temperature sensors of one module now in one common check...
    * 0008 df: Solaris agent now also supports samfs
    * 0084 brocade_mlx: single checks now instead of sub checks...
    * 0291 winperf_ts_sessions: New check to monitor Microsoft Terminal Server sessions...
    * 0102 modbus_value: New check and Agent to modbus devices...
    * 0013 Solaris Agent: implement cached async plugins and local checks...
    * 0238 vsphere monitoring: new option to skip placeholder vms in agent output...
    * 0016 Linux+Windows agent: allow spooling plugin outputs via files...
    * 0017 local: New state type P for state computation based on perfdata...
    * 0085 brocade_mlx: now handles more different module states...
    * 0024 FIX: cisco_wlc: removed check configuration parameter ap_model...
    * 0003 FIX: ps: Remove exceeding [ and ] in service description when using process inventory...
    * 0037 FIX: checkman browser (cmk -m) was not working properly in network subtree...
    * 0283 FIX: Interface Checks: ignore invalid error counts while interface is down...
    * 0081 FIX: Fixed corruption in SNMP walks created with cmk --snmpwalk...
    * 0286 FIX: esx_vsphrere_counters.ramdisk: Better handling for non existant ramdisks...
    * 0290 FIX: winperf_processor mem.win: Handling no/empty agent responses correctly now...
    * 0293 FIX: esx_vsphere_counters_ramdisk_sizes: Handles ram disk "ibmscratch" by default now
    * 0012 FIX: Solaris Agent: fixed broken fileinfo section...
    * 0297 FIX: mk-job is now also usable on CentOS 5+...
    * 0298 FIX: win_dhcp_pools: Fixed wrong percentage calculation
    * 0237 FIX: tsm_sessions: fixed invalid check output during backups...

    Multisite:
    * 0001 New filters for selecting several host/service-groups at once...
    * 0050 New concept of favorite hosts and services plus matching filters and views...
    * 0211 GUI Notify: Added notify method "popup" to really create popup windows...
    * 0215 Added option to make HTML escape in plugin outputs configurable...
    * 0071 livedump: new option to include contact_groups instead of contacts when dumping configuration
    * 0043 FIX: LDAP: Improved error reporting during synchronisation...
    * 0044 FIX: LDAP: Fixed error with empty groups during non nested group sync...
    * 0045 FIX: LDAP: Fixed error when synchronizing non nested groups to roles...
    * 0046 FIX: Fixed editing contactgroup assignments of hosts or folders with "-" in names...
    * 0049 FIX: Fixed useless I/O during page processing...
    * 0203 FIX: Changed sidebar reload interval to be more random...
    * 0204 FIX: Reduced I/O on logins with access time recording or failed login counts...
    * 0206 FIX: Fixed logwatch permission check when using liveproxy for normal users...
    * 0210 FIX: LDAP: Fixed problem syncing contactgroups of a user with umlauts in CN
    * 0035 FIX: Convert HTTP(S) links in plugin output into clickable icon...
    * 0006 FIX: Checkboxes for hosts/services were missing on modified views...
    * 0284 FIX: Context help toggled on/off randomly...
    * 0285 FIX: Fixed bookmarking of absolute URLs or PNP/NagVis URLs in sidebar snapin...
    * 0296 FIX: Fixed moving of snapins while in scrolled sidebar...

    WATO:
    * 0053 New rule for configuring the display_name of a service...
    * 0216 Supporting float values as SNMP timeout value now...
    * 0082 Improved online help for LDAP connections...
    * 0009 Automatically schedule inventory check after service config change...
    * 0294 Added "services" button to host diagnose page
    * 0048 FIX: Tests on host diagnose page are executed parallel now...
    * 0033 FIX: Fixed problem when saving settings in WATOs host diagnostic page...
    * 0205 FIX: NagVis related permissions of roles can be edited again...
    * 0207 FIX: Explicit communities were not saved in all cases...
    * 0094 FIX: Hide SNMPv3 credentials in WATO...
    * 0212 FIX: Fixed broken site edit page in case a TCP socket has been configured...
    * 0095 FIX: Fixed problem with portnumber in Wato Distributed Monitoring dialog
    * 0213 FIX: LDAP: Various small improvements for handling the LDAP user connector...
    * 0039 FIX: Fixed exception on displaying WATO helptexts in the global settings...
    * 0219 FIX: Fixed display problems in WATO folders with long contact group names
    * 0220 FIX: Added HTML escaping to several global settings attributes...
    * 0234 FIX: Improved handling of interface inventory states / types...
    * 0289 FIX: Renamed "Hosts & Folders" page to "Hosts"
    * 0295 FIX: Fixed problem with new created tag groups with "/" in title...

    Notifications:
    * 0005 Added notification script for sending SMS via mobilant.com...
    * 0032 FIX: Fixed problem when forwarding notification mails in windows...
    * 0218 FIX: Fixed rendering of HTML mails for Outlook (at least 2013)...

    BI:
    * 0287 FIX: Fixed assuming states of services with backslashes in descriptions...

    Reporting & Availability:
    * 0051 Option for showing timeline directly in availability table...
    * 0052 Visual colorization of availability according to levels...
    * 0054 New labelling options for availability table...
    * 0055 Allow grouping by host, host group or service group...
    * 0056 New concept of service periods in availability reporting...
    * 0002 You can now annotate events in the availability reporting...
    * 0014 FIX: Fix styling of tables: always use complete width...
    * 0015 FIX: Fixed summary computation in availability when grouping is used...

    Event Console:
    * 0026 FIX: snmptd_mkevent.py: fixed crash on startup
    * 0036 FIX: Fixed bug where multsite commands did not work properly...

    Livestatus:
    * 0067 livedump: new option to mark the mode at the beginning of the dump and documentation fixes...
    * 0023 FIX: Fixed incorrect starttime of table statehist entries...
    * 0034 FIX: Availability no longer showes incorrect entries when only one logfile exists...
    * 0233 FIX: Fixed missing entries in log file and availability view...


1.2.3i6:
    Core & Setup:
    * 0041 FIX: setup.py now handles non existing wwwuser gracefully...

    Checks & Agents:
    * 0040 Add agent plugin to test local hostname resolving...
    * 0020 FIX: Inventory problem with inventory_processes parameter...

    Multisite:
    * 0000 Improved performance of LDAP sync by refactoring the group sync code

    WATO:
    * 0042 FIX: Removed debug outputs from service inventory...


1.2.3i5:
    Core:
    * Automatically remove duplicate checks when monitoring with Agent+SNMP
       at the same time. TCP based ones have precedence.
    * inventory check of SNMP devices now does scan per default (configurable)
    * FIX: inventory check now honors settings for exit code
    * FIX: avoid exception nodes of cluster have different agent type
    * FIX: continue inventory, if one check does not support it
    * FIX: fix configuration of explicit SNMP community, allow unicode
    * FIX: avoid invalid cache of 2nd and up hosts in bulk inventory
    * FIX: fixed error handling in SNMP scan, inventory check fails now
           if SNMP agent is not responding
    * FIX: Ignore snmp_check_interval cache in interactive situations (e.g.  -nv)
    * FIX: check_mk config generation: on computing the checks parameters
           there is no longer a small chance that existing rules get modified

    Event Console:
    * check_mkevents now available as C binary: check_mkevents_c
    * FIX: use default values for unset variables in actions

    Multisite:
    * Speed-O-Meter: now measure only service checks. Host checks
      are omitted, since they do not really matter and make the
      results less useful when using CMC.
    * Added host aliases filter to some views (host/service search)
    * It is now possible to enforce checkboxes in views upon view loading
      (needs to be confgured per view via the view editor)
    * Wiki Sidebar Snapin: showing navigation and quicksearch. OMD only.
    * Sidebar can now be folded. Simply click somewhere at the left 10 pixels.
    * Foldable sections now have an animated triangle icon that shows the folding state
    * Added new snapin "Folders", which interacts with the views snapin when
      both are enabled. You can use it to open views in a specific folder context
    * LDAP: Added option to make group and role sync plugin handle nested
            groups (only in Active Directory at the moment). Enabling this
	    feature might increase the sync time a lot - use only when really needed.
    * FIX: Fixed encoding problem in webservice column output
    * FIX: Fix output format python for several numeric columns
    * FIX: Fixed searching hosts by aliases/adresses
    * FIX: Remove duplicate entries from Quicksearch
    * FIX: Avoid timed browser reload after execution of exections
    * FIX: Hosttag filter now works in service related views
    * FIX: Added code to prevent injection of bogus varnames
           (This might break code which uses some uncommon chars for varnames)
    * FIX: Fixed computation of perfometer values, which did not care about
           the snmp_check_interval. Simplyfied computation of perfometer values
    * FIX: LDAP: Custom user attributes can now be synced again

    BI:
    * FIX: Fix exception when showing BI tree in reporting time warp
    * FIX: Fixed blue triangle link: would show more aggregations,
       if one name was the prefix of another

    Notifications:
    * Blacklisting for services in the felixble notification system
    * FIX: mail with graph plugin: set explicit session.save_path for php
           Fixes instances where the php command couldn't fetch any graphs

    Checks & Agents:
    * diskstat: removed (ever incorrect) latency computation for Linux
    * statgrab_load: support predictive levels, add perf-o-meter
    * ucd_cpu_load: support predictive levels
    * hpux_cpu, blade_bx_load: support predictive levels, add perf-o-meter,
       make WATO-configable
    * check_sql: Database port can now be explicitly set
    * steelhead_perrs: New check for Rivergate Gateways
    * alcatel_power: Check for power supplies on Alcatel switches
    * qnap_disks: New check for Hardisks in Qnap devices
    * Dell Open Manage: SNNP Checks for Physical Disks, CPU and Memory
    * check_tcp: Now able to set custom service description
    * Apache ActiveMQ: New Special Agent and Check to query ActiveMQ Queues
    * check_ftp: can now be configured via Wato
    * windows_tasks: New check to  monitor the Windows Task Scheduler
    * sensatronics_temp: New check for Sensatronic E4 Temperatur Sensor
    * akcp_sensor_drycontact: New Check for AKCP drycontact Sensors
    * esx_vsphere_vm.heartbeat: Heartbeat status alert level now configurable
    * ps:  new configuration option: handle_count (windows only)
    * FIX: Windows agent: gracefully handle garbled logstate.txt
    * FIX: esx_vsphere_counters: added missing ramdisk type upgradescratch
    * FIX: esx_vsphere_hostsystem: fixed bug in handling of params
    * FIX: local: tolerate invalid output lines
    * FIX: hp_proliant: Correct handling of missing snmp data
    * FIX: logwatch.ec: No longer forwards "I" lines to event console
    * FIX: check_dns: default to querying the DNS server on the localhost itself
    * FIX: ps: do not output perfdata of CPU averaging (use ps.perf for that)
    * FIX: nfsexports: also support systems with rpcbind instead of portmap
    * FIX: ups_in_freq: corrected spelling of service description
    * FIX: ups_bat_temp: renamed service description to "Temperature Battery",
           in order to make it consistent with the other temperature checks
    * FIX: hp_blade_blades: Fixed crash on inventory when receiving
           unexpected snmp data
    * FIX: apache_status: If ReqPerSec and BytesPerSec are not reported by
           the agent, no PNP graphs for them are drawn.
           (This is the case if ExtendedStatus set to Off in Apache config)
    * FIX: oracle_jobs: fixed issues with incorrect column count in check output
    * FIX: if/if64/...: layout fix in PNP template for packets


    WATO:
    * You can now have site-specific global settings when using
      distributed WATO (available in the "Distributed Monitoring")
    * bulk inventory: display percentage in progress bar
    * New option for full SNMP scan in bulk inventory
    * bulk operations now also available when checkboxes are off
    * LDAP: Added test to validate the configured role sync groups
    * LDAP: The sync hooks during activate changes can now be enabled/disabled
      by configuration (Global Settings)
    * Disabled replication type "peer" in site editor.
    * Added "permanently ignore" button to inventory services dialog which 
      links directly to the disabled services view
    * Added diagnose page linked from host edit dialog. This can be used to test
      connection capabilities of hosts
    * The rule "Process inventory" now offers the same configuration options 
      as its manual check equivalent "State and count of processes"
    * New configuration option handle_count (windows only) in the rules
      "Process inventory" and "State and count of processes"
    * FIX: correct display of number of hosts in bulk inventory
    * FIX: nailed down ".siteid" exception when added new site
    * FIX: fixed setting for locking mode from 'ait' to 'wait'
    * FIX: avoid removal of tags from rules when not yet acknowledged
    * FIX: avoid need for apache restart when adding new service levels
    * FIX: fix encoding problem on GIT integration

    Livestatus:
    * Removed "livecheck". It never was really stable. Nagios4 has something
      similar built in. And also the Check_MK Micro Core.
    * table statehist: no longer computes an unmonitored state for hosts and
                       services on certain instances.
                       (showed up as no hosts/services in the multisite gui)
    * table statehist: fixed SIGSEGV chance on larger queries

1.2.3i4:
    Core:
    * Create inventory check also for hosts without services, if they
          have *no* ping tag.

    WATO:
    * Bulk inventory: speed up by use of cache files and doing stuff in
          groups of e.g. 10 hosts at once
    * Multisite connection: new button for cloning a connection

    Checks & Agents:
    * Linux agent RPM: remove dependency to package "time". That package
         is just needed for the binary mk-job, which is useful but not
         neccessary.

    Multisite:
    * FIX: fix broken single-site setups due to new caching

1.2.3i3:
    Core:
    * FIX: fixed typo in core startup message "logging initial states"
    * FIX: livestatus table statehist: fixed rubbish entries whenever
           logfile instances got unloaded

    Livestatus:
    * FIX: check_mk snmp checks with a custom check interval no longer
           have an incorrect staleness value

    Notifications:
    * mkeventd: new notification plugin for forwarding notifications
       to the Event Console. See inline docu in share/check_mk/notification/mkeventd
       for documentation.
    * FIX: cleanup environment from notifications (needed for CMC)

    Checks & Agents:
    * Windows agent: increased maximum plugin output buffer size to 2MB
    * check_icmp: New WATO rule for custom PING checks
    * agent_vsphere: now able to handle < > & ' " in login credentials
    * if/if64 and friends: add 95% percentiles to graphs
    * services: inventory now also matches against display names of services
    * esx_vsphere_hostsystem.multipath: now able to set warn/crit levels
    * cpu_netapp: added Perf-O-Meter and PNP template
    * cisco_cpu: added Perf-O-Meter and PNP template
    * apc_symmetra: add input voltage to informational output
    * agent_vsphere: new debug option --tracefile
    * FIX: windows_agent: fixed bug in cleanup of open thread handles
    * FIX: cups default printer is now monitored again in linux agent
    * FIX: host notification email in html format: fixed formating error
           (typo in tag)
    * FIX: netapp_volumes: better output when volume is missing
    * FIX: winperf_phydisk: handle case where not performance counters are available
    * FIX: check_mk_agent.linux: limit Livestatus check to 3 seconds
    * FIX: esx_vsphere_vm: fixed exception when memory info for vm is missing
    * FIX: esx_vsphere_hostsystem: Fixed typo in check output
    * FIX: psperf.bat/ps: Plugin output processing no longer crashes when
           the ps service is clustered

    Multisite:
    * Filtering in views by Hostalias is possible now too
       (however the filter is not displayed in any standard view - user needs
       to enable it by customizing the needed views himself)
    * FIX: add missing service icons to view "All Services with this descr..."
    * FIX: ldap attribute plugins: fixed crash when parameters are None
    * FIX: avoid duplicate output of log message in log tables
    * FIX: fixed problem with ldap userid encoding
    * FIX: removed state-based colors from all Perf-O-Meters
    * FIX: brocade_fcport pnp-template: fixed incorrect display of average values
    * FIX: all log views are now correctly sorted from new to old

    Livestatus-Proxy:
    * Implement caching of non-status requests (together with Multisite)
    * FIX: fix exception when printing error message
    * FIX: honor wait time (now called cooling period) after failed TCP connection
    * FIX: fix hanging if client cannot accept large chunks (seen on RH6.4)

    WATO:
    * Rule "State and count of processes": New configuration options:
           virtual and resident memory levels
    * Added title of tests to LDAP diagnose table
    * Bulk inventory: new checkbox to only include hosts that have a failed
        inventory check.
    * Bulk inventory: yet another checkbox for skipping hosts where the
        Check_MK service is currently critical
    * New rule: Multipath Count (used by esx_vsphere_hostsystem.multipath)
    * FIX: The rule "State and count of processes" is no longer available
           in "Parameters for inventorized check". This rule was solely
           intented for "Manual checks" configuration
    * FIX: Trying to prevent auth.php errors while file is being updated

1.2.3i2:
    Core:
    * New option -B for just generating the configuration
    * Introduced persistent host address lookup cache to prevent issues
      loading an unchanged configuration after a single address is not resolvable anymore
    * Assigning a service to a cluster host no longer requires a reinventory
    * Setting a check_type or service to ignore no longer requires a reinventory
      Note: If the ignore rule is removed the services will reappear
    * Config creation: The ignore services rule now also applies to custom, active
                       and legacy checks
    * Predictive monitoring: correctly handle spaces in variable names (thanks
       to Karl Golland)
    * New man page browser for console (cmk -m)
    * New option explicit_snmp_communities to override rule based SNMP settings
    * Preparations for significant SNMP monitoring performance improvement
      (It's named Inline SNMP, which is available as special feature via subscriptions)
    * Allow to specify custom host check via WATO (arbitrary command line)
    * Implement DNS caching. This can be disabled with use_dns_cache = False

    Livestatus:
    * new service column staleness: indicator for outdated service checks
    * new host    column staleness: indicator for outdated host checks

    Checks & Agents:
    * esx_hostystem multipath: criticize standby paths only if not equal to active paths
    * mk_logwatch: fixed bug when rewriting logwatch messages
    * check_mk: Re-inventory is no longer required when a service is ignored via rule
    * check_mk: Now possible to assign services to clusters without the need to
                reinventorize
    * lnx_if: Fixed crash on missing "Address" field
    * viprinet_router: Now able to set required target state via rule
    * windows_agent: Now available as 64 bit version
    * agent_vsphere: fix problem where sensors were missing when
      you queried multiple host systems via vCenter
    * cached checks: no longer output cached data if the age of the
                     cache file is twice the maximum cache age
    * windows agent: no longer tries to execute directories
    * fileinfo: no longer inventorize missing files(reported by windows agent)
    * New checks for Brocade fans, temperature and power supplies
    * cluster hosts: removed agent version output from Check_MK service (this
      was misleading for different agent versions on multiple nodes)
    * job check: better handling of unexpected agent output
    * lnx_thermal: Added check for linux thermal sensors (e.g. acpi)
    * hwg_temp: Make WATO-Rule "Room Temperature" match, add man page, graph
                and Perf-O-Meter
    * ps.perf: Support Windows with new plugin "psperf.bat". wmicchecks.bat
               is obsolete now.
    * Special Agent vSphere: support ESX 4.1 (thanks to Mirko Witt)
    * esx_vsphere_object: make check state configurable
    * mk_logwatch: support continuation lines with 'A'. Please refer to docu.
    * mk_oracle: Added plugin for solaris
    * win_netstat: New check for Windows for checking the existance of a UDP/TCP
        connection or listener
    * ps/ps.perf: allow to set levels on CPU util, optional averaging of CPU
    * diskstat: Agent is now also processing data of mmcblk devices
    * qmail: Added check for mailqueue 
    * cisco_locif: removed obsolete and already disabled check completely
    * fc_brocade_port: removed obsolete check
    * fc_brocade_port_detailed: removed obsolete check
    * tsm_stgpool: removed orphaned check
    * vmware_state: removed ancient, now orphaned check. Use vsphere_agent instead.
    * vms_{df,md,netif,sys}: remove orphaned checks that are not needed by the current agent
    * tsm: Added new TSM checks with a simple windows agent plugin
    * windows_agent: now starts local/plugin scripts in separate threads/processes
                     new script parameters cache_age, retry_count, timeout
                     new script caching options "off", "async", "sync"
    * windows_agent: increased maximum local/plugin script output length to 512kB
                     (output buffer now grows dynamically)
    * jolokia_metrics: fixed incorrect plugin output for high warn/crit levels
    * jolokia_metrics.uptime: Added pnp template
    * hyperv: Added a check for checking state changes.
    * df / esx_vsphere_datastore: now able to set absolute levels and levels depending
                                  on total disk space of used and free space
    * cisco_wlc: New check for monitoring cisco wireless lan access points 
    * cisco_wlc_clients: New check for the nummber of clients in a wlc wifi
    * df: Negative integer levels for MB left on a device
    * win_printers: Monitoring of printer queue on a windows printserver
    * cisco_qos: Updated to be able to mintor IOS XR 4.2.1 (on a ASR9K device)
    * New active check, check_form_submit, to submit HTML forms and check the resulting page
    * mk-job: /var/lib/check_mk_agent/job directory is now created with mode 1777 so 
              mk-job can be used by unprivileged users too
    * ADD: etherbox: new check for etherbox (messpc) sensors.
           currently supported: temperature, humidity, switch contact and smoke sensors
    * cisco_wlc_client: now supports low/high warn and crit levels
    * cisco_wlc: now supports configuration options for missing AP
    * agent_vsphere: completely rewritten, now considerably faster
                     vCenter is still queried by old version
    * windows_agent: windows eventlog informational/audit logs now reported with O prefix
    * mk_logwatch: ignored loglines now reported with an "." prefix (if required)
    * apache_status: Nopw also supports multithreaded mpm
    * windows_agent: now able to suppress context messages in windows eventlogs
    * agent_vsphere: completely rewritten, now considerably faster
                     vCenter is still queried by old version
    * windows_agent: windows eventlog informational/audit logs now reported with O prefix
    * mk_logwatch: ignored loglines now reported with an "." prefix (if required)
    * check_mk-if.pnp: fixed bug with pnp template on esx hosts without perfdata
    * jolokia checks (JVM): uptime, threads, sessions, requests, queue
      now configurable via WATO
    * vSphere checks: secret is not shown to the user via WATO anymore
    * WATO rule to check state of physical switch (currently used by etherbox check)
    * cisco_wlc: Allows to configure handling of missing AP
    * logwatch.ec: show logfiles from that we forwarded messages
    * FIX: blade_blades: Fixed output of "(UNKNOWN)" even if state is OK
    * FIX: apache_status: fix exception if parameter is None
    * FIX: hr_mem: handle virtual memory correct on some devices
    * FIX: apache_status agent plugin: now also works, if prog name contains slashes
    * FIX: check_dns: parameter -A does not get an additional string
    * FIX: cisco_qos: Catch policies without post/drop byte information
    * FIX: cisco_qos: Catch policies without individual bandwidth limits
    * FIX: windows_agent: fixed bug on merging plugin output buffers
    * FIX: esx_vsphere_datastores: Fix incomplete performance data and Perf-O-Meter
    * FIX: cleaned up fileinfo.groups pattern handling, manual configuration
      is now possible using WATO
    * FIX: check_mk-ipmi.php: PNP template now displays correct units as delivered
           by the check plugin
    * FIX: check_disk_smb: Remove $ from share when creating service description.
           Otherwise Nagios will not accept the service description.
    * FIX: mrpe: gracefully handle invalid exit code of plugin

    Notifications:
    * notify.py: Matching service level: Use the hosts service level if a
                 service has no service level set
    * notify.py: fixed bug with local notification spooling
    * HTML notifications: Now adding optional links to host- and service names
      when second argument notification script is configured to the base url of the
      monitoring installation (e.g. http://<host>/<site>/ in case of OMD setups)
    * HTML notifications: Added time of state change

    Multisite:
    * Finally good handling of F5 / browser reloads -> no page switching to
      start page anymore (at least in modern browsers)
    * User accounts can now be locked after a specified amount of auth
      failures (lock_on_logon_failures can be set to a number of tries)
    * Column Perf-O-Meter is now sortable: it sorts after the *first*
      performance value. This might not always be the one you like, but
      its far better than nothing.
    * logwatch: Logwatch icon no longer uses notes_url
    * Inventory screen: Host inventory also displays its clustered services
    * Rules: Renamed "Ignored services" to "Disabled services"
             Renamed "Ignored checks" to "Disabled checks"
    * Sorter Host IP address: fixed sorting, no longer uses str compare on ip
    * Views: New: Draw rule editor icon in multisite views (default off)
             Can be activated in global settings
    * New global multisite options: Adhoc downtime with duration and comment
                                    Display current date in dashboard
    * LDAP: Using asynchronous searches / added optional support for paginated
      searches (Can be enabled in connection settings)
    * LDAP: It is now possible to provide multiple failover servers, which are
      tried when the primary ldap server fails
    * LDAP: Supporting posixGroup with memberUid as member attribute
    * LDAP: Added filter_group option to user configuration to make the
    synchonized users filterable by group memberships in directories without
    memberof attributes
    * LDAP: Moved configuration to dedicated page which also provides some
      testing mechanisms for the configuration
    * Added option to enable browser scrollbar to the multisite sidebar (only
      via "sidebar_show_scrollbar = True" in multisite.mk
    * Added option to disable automatic userdb synchronizations in multisite
    * Implemented search forms for most data tables
    * New icons in view footers: export as CSV, export as JSON
    * Availability: new columns for shortest, longest, average and count
    * Editing localized strings (like the title) is now optional when cloning
      views or editing cloned views. If not edited, the views inherit the
      localized strings from their ancestors
    * Added simple problems Dashboard
    * New filter and column painter for current notification number (escalations)
    * Added new painters for displaying host tags (list of tags, single tag
    groups). All those painters are sortable. Also added new filters for tags.
    * Added painters, icon and filters for visualizing staleness information
    * Improved filtering of the foldertree snapin by user permissions (when a user is
      only permitted on one child folder, the upper folder is removed from the
      hierarchy)
    * "Unchecked Services" view now uses the staleness of services for filtering
    * Globe dashlets make use of the parameter "id" to make it possible to
      provide unique ids in the render HTML code to the dashlets
    * Multisite can now track wether or not a user is online, this need to be
      enabled e.g. via Global Settings in WATO (Save last access times of
      users)
    * Added popup message notification system to make it possible to notify
      multisite users about various things. It is linked on WATO Users page at
      the moment. An image will appear for a user in the sidebar footer with
      the number of pending messages when there are pending messages for a user.
      To make the sidebar check for new messages on a regular base, you need
      to configure the interval of sidebar popup notification updates e.g. via
      WATO Global Settings.
    * Event views: changed default horizon from 31 to 7 days
    * New option for painting timestamp: as Unix Epoch time
    * New filters: Host state type and Service state type
    * FIX: better error message in case of exception in SNMP handling
    * FIX: Inventory screen: Now shows custom checks
    * FIX: Fixed locking problem of multisite pages related to user loading/saving
    * FIX: Fixed wrong default settings of view filters in localized multisite
    * FIX: line wrapping of logwatch entries
    * FIX: Fixed button dragging bug when opening the view editor
           (at least in Firefox)

    WATO:
    * Allow to configure check-/retry_interval in second precision
    * Custom user attributes can now be managed using WATO
    * Allow GIT to be used for change tracking (enable via global option)
    * Hosts/Folders: SNMP communities can now be configured via the host
      and folders hierarchy. Those settings override the rule base config.
    * Require unique alias names in between the following elements:
      Host/Service/Contact Groups, Timeperiods and Roles
    * Removed "do not connect" option from site socket editor. Use the
      checkbox "Disable" to disable the site for multisite.
    * Converted table of Event Console Rules to new implementation, make it sortable
    * FIX: do validation of check items in rule editor
    * FIX: More consistent handling of folderpath select in rule editor
    * FIX: Now correctly handling depends_on_tags on page rendering for
           inherited values
    * FIX: Changed several forms from GET to POST to prevent "Request-URI too
           large" error messages during submitting forms
    * FIX: automation snmp scan now adhere rules for shoddy snmp devices
           which have no sys description
    * FIX: Cisco ruleset "Cisco WLC WiFi client connections" has been generalized to
           "WLC WiFi client connections"
    * FIX: Snapshot handling is a little more robust agains manually created
           files in snapshot directory now
    * FIX: Slightly more transparent handling of syntax errors when loading rules.mk

    Notifications:
    * Flexible Notification can now filter service levels
    * FIX: check_tcp corrected order of parameters in definition

    Event Console:
    * New global setting "force message archiving", converts the EC into
      a kind of syslog archive
    * New built-in snmptrap server to directly receive snmp traps
    * FIX: fix layout of filter for history action type
    * FIX: better detect non-IP-number hosts in hostname translation

1.2.3i1:
    Core:
    * Agents can send data for other hosts "piggyback". This is being
      used by the vSphere and SAP plugins
    * New variable host_check_commands, that allows the definition of
      an alternative host check command (without manually defining one)
    * New variable snmp_check_interval which can be used to customize
      the check intervals of SNMP based checks
    * setup: Added missing vars rrd_path and rrdcached_sock
    * new variable check_mk_exit_status: allows to make Check_MK service OK,
      even if host in not reachable.
    * set always_cleanup_autochecks to True per default now
    * check_mk: new option --snmptranslate

    Multisite:
    * New availability view for arbitrary host/service collections
    * New option auth_by_http_header to use the value of a HTTP header
      variable for authentication (Useful in reverse proxy environments)
    * New permission that is needed for seeing views that other users
      have defined (per default this is contained in all roles)
    * New path back to the view after command exection with all
      checkboxes cleared
    * Added plugins to config module to make registration of default values
      possible for addons like mkeventd - reset to default values works now
      correctly even for multisite related settings
    * perfometer: Bit values now using base of 1000
    * Added PNP tempate for check_disk_smb
    * Dashboards can now be configured to be reloaded on resizing
      (automatically adds width/height url parameters)
    * LDAP authentification: New config option "Do not use persistent
                             connections to ldap server"
    * Hosttags and auxiliary tags can now be grouped in topics
    * Fixed output of time in view if server time differs from user time

    Event Console:
    * New rule feature: automatically delete event after actions
    * New filter for maximum service level (minimum already existed)
    * New global setting: hostname translation (allows e.g. to drop domain name)
    * New rule match: only apply rule within specified time period

    Checks & Agents:
    * solaris_mem: New check for memory and swap for Solaris agent
    * agent_vsphere: New VMWare ESX monitoring that uses pySphere and the VMWare
      API in order to get data very efficiently. Read (upcoming) documentation
      for details.
    * new special agent agent_random for creating random monitoring data
    * New checks: windows_intel_bonding / windows_broadcom_bonding
    * Implemented SAP monitoring based on the agent plugin mk_sap. This
      must be run on a linux host. It connects via RFC calls to SAP R/3
      systems to retrieve monitoring information for this or other machines.
    * sap.dialog: Monitors SAP dialog statistics like the response time
    * sap.value: Simply processes information provided by SAP to Nagios
    * openvpn_clients: new check for OpenVPN connections
    * if64_tplink: special new check for TP Link switches with broken SNMP output
    * job: Monitoring states and performance indicators of any jobs on linux systems
    * oracle_asm_diskgroups: Added missing agent plugin + asmcmd wrapper script
    * oracle_jobs: New check to monitor oracle database job execution
    * oracle_rman_backups: New check to monitor state of ORACLE RMAN backups
    * jar_signature: New check to monitor wether or not a jar is signed and
      certificate is not expired
    * cisco_qos: adhere qos-bandwidth policies
    * check_disk_smb: WATO formalization for active check check_disk_smb
    * if.include: new configurable parameters for assumed input and output speed
    * cisco_qos: new param unit:    switches between bit/byte display
                 new param average: average the values over the given minute
                 new params post/drop can be configured via int and float
                 fixed incorrect worst state if different parameters exceed limit
    * logwatch.ec: Added optional spooling to the check to prevent dataloss
      when processing of current lines needs more time than max execution time
    * mounts: ignore multiple occurrances of the same device
    * Linux agent: allow cached local/plugins checks (see docu)
    * mem.include: Linux memory check now includes size of page tables. This
      can be important e.g. on ORACLE systems with a lot of memory
    * windows_agent: Now buffers output before writing it to the socket
                     Results in less tcp packages per call
    * smart.stats: rewrote check. Please reinventorize. Error counters are now
      snapshotted during inventory.
    * smart.temp: add WATO configuration
    * windows_agent: check_mk.ini: new option "port" - specifies agent port
    * winperf_processor: introduce averaging, support predictive levels
    * cpu_util.include: fixed bug when params are set to None
    * predictive levels: fixed bug when existing predictive levels get new options
    * windows_plugin mssql.vbs: No longer queries stopped mssql instances
    * cisco_hsrp: fixed problem when HSRP groups had same ip address
    * winperf_if: hell has frozen over: a new check for network adapters on Windows
    * windows agent: new config section plugins, now able to set timeouts for specific plugins
                     new global config option: timeout_plugins_total
    * lnx_if in Linux agent: force deterministical order of network devices
    * Linux agent: remove obsolete old <<<netif>>> and <<<netctr>>> sections
    * logwatch, logwatch.ec: detect error in agent configuration
    * Linux agent: cups_queues: do not monitor non-local queues (thanks to Olaf Morgenstern)
    * AIX agent: call lparstat with argument 1 1, this give more accurate data
    * Check_MK check: enable extended performance data per default now
    * viprinet checks: New checks for firmware version/update, memory usage, power supply status, 
                       router mode, serialnumber and temperature sensors
    * uptime, snmp_uptime, esx_vsphere_counters.uptime: allow to set lower and upper levels
    * winperf_processor: Now displays (and scales) to number of cpus in pnpgraph
    * mk_postgres plugin: replace select * with list of explicit columns (fix for PG 9.1)
    * lnx_if: show MAC address for interfaces (needs also agent update)
    * winperf_tcp_conn: New check. Displays number of established tcpv4 connections in windows
                        Uses WATO Rule "TCP connection stats (Windows)"
    * windows_agent: fixed timeouts for powershell scripts in local/plugins
    * logwatch: Agent can now use logwatch.d/ to split config to multipe files
    * logwatch: Agent can now rewrite Messages
    * apache_status: New rule: set levels for number of remaining open slots
    * mrpe: handle long plugin output correctly, including performance data
    * cisco_qos: parameters now configurable via WATO

    Notifications:
    * notify.py: unique spoolfiles name no longer created with uuid
    * Warn user if only_services does never match

    Livestatus:
    * Table statehist: Improved detection of vanished hosts and services.
                       Now able to detect and remove nonsense check plugin output
    * FIX: able to handle equal comment_id between host and service
    * livestatus.log: show utf-8 decoding problems only with debug logging >=2
    * livestatus: fixed incorrect output formatting of comments_with_info column

    BI:
    * Integrated availability computing, including nifty time warp feature

    WATO:
    * Configuration of datasource programs via dedicated rules
    * New editor for Business Intelligence rules
    * Rule Editor: Now able to show infeffective rules
    * Valuespec: CascadingDropdown now able to process choice values from functions
    * Removed global option logwatch_forward_to_ec, moved this to the
      logwatch_ec ruleset. With this option the forwarding can now be enabled
      for each logfile on a host
    * Configuration of an alternative host check command
    * Inventory: Display link symbol for ps ruleset
    * New rule for notification_options of hosts and services
    * FIX: Rulesets: correct display of rules within subfolders
    * Remove Notification Command user settings, please use flexible notifications instead


1.2.2p3:
    Core:
    * FIX: get_average(): Gracefully handle time anomlies of target systems
    * FIX: notifications: /var/lib/check_mk/notify directory is now created 
           correctly during setup from tgz file. (Without it notifications
           did not get sent out.)
    * FIX: add missing $DESTDIR to auth.serials in setup.sh

    Checks & Agents:
    * FIX: winperf_processor: fix case where CPU percent is exactly 100%
    * FIX: blade_powerfan: fix mixup of default levels 50/40 -> 40/50
    * FIX: Cleaned up graph rendering of Check_MK services 
    * FIX: zypper: deal with output from SLES 10
    * FIX: zpool_status: Ignoring "No known data errors" text
    * FIX: dmi_sysinfo: Handling ":" in value correctly
    * FIX: check_http: Fixed syntax error when monitoring certificates
    * FIX: check_dns: parameter -A does not get an additional string
    * FIX: diskstat: Fixed wrong values for IO/s computation on linux hosts
    * FIX: blade_healts: Fixed wrong index checking resulting in exceptions
    * FIX: notifications: /var/lib/check_mk/notify directory is now created 
           correctly during setup from tgz file. (Without it notifications
           did not get sent out.)

    Multisite:
    * FIX: LDAP: Disabling use of referrals in active directory configuration
    * FIX: Fixed missing roles in auth.php (in some cases) which resulted in
           non visible pnp graphs and missing nagvis permissions
    * FIX: Fixed label color of black toner perfometers when fuel is low
    * FIX: Fixed wrong default settings of view filters in localized multisite
    * FIX: Fixed exception when enabling sounds for views relying on 
           e.g. alert statistics source
    * FIX: Folder Tree Snapin: make folder filter also work for remote
           folders that do not exist locally
    * FIX: correctly display sub-minute check/retry intervals
    * FIX: fix logic of some numeric sorters
    * FIX: Improved user provided variable validation in view code
    * FIX: Escaping html code in plugin output painters

    WATO:
    * FIX: fix layout of Auxiliary tags table
    * FIX: avoid exception when called first time and first page ist host tags
    * FIX: fix validation of time-of-day input field (24:00)
    * FIX: automation users can now be deleted again (bug was introduced in 1.2.2p1)
    * FIX: fix logwatch pattern analyzer message "The host xyz is not
           managed by WATO." after direct access via snapin
    * FIX: Fixed first toggle of flags in global settings when default is set to True
    * FIX: fix exception and loss of hosts in a folder when deleting all site connections
           of a distributed WATO setup
    * FIX: avoid Python exception for invalid parameters even in debug mode
    * FIX: check_ldap: Removed duplicate "-H" definition
    * FIX: Fixed some output encoding problem in snapshot restore / deletion code
    * FIX: Improved user provided variable validation in snapshot handling code
    * FIX: Improved user provided variable validation in inventory dialog

    Event Console:
    * FIX: apply rewriting of application/hostname also when cancelling events
    * FIX: check_mkevents now uses case insensitive host name matching

    Livestatus:
    * FIX: fixed incorrect output formatting of comments_with_info column
    * FIX: statehist table: fixed memory leak

1.2.2p2:
    Core:
    * FIX: livecheck: fixed handling of one-line plugin outputs and missing \n
           (Thanks to Florent Peterschmitt)

    Checks & Agents:
    * FIX: jolokia_info: ignore ERROR instances
    * FIX: apache_status: use (also) apache_status.cfg instead of apache_status.conf
    * FIX: f5_bigip_vserver: fix wrong OID (13 instead of 1), thanks to Miro Ramza
    * FIX: f5_bigip_psu: handle more than first power supply, thanks to Miro Ramza
    * FIX: ipmi_sensors: ignore sensors in state [NA] (not available)
    * FIX: aix_lvm: handle agents that output an extra header line
    * FIX: zfsget: do not assume that devices begin with /, but mountpoints
    * FIX: ipmi_sensors: handle two cases for DELL correctly (thanks to Sebastian Talmon)
    * FIX: check_dns: enable performance data
    * FIX: free_ipmi: fix name of sensor cache file if hostname contains domain part
    * FIX: ad_replication plugin: Fixed typo (Thanks to Dennis Honke)

    Multisite:
    * List of views: Output the alias of a datasource instead of internal name
    * FIX: fix column editor for join columns if "SERVICE:" is l10n'ed
    * FIX: fix invalid request in livestatus query after reconnect

    WATO:
    * FIX: convert editing of global setting to POST. This avoid URL-too-long
      when defining lots of Event Console actions
    * FIX: LDAP configuration: allow DNs without DC=

    Event Console:
    * FIX: fix icon in events check if host specification is by IP address
    * Renamed "Delete Event" to "Archive Event" to clearify the meaning

    Notifications:
    * FIX: contacts with notifications disabled no longer receive 
           custom notifications, unless forced

1.2.2p1:
    Core:
    * FIX: correctly quote ! and \ in active checks for Nagios
    * FIX: Performing regular inventory checks at configured interval even
           when the service is in problem state
    * Check_MK core now supports umlauts in host-/service- and contactgroup names

    Checks & Agents:
    * FIX: vsphere_agent: fix problems whith ! and \ in username or password
    * FIX: check_mk_agent.aix: fix shebang: was python, must be ksh
    * FIX: cisco_qos: Be compatible to newer IOS-XE versions (Thanks to Ken Smith)
    * FIX: mk_jolokia: Handling spaces in application server instances correctly

    Multisite:
    * FIX: do not remove directories of non-exisant users anymore. This lead to
           a deletion of users' settings in case of an external authentication
           (like mod_ldap).
    * FIX: Fixed handling of dashboards without title in sidebar view snapin
    * FIX: titles and services got lost when moving join-columns in views
    * FIX: Fixed exception during initial page rendering in python 2.6 in special cases
           (Internal error: putenv() argument 2 must be string, not list)

    Livestatus:
    * livestatus.log: show utf-8 decoding problems only with debug logging >=2

    Notifications:
    * FIX: HTML mails: Handle the case where plugin argument is not set
    * FIX: HTML mails: remove undefinded placeholders like $GRAPH_CODE$

    WATO:
    * Improved handling of valuespec validations in WATO rule editor. Displaying a
      warning message when going to throw away the current settings.
    * FIX: fix bug where certain settings where not saved on IE. This was mainly
           on IE7, but also IE8,9,10 in IE7 mode (which is often active). Affected
           was e.g. the nodes of a cluster or the list of services for service
           inventory

1.2.2:
    Core:
    * Added $HOSTURL$ and $SERVICEURL$ to notification macros which contain an
      URL to the host/service details views with /check_mk/... as base.

    Checks & Agents:
    * FIX: blade_bx_load: remove invalid WATO group
    * FIX: lnx_bonding: handle also 802.3ad type bonds

    Notifications:
    * FIX: Removing GRAPH_CODE in html mails when not available
    * Using plugin argument 1 for path to pnp4nagios index php to render graphs
    * Little speedup of check_mk --notify

    Multisite:
    * FIX: Fixed umlaut handling in reloaded snapins

    WATO:
    * FIX: Fix several cases where WATO rule analyser did not hilite all matching rules
    * Added tcp port parameter to SSL certificate check (Thanks to Marcel Schulte)

    Event Console:
    * FIX: Syslog server is now able to parse RFC 5424 syslog messages

1.2.2b7:
    Checks & Agents:
    * FIX: postfix_mailq: fix labels in WATO rule, set correct default levels
    

1.2.2b6:
    Core:
    * FIX: setup: detect check_icmp also on 64-Bit CentOS
           (thanks to あきら) 
    * FIX: setup.sh: create auth.serials, fix permissions of htpasswd
    * FIX: livecheck: now able to handle check output up to 16kB

    Checks & Agents:
    * FIX: apc_symmetra_power: resurrect garble PNP template for 
    * FIX: check_mk_agent.freebsd: remove garble from output
           (Thanks to Mathias Decker)
    * FIX: check_mk-mssql_counters.locks: fix computation, was altogether wrong
    * FIX: check_mk-mssql_counters.transactions: fix computation also
    * check_http: now support the option -L (urlizing the result)
    * Added mem section to Mac OSX agent (Thanks to Brad Davis)
    * FIX: mssql.vbs (agent plugin) now sets auth options for each instance
    * FIX: jolokia_metrics.mem: error when missing max values
    * Make levels for SMART temperature editable via WATO

    Multisite:
    * FIX: fix localization in non-OMD environment
           (thanks to あきら)
    * FIX: hopefully fix computation of Speed-O-Meter
    * Add $SERVICEOUTPUT$ and $HOSTOUTPUT$ to allowed macros for
      custom notes
    * FIX: Writing one clean message to webserver error_log when write fails
    * FIX: Escaping html entities when displaying comment fields
    * FIX: Monitored on site attribute always has valid default value

    Notifications:
    * FIX: fix event type for recoveries
    * FIX: fix custom notifications on older nagios versions
    * FIX: handle case where type HOST/SERVICE not correctly detected
    
    Livestatus:
    * FIX: memory leak when removing downtime / comment 

    WATO:
    * FIX: Removed "No roles assigned" text in case of unlocked role attribute
           in user management dialog
    * FIX: Fix output of rule search: chapters appeared twice sometimes

    Event Console:
    * FIX: check_mkevents: fix usage help if called with illegal options
    * check_mkevents now allows specification of a UNIX socket
      This is needed in non-OMD environments
    * setup.py now tries to setup Event Console even in non-OMD world

1.2.2b5:
    Core:
    * Checks can now omit the typical "OK - " or "WARN -". This text
      will be added automatically if missing.
    * FIX: livecheck: fixed compilation bug
    * FIX: check_mk: convert service description unicode into utf-8
    * FIX: avoid simultanous activation of changes by means of a lock
    
    Checks & Agents:
    * FIX: jolokia_metrics.mem - now able to handle negative/missing max values
    * ADD: tcp_conn_stats: now additionally uses /proc/net/tcp6
    * ADD: wmic_processs: cpucores now being considered when calculating 
           user/kernel percentages. (thanks to William Baum)
    * FIX: UPS checks support Eaton Evolution
    * FIX: windows agent plugin: mssql now exits after 10 seconds

    Notifications:
    * FIX: fixed crash on host notification when contact had explicit services set

    Livestatus:
    * FIX: possible crash with VERY long downtime comments

    WATO:
    * FIX: Fix hiliting of errors in Nagios output
    * FIX: localisation error

    Multisite:
    * FIX: Avoid duplicate "Services" button in host detail views
    * FIX: fix rescheduling icon for services with non-ASCII characters
    * New filter for IP address of a host
    * Quicksearch: allow searching for complete IP addresses and IP
      address prefixes
    * Add logentry class filter to view 'Host- and Service events'

    BI:
    * FIX: fix exception with expansion level being 'None'
    * FIX: speedup for single host tables joined by hostname (BI-Boxes)
    * FIX: avoid closing BI subtree while tree is being loaded

    Event Console:
    * FIX: make hostname matching field optional. Otherwise a .* was
           neccessary for the rule in order to match
    * FIX: event_simulator now also uses case insensitive matches

1.2.2b4:
    Core:
    * FIX: Fix output of cmk -D: datasource programs were missing
    * FIX: allow unicode encoded extra_service_conf
    * FIX: no default PING service if custom checks are defined
    * FIX: check_mk_base: fixed rounding error in get_bytes_human_readable
    * FIX: check_mk: improved support of utf-8 characters in extra_service_conf
    * FIX: livestatus: table statehist now able to check AuthUser permissions
    * New configuration variable contactgroup_members

    Checks & Agents:
    * FIX: smart - not trying to parse unhandled lines to prevent errors
    * FIX: winperf_processor - fixed wrong calculations of usage
    * FIX: WATO configuration of filesystem trends: it's hours, not days!
    * FIX: mysql: fixed crash on computing IO information
    * FIX: diskstat: fix local variable 'ios_per_sec' referenced before assignment
    * FIX: multipath: ignore warning messages in agent due to invalid multipath.conf
    * FIX: megaraid_bbu: deal with broken output ("Adpater"), found in Open-E
    * FIX: megaraid_pdisk: deal with special output of Open-E
    * FIX: jolokia_metrics.mem: renamed parameter totalheap to total
    * FIX: megaraid_bbu: deal with broken output ("Adpater")
    * FIX: check_ldap: added missing host address (check didn't work at all)
    * FIX: check_ldap: added missing version option -2, -3, -3 -T (TLS)
    * FIX: mssql: Agent plugin now supports MSSQL Server 2012
    * FIX: hr_mem: fix max value in performance data (thanks to Michaël COQUARD)
    * FIX: f5_bigip_psu: fix inventory function (returned list instead of tuple)
    * FIX: mysql.connections: avoid crash on legacy agent output
    * FIX: tcp_conn_stats: use /proc/net/tcp instead of netstat -tn. This
           should avoid massive performance problems on system with many
           connections
    * Linux agent: limit netstat to 10 seconds
    * ps: Allow %1, %2, .. instead of %s in process_inventory. That allows
      reordering of matched groups
    * FIX: f5_bigip_psu - fixed inventory function
    * FIX: printer_supply - fixed inventory function for some kind of OKI printers

    Multisite:
    * FIX: Fixed problem with error during localization scanning
    * FIX: Fixed wrong localization right after a user changed its language
    * FIX: Improved handling of error messages in bulk inventory
    * FIX: fixed focus bug in transform valuespec class
    * FIX: stop doing snapin refreshes after they have been removed
    * FIX: sidebar snapins which refresh do not register for restart detection anymore
    * FIX: fix user database corruption in case of a race condition
    * FIX: added checks wether or not a contactgroup can be deleted
    * FIX: Avoid deadlock due to lock on contacts.mk in some situations
    * Changed sidebar snapin reload to a global interval (option:
      sidebar_update_interval), defaults to 30 seconds
    * Sidebar snapins are now bulk updated with one HTTP request each interval

    BI:
    * FIX: fixed invalid links to hosts and services in BI tree view
    * FIX: fix exception in top/down and bottom/up views
    * FIX: fix styling of top/down and bottom/up views (borders, padding)
    * FIX: fix style of mouse pointer over BI boxes
    * FIX: list of BI aggregates was incomplete in some cases
    * FIX: single host aggregations didn't work for aggregations += [...]
    * FIX: top-down and bottom-up was broken in case of "only problems"
    * FIX: BI see_all permission is now working again
    * Do not handle PENDING as "problem" anymore
    * Make titles of non-leaf tree nodes klickable

    WATO:
    * FIX: flexible notification valuespec is now localizable
    * FIX: Alias values of host/service/contact groups need to be set and unique
           within the group
    * FIX: Fixed exception when editing contactgroups without alias
    * FIX: Fix localization of rule options
    * FIX: ValueSpec OptionalDropDown: fix visibility if default is "other"
    * Suggest use default value for filesystem levels that make sense
    * Valuespec: CascadingDropdown now able to process choice values from functions
    * Freshness checking for classical passive Nagios checks (custom_checks)

1.2.2b3:
    Checks & Agents:
    * FIX: Fixed date parsing code ignoring the seconds value in several checks
           (ad_replication, cups_queues, heartbeat_crm, mssql_backup, smbios_sel)
    * FIX: Fixed pnp template for apc_symmetra check when using multiple rrds

    Multisite:
    * FIX: Removed uuid module dependency to be compatible to python < 2.5
    * FIX: remove Javascript debug popup from multi-string input fields
    * FIX: list of strings (e.g. host list in rule editor) didn't work anymore

1.2.2b2:
    Checks & Agents:
    * Added dynamic thresholds to the oracle_tablespace check depending on the
      size of the tablespaces.

    BI:
    * FIX: fix exception in BI-Boxes views of host groups
    * FIX: fix problem where BI-Boxes were invisible if not previously unfolded

    Event Console:
    * FIX: support non-Ascii characters in matching expressions. Note:
           you need to edit and save each affected rule once in order
           to make the fix work.
    * FIX: Fixed exception when logging actions exectuted by mkeventd
    * FIX: etc/init.d/mkeventd flush did not work when mkeventd was stopped

    Multisite:
    * FIX: Fixed several minor IE7 related layout bugs
    * FIX: title of pages was truncated and now isn't anymore
    * Cleanup form for executing commands on hosts/services

    WATO:
    * FIX: Fixed layout of rulelist table in IE*
    * FIX: Fixed adding explicit host names to rules in IE7
    * Add: Improved navigation convenience when plugin output contains [running on ... ]

1.2.2b1:
    Core:
    * cmk --notify: added notification script to generate HTML mails including
      the performance graphs of hosts and services
    * cmk --notify: added the macros NOTIFY_LASTHOSTSTATECHANGE, NOTIFY_HOSTSTATEID,
      NOTIFY_LASTSERVICESTATECHANGE, NOTIFY_SERVICESTATEID, NOTIFY_NOTIFICATIONCOMMENT,
      NOTIFY_NOTIFICATIONAUTHOR, NOTIFY_NOTIFICATIONAUTHORNAME, NOTIFY_NOTIFICATIONAUTHORALIAS
    * FIX: more robust deletion of precompiled files to ensure the correct 
      creation of the files (Thanks to Guido Günther)
    * FIX: Inventory for cluster nodes who are part of multiple clusters 
    * cmk --notify: added plugin for sms notification
    * FIX: precompiled checks: correct handling of sys.exit() call when using python2.4 
    * cmk --notify: improved logging on wrong notification type
    * RPM: Added check_mk-agent-scriptless package (Same as normal agent rpm,
      but without RPM post scripts)

    Checks & Agents:
    * winperf_processor now outputs float usage instead of integer
    * FIX: mssql_counters.file_sizes - Fixed wrong value for "Log Files" in output
    * FIX: drbd: Parameters for expected roles and disk states can now be set to 
           None to disable alerting on changed values
    * printer_supply_ricoh: New check for Ricoh printer supply levels
    * jolokia_metrics.mem: now supports warn/crit levels for heap, nonheap, totalheap
    * jolokia_metrics.mem: add dedicated PNP graph
    * FIX: logwatch.ec: use UNIX socket instead of Pipe for forwarding into EC 
    * FIX: logwatch.ec: fixed exception when forwarding "OK" lines
    * FIX: logwatch.ec: fixed forwarding of single log lines to event console
    * Improved performance of logwatch.ec check in case of many messages
    * livestatus_status: new check for monitoring performance of monitoring
    * FIX: diskstat.include: fix computation of queue length on windows
      (thanks to K.H. Fiebig)
    * lnx_bonding: new check for bonding interfaces on Linux
    * ovs_bonding: new check for bonding interfaces on Linux / Open vSwitch
    * if: Inventory settings can now be set host based
    * FIX: lnx_bonding/ovs_bonding: correct definition of bonding.include
    * Add: if check now able to handle interface groups  (if_groups)
    * Add: New check for DB2 instance memory levels
    * Add: winperf_phydisk can now output IOPS
    * Add: oracle_tablespace now with flexible warn/crit levels(magic number)
    
    Livestatus:
    * Add: new column in hosts/services table: comments_with_extra_info
    Adds the entry type and entry time

    Multisite:
    * Added comment painter to notification related views
    * Added compatibility code to use hashlib.md5() instead of md5.md5(), which
      is deprecated in python > 2.5 to prevent warning messages in apache error log
    * Added host filter for "last host state change" and "last host check"
    * FIX: Preventing autocomplete in password fields of "edit profile" dialog
    * The ldap member attribute of groups is now configruable via WATO
    * Added option to enforce lower User-IDs during LDAP sync
    * Improved debug logging of ldap syncs (Now writing duration of queries to log)
    * Displaying date/time of comments in comment icon hover menu (Please
      note: You need to update your livestatus to current version to make this work)
    * FIX: Making "action" context link unclickable during handling actions / confirms

    BI:
    * Use Ajax to delay rendering of invisible parts of the tree (this
      saves lots of HTML code)

    WATO:
    * Added hr_mem check to the memory checkgroup to make it configurable in WATO
    * Make page_header configurable in global settings
    * FIX: Fixed some typos in ldap error messages
    * FIX: Fixed problem on user profile page when no alias set for a user
    * FIX: list valuespecs could not be extended after once saving
    * FIX: fix title of foldable areas contained in list valuespecs
    * FIX: Fixed bug where pending log was not removed in multisite setup
    * FIX: Fixed generation of auth.php (Needed for NagVis Multisite Authorisation)
    * FIX: Fixed missing general.* permissions in auth.php on slave sites in 
      case of distributed WATO setups
    * Added oracle_tablespaces configuration to the application checkgroup
    * FIX: Fixed synchronisation of mkeventd configs in distributed WATO setups
    * FIX: "Sync & Restart" did not perform restart in distributed WATO setups
    * FIX: Fixed exception in editing code of ldap group to rule plugin
    * FIX: Don't execute ldap sync while performing actions on users page

    Event Console:
    * Added UNIX socket for sending events to the EC
    * Speed up rule matches in some special cases by factor of 100 and more
    * Init-Script: Improved handling of stale pidfiles
    * Init-Script: Detecting and reporting already running processes
    * WATO: Added hook to make the mkeventd reload in distributed WATO setups
      during "activate changes" process
    * Added hook mkeventd-activate-changes to add custom actions to the mkeventd
      "activate changes" GUI function
    * FIX: When a single rule matching raises an exception, the line is now
      matched agains the following rules instead of being skipped. The
      exception is logged to mkeventd.log

1.2.1i5:
    Core:
    * Improved handling of CTRL+C (SIGINT) to terminate long runnining tasks 
      (e.g.  inventory of SNMP hosts)
    * FIX: PING services on clusters are treated like the host check of clusters
    * cmk --notify: new environment variable NOTIFY_WHAT which has HOST or SERVICE as value
    * cmk --notify: removing service related envvars in case of host notifications
    * cmk --notify: added test code to help developing nitofication plugins.
      Can be called with "cmk --notify fake-service debug" for example

    Checks & Agents:
    * Linux Agent, diskstat: Now supporting /dev/emcpower* devices (Thanks to Claas Rockmann-Buchterkirche)
    * FIX: winperf_processor: Showing 0% on "cmk -nv" now instead of 100%
    * FIX: win_dhcp_pools: removed faulty output on non-german windows 2003 servers 
           with no dhcp server installed (Thanks to Mathias Decker)
    * Add: fileinfo is now supported by the solaris agent. Thanks to Daniel Roettgermann
    * Logwatch: unknown eventlog level ('u') from windows agent treated as warning
    * FIX: logwatch_ec: Added state undefined as priority
    * Add: New Check for Raritan EMX Devices
    * Add: mailman_lists - New check to gather statistics of mailman mailinglists
    * FIX: megaraid_bbu - Handle missing charge information (ignoring them)
    * FIX: myssql_tablespaces - fix PNP graph (thanks to Christian Zock)
    * kernel.util: add "Average" information to PNP graph
    * Windows Agent: Fix startup crash on adding a logfiles pattern, but no logfile specified
    * Windows Agent: check_mk.example.ini: commented logfiles section

    Multisite:
    * FIX: Fixed rendering of dashboard globes in opera
    * When having row selections enabled and no selected and performing
      actions an error message is displayed instead of performing the action on
      all rows
    * Storing row selections in user files, cleaned up row selection 
      handling to single files. Cleaned up GET/POST mixups in confirm dialogs
    * Add: New user_options to limit seen nagios objects even the role is set to see all
    * Fix: On site configaration changes, only relevant sites are marked as dirty
    * Fix: Distributed setup: Correct cleanup of pending changes logfile after "Activate changes"
    * FIX: LDAP: Fixed problem with special chars in LDAP queries when having
    contactgroup sync plugin enabled
    * FIX: LDAP: OpenLDAP - Changed default filter for users
    * FIX: LDAP: OpenLDAP - Using uniqueMember instead of member when searching for groups of a user
    * FIX: LDAP: Fixed encoding problem of ldap retrieved usernames
    * LDAP: Role sync plugin validates the given group DNs with the group base dn now
    * LDAP: Using roles defined in default user profile in role sync plugin processing
    * LDAP: Improved error handling in case of misconfigurations
    * LDAP: Reduced number of ldap querys during a single page request / sync process
    * LDAP: Implemnted some kind of debug logging for LDAP communication
    * FIX: Re-added an empty file as auth.py (wato plugin) to prevent problems during update 

    WATO:
    * CPU load ruleset does now accept float values
    * Added valuespec for cisco_mem check to configure thresholds via WATO
    * FIX: Fixed displaying of tag selections when creating a rule in the ruleeditor
    * FIX: Rulesets are always cloned in the same folder
    * Flexibile notifications: removed "debug notification" script from GUI (you can make it
      executable to be choosable again)
    * Flexibile notifications: added plain mail notification which uses the
      mail templates from global settings dialog

    BI:
    * Added FOREACH_SERVICE capability to leaf nodes
    * Add: Bi views now support debug of livestatus queries

1.2.1i4:
    Core:
    * Better exception handling when executing "Check_MK"-Check. Printing python
      exception to status output and traceback to long output now.
    * Added HOSTTAGS to notification macros which contains all Check_MK-Tags
      separated by spaces
    * Output better error message in case of old inventory function
    * Do object cache precompile for monitoring core on cmk -R/-O
    * Avoid duplicate verification of monitoring config on cmk -R/-O
    * FIX: Parameter --cleanup-autochecks (long for -u) works now like suggested in help
    * FIX: Added error handling when trying to --restore with a non existant file

    Notifications:
    * Fix flexible notifications on non-OMD systems
    
    Checks & Agents:
    * Linux Agent, mk_postgres: Supporting pgsql and postgres as user
    * Linux Agent, mk_postgres: Fixed database stats query to be compatible
      with more versions of postgres
    * apache_status: Modified to be usable on python < 2.6 (eg RHEL 5.x)
    * apache_status: Fixed handling of PIDs with more than 4 numbers
    * Add: New Check for Rittal CMC PSM-M devices
    * Smart plugin: Only use relevant numbers of serial
    * Add: ibm_xraid_pdisks - new check for agentless monitoring of disks on IBM SystemX servers.
    * Add: hp_proliant_da_cntlr check for disk controllers in HP Proliant servers
    * Add: Check to monitor Storage System Drive Box Groups attached to HP servers
    * Add: check to monitor the summary status of HP EML tape libraries
    * Add: apc_rackpdu_status - monitor the power consumption on APC rack PDUs
    * Add: sym_brightmail_queues - monitor the queue levels on Symantec Brightmail mail scanners.
    * Add: plesk_domains - List domains configured in plesk installations
    * Add: plesk_backups - Monitor backup spaces configured for domains in plesk
    * Add: mysql_connections - Monitor number of parallel connections to mysql daemon
    * Add: flexible notifcations: filter by hostname
    * New script multisite_to_mrpe for exporting services from a remote system
    * FIX: postgres_sessions: handle case of no active/no idle sessions
    * FIX: correct backslash representation of windows logwatch files
    * FIX: postgres_sessions: handle case of no active/no idle sessions
    * FIX: zfsget: fix exception on snapshot volumes (where available is '-')
    * FIX: zfsget: handle passed-through filesystems (need agent update)
    * FIX: loading notification scripts in local directory for real
    * FIX: oracle_version: return valid check result in case of missing agent info
    * FIX: apache_status: fixed bug with missing 'url', wrote man page
    * FIX: fixed missing localisation in check_parameteres.py 
    * FIX: userdb/ldap.py: fixed invalid call site.getsitepackages() for python 2.6
    * FIX: zpool_status: fixed crash when spare devices were available
    * FIX: hr_fs: handle negative values in order to larger disks (thanks to Christof Musik)
    * FIX: mssql_backup: Fixed wrong calculation of backup age in seconds


    Multisite:
    * Implemented LDAP integration of Multisite. You can now authenticate your
      users using the form based authentication with LDAP. It is also possible
      to synchronize some attributes like mail addresses, names and roles from
      LDAP into multisite.
    * Restructured cookie auth cookies (all auth cookies will be invalid
      after update -> all users have to login again)
    * Modularized login and cookie validation
    * Logwatch: Added buttons to acknowledge all logs of all hosts or really
      all logs which currently have a problem
    * Check reschedule icon now works on services containing an \
    * Now showing correct representation of SI unit kilo ( k )
    * if perfometer now differs between byte and bit output
    * Use pprint when writing global settings (makes files more readable)
    * New script for settings/removing downtimes: doc/treasures/downtime
    * New option when setting host downtimes for also including child hosts
    * Option dials (refresh, number of columns) now turnable by mouse wheel
    * Views: Commands/Checkboxes buttons are now activated dynamically (depending on data displayed)
    * FIX: warn / crit levels in if-check when using "bit" as unit
    * FIX: Fixed changing own password when notifications are disabled
    * FIX: On page reload, now updating the row field in the headline
    * FIX: ListOfStrings Fields now correctly autoappend on focus
    * FIX: Reloading of sidebar after activate changes
    * FIX: Main Frame without sidebar: reload after activate changes
    * FIX: output_format json: handle newlines correctly
    * FIX: handle ldap logins with ',' in distinguished name
    * FIX: quote HTML variable names, fixes potential JS injection
    * FIX: Sidebar not raising exceptions on configured but not available snapins
    * FIX: Quicksearch: Fixed Up/Down arrow handling in chrome
    * FIX: Speedometer: Terminating data updates when snapin is removed from sidebar
    * FIX: Views: toggling forms does not disable the checkbox button anymore
    * FIX: Dashboard: Fixed wrong display options in links after data reloads
    * FIX: Fixed "remove all downtimes" button in views when no downtimes to be deleted 
    * FIX: Services in hosttables now use the service name as header (if no custom title set)
    * New filter for host_contact and service_contact
    
    WATO:
    * Add: Creating a new rule immediately opens its edit formular
    * The rules formular now uses POST as transaction method
    * Modularized the authentication and user management code
    * Default config: add contact group 'all' and put all hosts into it
    * Reverse order of Condition, Value and General options in rule editor
    * Allowing "%" and "+" in mail prefixes of contacts now
    * FIX: Fixed generated manual check definitions for checks without items
      like ntp_time and tcp_conn_stats
    * FIX: Persisting changing of folder titles when only the title has changed
    * FIX: Fixed rendering bug after folder editing

    Event Console:
    * Replication slave can now copy rules from master into local configuration
      via a new button in WATO.
    * Speedup access to event history by earlier filtering and prefiltering with grep
    * New builtin syslog server! Please refer to online docu for details.
    * Icon to events of host links to view that has context button to host
    * FIX: remove event pipe on program shutdown, prevents syslog freeze
    * FIX: hostnames in livestatus query now being utf8 encoded
    * FIX: fixed a nastiness when reading from local pipe
    * FIX: fix exception in rules that use facility local7
    * FIX: fix event icon in case of using TCP access to EC
    * FIX: Allowing ":" in application field (e.g. needed for windows logfiles)
    * FIX: fix bug in Filter "Hostname/IP-Address of original event"

    Livestatus:
    * FIX: Changed logging output "Time to process request" to be debug output

1.2.1i3:
    Core:
    * added HOST/SERVICEPROBLEMID to notification macros
    * New configuration check_periods for limiting execution of
      Check_MK checks to a certain time period.

    Checks & Agents:
    * Windows agent: persist offsets for logfile monitoring

    Notifications:
    * fix two errors in code that broke some service notifications

    Event Console:
    * New performance counter for client request processing time
    * FIX: fixed bug in rule optimizer with ranges of syslog priorities

    WATO:
    * Cloning of contact/host/service groups (without members)

    Checks & Agents:
    * logwatch: Fixed confusion with ignore/ok states of log messages
    * AIX Agent: now possible to specify -d flag. Please test :)

1.2.1i2:
    Core:
    * Improved validation of inventory data reported by checks
    * Added -d option to precompiled checks to enable debug mode
    * doc/treasures: added script for printing RRD statistics

    Notifications:
    * New system of custom notification, with WATO support

    Event Console:
    * Moved source of Event Console into Check_MK project 
    * New button for resetting all rule hits counters
    * When saving a rule then its hits counter is always reset
    * New feature of hiding certain actions from the commands in the status GUI
    * FIX: rule simulator ("Try out") now handles cancelling rules correctly
    * New global option for enabling log entries for rule hits (debugging)
    * New icon linking to event views for the event services
    * check_mkevents outputs last worst line in service output
    * Max. number of queued connections on status sockets is configurable now
    * check_mkevents: new option -a for ignoring acknowledged events
    * New sub-permissions for changing comment and contact while updating an event
    * New button for generating test events directly via WATO
    * Allow Event Console to replicate from another (master) console for
      fast failover.
    * Allow event expiration also on acknowledged events (configurable)

    Multisite:
    * Enable automation login with _username= and _secret=, while
      _secret is the content of var/check_mk/web/$USER/automation.secret
    * FIX: Fixed releasing of locks and livestatus connections when logging out
    * FIX: Fixed login/login confusions with index page caching
    * FIX: Speed-o-meter: Fixed calculation of Check_MK passive check invervals
    * Removed focus of "Full name" attribute on editing a contact
    * Quicksearch: Convert search text to regex when accessing livestatus
    * FIX: WATO Folder filter not available when WATO disabled
    * WATO Folder Filter no longer available in single host views
    * Added new painters "Service check command expanded" and
      "Host check command expanded"
    * FIX: Corrected garbled description for sorter "Service Performance data" 
    * Dashboard globes can now be filtered by host_contact_group/service_contact_group
    * Dashboard "iframe" attribute can now be rendered dynamically using the
      "iframefunc" attribute in the dashlet declaration
    * Dashboard header can now be hidden by setting "title" to None
    * Better error handling in PNP-Graph hover menus in case of invalid responses

    Livestatus:
    * Added new table statehist, used for SLA queries
    * Added new column check_command_expanded in table hosts
    * Added new column check_command_expanded in table services
    * New columns livestatus_threads, livestatus_{active,queued}_connections

    BI:
    * Added missing localizations
    * Added option bi_precompile_on_demand to split compilations of
      the aggregations in several fragments. If possible only the needed
      aggregations are compiled to reduce the time a user has to wait for
      BI based view. This optimizes BI related views which display
      information for a specific list of hosts or aggregation groups.
    * Added new config option bi_compile_log to collect statistics about
      aggregation compilations
    * Aggregations can now be part of more than one aggregation group
      (just configure a list of group names instead of a group name string)
    * Correct representation of (!), (!!) and (?) markers in check output
    * Corrected representation of assumed state in box layout
    * Feature: Using parameters for hosttags

    WATO:
    * Added progress indicator in single site WATO "Activate Changes"
    * Users & Contacts: Case-insensitive sorting of 'Full name' column
    * ntp/ntp.time parameters are now configurable via WATO
    * FIX: Implemented basic non HTTP 200 status code response handling in interactive
           progress dialogs (e.g. bulk inventory mode)
    * FIX: Fixed editing of icon_image rules
    * Added support of locked hosts and folders ( created by CMDB )
    * Logwatch: logwatch agents/plugins now with ok pattern support 
    * Valuespec: Alternative Value Spec now shows helptext of its elements
    * Valuespec: DropdownChoice, fixed exception on validate_datatype

    Checks & Agents:
    * New check mssql_counters.locks: Monitors locking related information of
      MSSQL tablespaces
    * Check_MK service is now able to output additional performance data
      user_time, system_time, children_user_time, children_system time
    * windows_updates agent plugin: Fetching data in background mode, caching
      update information for 30 minutes
    * Windows agent: output ullTotalVirtual and ullAvailVirtual (not yet
      being used by check)
    * Solaris agent: add <<<uptime>>> section (thanks to Daniel Roettgermann)
    * Added new WATO configurable option inventory_services_rules for the
      windows services inventory check
    * Added new WATO configurable option inventory_processes_rules for the
      ps and ps.perf inventory
    * FIX: mssql_counters checks now really only inventorize percentage based
      counters if a base value is set
    * win_dhcp_pools: do not inventorize empty pools any more. You can switch
      back to old behaviour with win_dhcp_pools_inventorize_empty = True
    * Added new Check for Eaton UPS Devices
    * zfsget: new check for monitoring ZFS disk usage for Linux, Solaris, FreeBSD
      (you need to update your agent as well)
    * Added new Checks for Gude PDU Units
    * logwatch: Working around confusion with OK/Ignore handling in logwatch_rules
    * logwatch_ec: Added new subcheck to forward all incoming logwatch messages
      to the event console. With this check you can use the Event Console 
      mechanisms and GUIs instead of the classic logwatch GUI. It can be 
      enabled on "Global Settings" page in WATO for your whole installation.
      After enabling it you need to reinventorize your hosts.
    * Windows Update Check: Now with caching, Thanks to Phil Randal and Patrick Schlüter
    * Windows Check_MK Agent: Now able to parse textfiles for logwatch output
    * Added new Checks sni_octopuse_cpu, sni_octopuse_status, sni_octopuse_trunks: These
      allow monitoring Siemens HiPath 3000/5000 series PBX.
    * if-checks now support "bit" as measurement unit
    * winperf_phydisk: monitor average queue length for read/write

1.2.0p5:
    Checks & Agents:
    * FIX: windows agent: fixed possible crash in eventlog section

    BI:
    * FIX: fixed bug in aggregation count (thanks Neil) 

1.2.0p4:
    WATO:
    * FIX: fixed detection of existing groups when creating new groups
    * FIX: allow email addresses like test@test.test-test.com
    * FIX: Fixed Password saving problem in user settings

    Checks & Agents:
    * FIX: postgres_sessions: handle case of no active/no idle sessions
    * FIX: winperf_processor: handle parameters "None" (as WATO creates)
    * FIX: mssql_counters: remove debug output, fix bytes output
    * FIX: mssql_tablespaces: gracefully handle garbled agent output

    Multisite:
    * FIX: performeter_temparature now returns unicode string, because of °C
    * FIX: output_format json in webservices now using " as quotes

    Livestatus:
    * FIX: fix two problems when reloading module in Icinga (thanks to Ronny Biering)

1.2.0p3:
    Mulitisite
    * Added "view" parameter to dashlet_pnpgraph webservice
    * FIX: BI: Assuming "OK" for hosts is now possible
    * FIX: Fixed error in makeuri() calls when no parameters in URL
    * FIX: Try out mode in view editor does not show context buttons anymore
    * FIX: WATO Folder filter not available when WATO disabled
    * FIX: WATO Folder Filter no longer available in single host views
    * FIX: Quicksearch converts search text to regex when accessing livestatus
    * FIX: Fixed "access denied" problem with multisite authorization in PNP/NagVis
           in new OMD sites which use the multisite authorization
    * FIX: Localize option for not OMD Environments

    WATO:
    * FIX: Users & Contacts uses case-insensitive sorting of 'Full name' column  
    * FIX: Removed focus of "Full name" attribute on editing a contact
    * FIX: fix layout bug in ValueSpec ListOfStrings (e.g. used in
           list of explicit host/services in rules)
    * FIX: fix inheritation of contactgroups from folder to hosts
    * FIX: fix sorting of users, fix lost user alias in some situations
    * FIX: Sites not using distritubed WATO now being skipped when determining
           the prefered peer
    * FIX: Updating internal variables after moving hosts correctly
      (fixes problems with hosts tree processed in hooks)

    BI:
    * FIX: Correct representation of (!), (!!) and (?) markers in check output

    Livestatus:
    * FIX: check_icmp: fixed calculation of remaining length of output buffer
    * FIX: check_icmp: removed possible buffer overflow on do_output_char()
    
    Livecheck:
    * FIX: fixed problem with long plugin output
    * FIX: added /0 termination to strings
    * FIX: changed check_type to be always active (0)
    * FIX: fix bug in assignment of livecheck helpers 
    * FIX: close inherited unused filedescriptors after fork()
    * FIX: kill process group of called plugin if timeout is reached
           -> preventing possible freeze of livecheck
    * FIX: correct escaping of character / in nagios checkresult file
    * FIX: fixed SIGSEGV on hosts without defined check_command
    * FIX: now providing correct output buffer size when calling check_icmp 

    Checks & Agents:
    * FIX: Linux mk_logwatch: iregex Parameter was never used
    * FIX: Windows agent: quote '%' in plugin output correctly
    * FIX: multipath check now handles '-' in "user friendly names"
    * New check mssql_counters.locks: Monitors locking related information of
      MSSQL tablespaces
    * FIX: mssql_counters checks now really only inventorize percentage based
      counters if a base value is set
    * windows_updates agent plugin: Fetching data in background mode, caching
      update information for 30 minutes
    * FIX: netapp_vfiler: fix inventory function (thanks to Falk Krentzlin)
    * FIX: netapp_cluster: fix inventory function
    * FIX: ps: avoid exception, when CPU% is missing (Zombies on Solaris)
    * FIX: win_dhcp_pools: fixed calculation of perc_free
    * FIX: mssql_counters: fixed wrong log size output

1.2.0p3:
    Multisite:
    * Added "view" parameter to dashlet_pnpgraph webservice

    WATO:
    * FIX: It is now possible to create clusters in empty folders
    * FIX: Fixed problem with complaining empty ListOf() valuespecs

    Livestatus:
    * FIX: comments_with_info in service table was always empty

1.2.1i1:
    Core:
    * Allow to add options to rules. Currently the options "disabled" and
      "comment" are allowed. Options are kept in an optional dict at the
      end of each rule.
    * parent scan: skip gateways that are reachable via PING
    * Allow subcheck to be in a separate file (e.g. foo.bar)
    * Contacts can now define *_notification_commands attributes which can now
      override the default notification command check-mk-notify
    * SNMP scan: fixed case where = was contained in SNMP info
    * check_imap_folder: new active check for searching for certain subjects
      in an IMAP folder
    * cmk -D shows multiple agent types e.g. when using SNMP and TCP on one host

    Checks & Agents:
    * New Checks for Siemens Blades (BX600)
    * New Checks for Fortigate Firewalls
    * Netapp Checks for CPU Util an FC Port throughput
    * FIX: megaraid_pdisks: handle case where no enclosure device exists
    * FIX: megaraid_bbu: handle the controller's learn cycle. No errors in that period.
    * mysql_capacity: cleaned up check, levels are in MB now
    * jolokia_info, jolokia_metrics: new rewritten checks for jolokia (formerly
      jmx4perl). You need the new plugin mk_jokokia for using them
    * added preliminary agent for OpenVMS (refer to agents/README.OpenVMS) 
    * vms_diskstat.df: new check file usage of OpenVMS disks
    * vms_users: new check for number of interactive sessions on OpenVMS
    * vms_cpu: new check for CPU utilization on OpenVMS
    * vms_if: new check for network interfaces on OpenVMS
    * vms_system.ios: new check for total direct/buffered IOs on OpenVMS
    * vms_system.procs: new check for number of processes on OpenVMS
    * vms_queuejobs: new check for monitoring current VMS queue jobs
    * FIX: mssql_backup: Fixed problems with datetime/timezone calculations
    * FIX: mssql agent: Added compatibility code for MSSQL 9
    * FIX: mssql agent: Fixed connection to default instances ("MSSQLSERVER")
    * FIX: mssql agent: Fixed check of databases with names starting with numbers
    * FIX: mssql agent: Fixed handling of databases with spaces in names
    * f5_bigip_temp: add performance data
    * added perf-o-meters for a lot of temperature checks
    * cmctc_lcp.*: added new checks for Rittal CMC-TC LCP
    * FIX: diskstat (linux): Don't inventorize check when data empty
    * Cisco: Added Check for mem an cpu util
    * New check for f5 bigip network interfaces
    * cmctc.temp: added parameters for warn/crit, use now WATO rule
      "Room temperature (external thermal sensors)"
    * cisco_asa_failover: New Check for clustered Cisco ASA Firewalls 
    * cbl_airlaser.status: New Check for CBL Airlaser IP1000 laser bridge.
    * cbl_airlaser.hardware: New Check for CBL Airlaser IP1000 laser bridge.
      Check monitors the status info and allows alerting based on temperature.
    * df, hr_fs, etc.: Filesystem checks now support grouping (pools)
      Please refer to the check manpage of df for details
    * FIX: windows agent: try to fix crash in event log handling
    * FreeBSD Agent: Added swapinfo call to mem section to make mem check work again
    * windows_multipath: Added the missing check for multipath.vbs (Please test)
    * carel_uniflair_cooling: new check for monitoring datacenter air conditioning by "CAREL"
    * Added Agent for OpenBSD
    * Added Checks for UPS devices
    * cisco_hsrp: New Check for monitoring HSRP groups on Cisco Routers. (SMIv2 version)
    * zypper: new check and plugin mk_zypper for checking zypper updates.
    * aironet_clients: Added support for further Cisco WLAN APs (Thanks to Stefan Eriksson for OIDs)
    * aironet_errors: Added support for further Cisco WLAN APs
    * apache_status: New check to monitor apache servers which have the status-module enabled.
      This check needs the linux agent plugin "apache_status" installed on the target host.

    WATO:
    * Added permission to control the "clone host" feature in WATO
    * Added new role/permission matrix page in WATO to compare
      permissions of roles
    * FIX: remove line about number of rules in rule set overview
      (that garbled the logical layout)
    * Rules now have an optional comment and an URL for linking to 
      documntation
    * Rule now can be disabled without deleting them.
    * Added new hook "sites-saved"
    * Allow @ in user names (needed for some Kerberos setups)
    * Implemented new option in WATO attributes: editable
      When set to False the attribute can only be changed during creation
      of a new object. When editing an object this attribute is only displayed.
    * new: search for rules in "Host & Service Configuration"
    * parent scan: new option "ping probes", that allows skipping 
      unreachable gateways.
    * User managament: Added fields for editing host/service notification commands
    * Added new active check configuration for check_smtp
    * Improved visualization of ruleset lists/dictionaries
    * Encoding special chars in RegExp valuespec (e.g. logwatch patterns)
    * Added check_interval and retry_interval rules for host checks
    * Removed wmic_process rule from "inventory services" as the check does not support inventory
    * Made more rulegroup titles localizable
    * FIX: Fixed localization of default permissions
    * FIX: Removed double collect_hosts() call in activate changes hook
    * FIX: Fixed double hook execution when using localized multisite
    * FIX: User list shows names of contactgroups when no alias given
    * FIX: Reflecting alternative mode of check_http (check ssl certificate
    age) in WATO rule editor
    * FIX: Fixed monitoring of slave hosts in master site in case of special
      distributed wato configurations
    * FIX: Remove also user settings and event console rule on factory reset
    * FIX: complex list widgets (ListOf) failed back to old value when
           complaining
    * FIX: complex list widgets (ListOf) lost remaining entries after deleting one
    * FIX: Fixed error in printer_supply valuespec which lead to an exception
           when defining host/service specific rules
    * FIX: Fixed button url icon in docu-url link

    BI:
    * Great speed up of rule compilation in large environments

    Multisite:
    * Added css class="dashboard_<name>" to the dashboard div for easier
    customization of the dashboard style of a special dashboard
    * Dashboard: Param wato_folder="" means WATO root folder, use it and also
      display the title of this folder
    * Sidebar: Sorting aggregation groups in BI snapin now
    * Sidebar: Sorting sites in master control snapin case insensitive
    * Added some missing localizations (error messages, view editor)
    * Introducted multisite config option hide_languages to remove available
      languages from the multisite selection dialogs. To hide the builtin
      english language simply add None to the list of hidden languages.
    * FIX: fixed localization of general permissions
    * FIX: show multisite warning messages even after page reload
    * FIX: fix bug in Age ValueSpec: days had been ignored
    * FIX: fixed bug showing only sidebar after re-login in multisite
    * FIX: fixed logwatch loosing the master_url parameter in distributed setups
    * FIX: Fixed doubled var "site" in view editor (site and siteopt filter)
    * FIX: Don't crash on requests without User-Agent HTTP header
    * Downtimes: new conveniance function for downtime from now for ___ minutes.
      This is especially conveniant for scripting.
    * FIX: fixed layout of login dialog when showing up error messages
    * FIX: Fixed styling of wato quickaccess snapin preview
    * FIX: Made printer_supply perfometer a bit more robust against bad perfdata
    * FIX: Removed duplicate url parameters e.g. in dashboard (display_options)
    * FIX: Dashboard: If original request showed no "max rows"-message, the
           page rendered during reload does not show the message anymore
    * FIX: Fixed bug in alert statistics view (only last 1000 lines were
           processed for calculating the statistics)
    * FIX: Added missing downtime icon for comment view
    * FIX: Fixed handling of filter configuration in view editor where filters
           are using same variable names. Overlaping filters are now disabled
	   in the editor.
    * FIX: Totally hiding hidden filters from view editor now

    Livecheck:
    * FIX: Compile livecheck also if diet libc is missing

1.2.0p2:
    Core:
    * simulation_mode: legacy_checks, custom_checks and active_checks
      are replaced with dummy checks always being OK
    * FIX: Precisely define order of reading of configuration files. This
      fixes a WATO rule precedence problem

    Checks & Agents:
    * FIX: Fixed syntax errors in a bunch of man pages
    * if_lancom: silently ignore Point-To-Point interfaces
    * if_lancom: add SSID to logical WLAN interface names
    * Added a collection of MSSQL checks for monitoring MSSQL servers
      (backups, tablespaces, counters)
    * New check wut_webio_io: Monitor the IO input channels on W&T Web-IO 
      devices
    * nfsmounts: reclassify "Stale NFS handle" from WARN to CRIT
    * ORACLE agent/checks: better error handling. Let SQL errors get
      through into check output, output sections even if no database
      is running.
    * oracle_version: new check outputting the version of an ORACLE
      database - and using uncached direct SQL output.
    * ORACLE agent: fix handling of EXCLUDE, new variable ONLY_SIDS
      for explicitely listing SIDs to monitor
    * mk_logwatch on Linux: new options regex and iregex for file selection
    * remove obsolete ORACLE checks where no agent plugins where available
    * FIX: printer_supply: Fix problem on DELL printers with "S/N" in output
      (thanks to Sebastian Talmon)
    * FIX: winperf_phydisk: Fix typo (lead to WATO rule not being applied)
    * Windows agent: new [global] option crash_debug (see online docu)
    * AIX agent: new check for LVM volume status in rootvg.
    * PostgreSQL plugin: agent is now modified to work with PostgreSQL 
      versions newer than 8.1. (multiple reports, thanks!)

    Multisite:
    * Show number of rows and number of selected rows in header line
      (also for WATO hosts table)
    * FIX: fix problem in showing exceptions (due to help function)
    * FIX: fixed several localization problems in view/command processing
    * FIX: fixed duplicated settings in WATO when using localisation
    * FIX: fixed exception when refering to a language which does not exist
    * FIX: Removing all downtimes of a host/service is now possible again
    * FIX: The refresh time in footer is updated now when changing the value
    * FIX: view editor shows "(Mobile)" hint in view titles when linking to views

    WATO: 
    * Main menu of ruleeditor (Host & Service Parameters) now has
      a topic for "Used rules" - a short overview of all non-empty
      rulesets.
    * FIX: add missing context help to host details dialog
    * FIX: set new site dirty is host move due to change of
      folder attributes
    * FIX: fix exception on unknown value in DropdownChoice
    * FIX: add service specification to ruleset Delay service notifications
    * FIX: fixed problem with disabled sites in WATO
    * FIX: massive speedup when changing roles/users and activing changes
      (especially when you have a larger number of users and folders)
    * Add variable CONTACTPAGER to allowed macros in notifications
    * FIX: fixed default setting if "Hide names of configuration variables"
      in WATO
    * FIX: ListOfString Textboxes (e.g. parents of folders) do now extend in IE
    * FIX: fixed duplicated sections of permissions in rule editor

    BI:
    * New iterators FOREACH_CHILD and FOREACH_PARENT
    * FIX: fix handling of FOREACH_ in leaf nodes (remove hard coded
      $HOST$, replace with $1$, $2$, ..., apply argument substitution)
    * New logical datatable for aggregations that have the same name
      as a host. Converted view "BI Boxes" to this new table. This allows
      for Host-Aggregations containing data of other hosts as well.
    * count_ok: allow percentages, e.g. "count_ok!70%!50%"

1.2.0p1:
    Core:
    * Added macros $DATE$, $SHORTDATETIME$ and $LONGDATETIME$' to
      notification macros

    Checks & Agents:
    * FIX: diskstat: handle output 'No Devices Found' - avoiding exception
    * 3ware_units: Following states now lead to WARNING state instead of
      CRITICAL: "VERIFY-PAUSED", "VERIFYING", "REBUILDING"
    * New checks tsm_stagingpools, tsm_drive and tsm_storagepools
      Linux/UNIX
    * hpux_fchba: new check for monitoring FibreChannel HBAs und HP-UX

    Multisite:
    * FIX: fix severe exception in all views on older Python versions
      (like RedHat 5.5).

    WATO:
    * FIX: fix order of rule execution: subfolders now take precedence
      as they should.

1.2.0:
    Setup:
    * FIX: fix building of RPM packages (due to mk_mysql, mk_postgres)

    Core:
    * FIX: fix error message in case of duplicate custom check

    WATO:
    * FIX: add missing icon on cluster hosts to WATO in Multisite views
    * FIX: fix search field in host table if more than 10 hosts are shown
    * FIX: fix bulk edit and form properties (visibility of attributes was broken)
    * FIX: fix negating hosts in rule editor

    Checks & Agents: 
    * fileinfo: added this check to Linux agent. Simply put your
      file patterns into /etc/check_mk/fileinfo.cfg for configuration.
    * mysql.sessions: New check for MySQL sessions (need new plugin mk_mysql)
    * mysql.innodb_io: New check for Disk-IO of InnoDB
    * mysql_capacity: New check for used/free capacity of MySQL databases
    * postgres_sessions: New check for PostgreSQL number of sessions
    * postgres_stat_database: New check for PostgreSQL database statistics
    * postgres_stat_database.size: New check for PostgreSQL database size
    * FIX: hpux_if: convert_to_hex was missing on non-SNMP-hosts -replace
      with inline implementation
    * tcp_conn_stats: handle state BOUND (found on Solaris)
    * diskstat: support for checking latency, LVM and VxVM on Linux (needs 
      updated agent)
    * avoid duplicate checks cisco_temp_perf and cisco_sensor_temp

1.2.0b6:
    Multisite:
    * FIX: Fixed layout of some dropdown fields in view filters
    * Make heading in each page clickable -> reload page
    * FIX: Edit view: couldn't edit filter settings
    * FIX: Fixed styling of links in multisite context help
    * FIX: Fixed "select all" button for IE
    * FIX: Context links added by hooks are now hidden by the display
           option "B" again
    * FIX: preselected "refresh" option did not reflect view settings
           but was simply the first available option - usually 30.
    * FIX: fixed exception with custom views created by normal users

    WATO:
    * FIX: Fixed "select all" button in hosts & folders for IE
    * Optically mark modified variables in global settings
    * Swapped icons for rule match and previous rule match (makes for sense)

    Core:
    * FIX: Fixed "make_utf is not defined" error when having custom
           timeperiods defined in WATO

    Checks & Agents: 
    * MacOS X: Agent for MacOS (Thanks to Christian Zigotzky)
    * AIX: New check aix_multipath: Supports checking native AIX multipathing from AIX 5.2 onward
    * Solaris: New check solaris_multipath: Supports checking native Solaris multipath from Solaris10 and up.
    * Solaris: The ZFS Zpool status check now looks more closely at the reported messages. (It's also tested to work on Linux now)

1.2.0b5:
    Core:
    * FIX: handle UTF-8 encoded binary strings correctly (e.g. in host alias)
    * FIX: fix configuration of passive checks via custom_checks
    * Added NOTIFICATIONTYPE to host/service mail bodies

    WATO:
    * Site management: "disabled" only applies to Livestatus now
    * FIX: fix folding problems with dependent host tags
    * FIX: Detecting duplicate tag ids between regular tags and auxtags
    * FIX: Fixed layout problem of "new special rule" button in rule editor
    * FIX: Fixed layout problem on "activate changes" page
    * FIX: Added check if contacts belong to contactgroup before contactgroup deletion
    * FIX: fix site configuration for local site in Multisite environments
    * FIX: "(no not monitor)" setting in distributed WATO now works
    * FIX: Site management: replication setting was lost after re-editing
    * FIX: fixed problems after changing D/WATO-configuration
    * FIX: D/WATO: mark site dirty after host deletion
    * FIX: D/WATO: replicate auth.secret, so that login on one site also
           is valid on the replication slaves
    * FIX: implement locking in order to prevent data corruption on
           concurrent changes
    * FIX: Fixed handling of validation errors in cascading dropdown fields
    * FIX: fix cloning of users
    * Keep track of changes made by other users before activating changes,
      let user confirm this, new permission can be used to prevent a user
      from activating foreign changes.
    * FIX: Allowing german umlauts in users mail addresses
    * Allow list of aux tags to be missing in host tag definitions. This
      makes migration from older version easier.
    * FIX: user management modules can now deal with empty lines in htpasswd
    * FIX: Fixed js error on hostlist page with search form

    Multisite:
    * New display type 'boxes-omit-root' for BI views
    * Hostgroup view BI Boxes omits the root level
    * Finalized layout if view options and commands/filters/painteroptions.
    * Broken plugins prevent plugin caching now
    * FIX: remove refresh button from dashboard.
    * FIX: remove use of old option defaults.checkmk_web_uri
    * FIX: fixed outgoing bandwidth in fc port perfometer
    * FIX: remove nasty JS error in sidebar
    * FIX: fix folding in custom links (directories would not open)
    * FIX: animation of rotation treeangle in trees works again
    * FIX: Logwatch: Changed font color back to black
    * FIX: show toggle button for checkboxes in deactivated state
    * FIX: fix repeated stacked refresh when toggling columns
    * FIX: disable checkbox button in non-checkboxable layouts
    * FIX: fix table layout for views (gaps where missing sometimes)
    * FIX: Fixed sorting views by perfdata values which contain floats
    * FIX: fix sometimes-broken sizing of sidebar and dashboard on Chrome
    * FIX: fix dashboard layout on iPad
    * FIX: Fixed styling issues of sidebar in IE7
    * FIX: fix problem where filter settings (of checkboxes) are not effective
           when it comes to executing commands
    * FIX: Fixed styling issues of view filters with dropdown fields
    * FIX: multisite login can now deal with empty lines in htpasswd
    * FIX: Fixed a bunch of js/css errors

    Mobile:
    * FIX: Fixed logtime filter settings in all mobile views
    * FIX: fix some layout problems

    BI:
    * New aggregation function count_ok, that counts the number
      of nodes in state OK.
    * FIX: Removed debug output int count_ok aggregation

    Checks & Agents:
    * Linux: Modified cluster section to allow pacemaker/corosync clusters without heartbeat
    * AIX: convert NIC check to lnx_if (now being compatible with if/if64)
    * AIX: new check for CPU utilization (using section lparstat_aix)
    * ntp checks: Changed default value of time offsets to be 200ms (WARN) / 500ms (CRIT)
    * aironet_{errors,clients}: detect new kinds of devices (Thanks to Tiago Sousa)
    * check_http, check_tcp: allow to omit -I and use dynamic DNS name instead

1.2.0b4:
    Core:
    * New configuration variable snmp_timing, allowing to 
      configure timeout and retries for SNMP requests (also via WATO)
    * New configuration variable custom_checks. This is mainly for
      WATO but also usable in main.mk It's a variant of legacy_checks that
      automatically creates the required "define command" sections.

    WATO:
    * ps and ps.perf configurable via WATO now (without inventory)
    * New layout of main menu and a couple of other similar menus
    * New layout of ruleset overviews
    * Hide check_mk variable names per default now (change via global settings)
    * New layout of global settings
    * Folder layout: show contact groups of folder
    * Folder movement: always show complete path to target folder
    * Sidebar snapin: show pending changes
    * New rule for configuring custom_checks - allowing to run arbitrary
      active checks even if not yet formalized (like HTTP and TCP)
    * Added automation_commands to make automations pluginable
    * New layout and new internal implementation of input forms
    * New layout for view overview and view editor
    * Split up host search in two distinct pages
    * Use dynamic items in rule editor for hosts and items (making use
      of ListOfStrings())
    * FIX: audit log was not shown if no entry for today existed
    * FIX: fix parent scan on single site installations
    * FIX: fix folder visibility permission handling
    * FIX: honor folder-permissions when creating, deleting 
           and modifiying rules
    * FIX: detect non-local site even if unix: is being used
    * FIX: better error message if not logged into site during 
           action that needs remote access
    * FIX: send automation data via POST not GET. This fixes inventory
           on hosts with more than 500 services.
    * FIX: make config options directly active after resetting them
           to their defaults (didn't work for start_url, etc.
    * FIX: Fixed editing of ListOf in valuespec editors (e.g. used in logwatch
    pattern editor)
    * FIX: Reimplemented correct behaviour of the logwatch pattern "ignore"
    state which is used to drop the matching log lines

    Multisite:
    * FIX: fixed filter of recent event views (4 hours didn't catch)
    * FIX: convert more buttons to new graphical style
    * FIX: Logwatch handles logs with only OK lines in it correctly in logfile list views
    * FIX: Fixed syntax error in "Single-Host Problems" view definition
    * New help button at top right of each page now toggles help texts
    * Snapin Custom Links allows to specify HTTP link target
    * Redesign of bar with Display/Filter/Commands/X/1,2,3,4,6,8/30,60,90/Edit

    Mobile GUI:
    * FIX: commands can be executed again
    * FIX: fixed styling of buttons

    Checks & Agents:
    * FIX: Logwatch: fixed missing linebreak during reclassifing lines of logfiles
    * FIX: Logwatch: Logwatch services in rules configured using WATO must be
      given as item, not as whole service name
    * New active check via WATO: check_ldap
    * printer_alerts: new configuration variable printer_alerts_text_map. Make
      'Energiesparen' on Brother printers an OK state.
    * services: This check can now be parameterized in a way that it warn if
      a certain service is running. WATO formalization is available.

    BI:
    * FIX: make rotating folding arrows black (white was not visible)
    * Display format 'boxes' now in all BI views available
    * Display format 'boxes' now persists folding state

1.2.0b3:
    Core:
    * FIX: fixed SNMP info declaration in checks: could be garbled
      up in rare cases
    * avoid duplicate parents definition, when using 'parents' and
      extra_host_conf["parents"] at the same time. The later one has
      precedence.

    Multisite:
    * Logwatch: Colorizing OK state blocks correctly
    * FIX: allow web plugins to be byte compiled (*.pyc). Those
      are preferred over *.py if existing
    * View Editor: Fixed jump to top of the page after moving painters during
      editing views
    * FIX: Fixed login redirection problem after relogging
    * Filter for times now accept ranges (from ... until)
    * New view setting for page header: repeat. This repeats the
      column headers every 20'th row.
    * FIX: Fixed problem with new eval/pickle
    * FIX: Fixed commands in host/service search views

    Checks & Agents:
    * FIX: Made logwatch parsing mechanism a little more robust
      (Had problems with emtpy sections from windows agent)
    * FIX: brocade_fcport: Configuration of portsates now possible  
    * if_lancom: special version for if64 for LANCOM devices (uses
      ifName instead of ifDescr)


    WATO:
    * Reimplemented folder listing in host/folders module
    * Redesigned the breadcrumb navigation
    * Global settings: make boolean switches directly togglable
    * New button "Recursive Inventory" on folder: Allows to do
      a recursive inventory over all hosts. Also allows to selectively
      retry only hosts that have failed in a previous inventory.
    * You can configure parents now (via a host attribute, no rules are
      neccessary).
    * You can now do an automated scan for parents and layer 3 (IP)
    * You can configure active checks (check_tcp, ...) via WATO now
    * FIX: fix page header after confirmation dialogs
    * FIX: Fixed umlaut problem in host aliases and ip addresses created by WATO
    * FIX: Fixed exception caused by validation problems during editing tags in WATO
    * FIX: create sample config only if both rules.mk and hosttags.mk are missing
    * FIX: do not loose host tags when both using WATO-configured and 
      manual ones (via multisite.mk)
    * Timeperiods: Make list of exceptions dynamic, not fixed to 10 entries
    * Timeperiods: Configure exclusion of other timeperiods
    * Configuration of notification_delay and notification_interval

1.2.0b2:
    Core:
    * FIX: Cluster host checks were UNKNOWN all the time
    * FIX: reset counter in case of (broken) future time
    * FIX: Automation try-inventory: Fixed problem on where checks which
      produce equal service descriptions could lead to invalid inventory
      results on cluster hosts.
    * FIX: do not create contacts if they won't be assigned to any host
      or service. Do *not* assign to dummy catch-all group "check_mk".

    WATO:
    * Added new permission "move hosts" to allow/deny moving of hosts in WATO
    * Also write out contact definitions for users without contactgroups to
      have the mail addresses and other notification options persisted
    * FIX: deletion of automation accounts now works
    * FIX: Disabling notifications for users does work now
    * New main overview for rule editor
    * New multisite.mk option wato_hide_varnames for hiding Check_MK 
      configuration variable names from the user
    * New module "Logwatch Pattern Analyzer" to verify logwatch rules
    * Added new variable logwatch_rules which can also be managed through the
      WATO ruleset editor (Host/Service Parameters > Parameters and rules for
      inventorized checks > Various applications > Logwatch Patterns)
    * Users & Contacts: Added new option wato_hidden_users which holds a list
      of userids to hide the listed users from the WATO user management GUI.
    * WATO API: Added new method rewrite_configuration to trigger a rewrite of
      all host related wato configuration files to distribute changed tags
    * Added new internal hook pre-activate-changes to execute custom
      code BEFORE Check_MK is called to restart Nagios
    * FIX: Only showing sudo hint message on sudo error message in automation
      command
    * FIX: Fixed js eror in IE7 on WATO host edit page
    * FIX: Using pickle instead of repr/eval when reading data structures from
      urls to prevent too big security issues
    * Rule editor: improve sorting of groups and rulesets
    * FIX: Escaping single quotes in strings when writing auth.php
    * FIX: Fix resorting of host tags (was bug in ListOf)

    Multisite
    * Added config option default_ts_format to configure default timestamp
      output format in multisite
    * Layout and design update
    * Quicksearch: display site name if more than one different site
      is present in the current search result list
    * FIX: Fixed encoding problem in "custom notification" message
    * New configuration parameter page_heading for the HTML page heads
      of the main frameset (%s will be replaced with OMD site name)
    * FIX: Fix problem where snapins where invisible
    * FIX: Fixed multisite timeout errors when nagios not running
    * Sidebar: some new layout improvements
    * Login page is not shown in framesets anymore (redirects framed page to
      full screen login page)
    * FIX: fix exception when disallowing changing display options
    * FIX: Automatically redirect from login page to target page when already
      logged in
    * FIX: Updating the dashboard header time when the dashlets refresh

    BI:
    * Added new painter "affected hosts (link to host page)" to show all
      host names with links to the "hosts" view
    * FIX: Fixed filtering of Single-Host Aggregations
    * New sorter for aggregation group
    * FIX: fix sorting of Single-Host Aggregations after group
    * Avoid duplicate rule incarnations when using FOREACH_*
    * BI Boxes: allow closing boxes (not yet persisted)
    * New filter for services (not) contained in any aggregate
    * Configure sorting for all BI views

    Checks & Agents:
    * FIX: snmp_uptime handles empty snmp information without exception
    * FIX: Oracle checks try to handle ORA-* errors reported by the agent
      All oracle checks will return UNKNOWN when finding an ORA-* message
    * FIX: filesystem levels set via WATO didn't work, but do now
    * FIX: Group filters can handle groups without aliases now
    * nfsmounts: Added nfs4 support thanks to Thorsten Hintemann
    * megaraid_pdisks megaraid_ldisks: Support for Windows.  Thanks to Josef Hack

1.2.0b1:
    Core, Setup, etc.:
    * new tool 'livedump' for dumping configuration and status
      information from one monitoring core and importing this
      into another.
    * Enable new check registration API (not yet used in checks)
    * FIX: fix handling of prefix-tag rules (+), needed for WATO
    * FIX: handle buggy SNMP devices with non-consecutive OIDS
      (such as BINTEC routers)
    * Check API allows a check to get node information
    * FIX: fix problem with check includes in subchecks
    * Option --checks now also applies to ad-hoc check (e.g.
      cmk --checks=mrpe,df -v somehost)
    * check_mk_templates.cfg: added s to notification options
      of host and service (= downtime alerts)

    WATO:
    * Hosttag-editor: allow reordering of tags
    * Create very basic sample configuration when using
      WATO the first time (three tag groups, two rules)
    * Much more checks are configurable via WATO now
    * Distributed WATO: Made all URL calls using curl now
    * FIX: fix bug in inventory in validate_datatype()
    * Better output in case of inventory error
    * FIX: fix bug in host_icon rule on non OMD
    * FIX: do not use isdisjoint() (was in rule editor on Lenny)
    * FIX: allow UTF-8 encoded permission translations
    * FIX: Fixed several problems in OMD apache shared mode
    * FIX: Do not use None$ as item when creating new rules
    * FIX: Do load *all* users from htpasswd, so passwords from
      users not created via WATO will not be lost.
    * FIX: honor site disabling in replication module
    * FIX: honor write permissions on folder in "bulk delete"
    * FIX: honor permissions for "bulk cleanup" and "bulk edit"
    * FIX: honor write permissions and source folder when moving hosts
    * FIX: honor permissions on hosts also on bulk inventory
    * Only create contacts in Nagios if they are member of at
      least one contact group.
    * It is now possible to configure auxiliary tags via WATO
      (formerly also called secondary tags)
    * FIX: Fixed wrong label "Main Overview" shown for moved WATO folders
      in foldertree snapin
    * FIX: Fixed localization of empty host tags
    * FIX: User alias and notification enabling was not saved

    Checks & Agents:
    * hpux_if: fix missing default parameter errors
    * hpux_if: make configurable via WATO
    * if.include: fix handling of NIC with index 0
    * hpux_lunstats: new check for disk IO on HP-UX
    * windows - mk_oracle tablespace: Added missing sid column
    * diskstat: make inventory mode configurable via WATO
    * added new checks for Fujitsu ETERNUS DX80 S2 
      (thanks to Philipp Höfflin)
    * New checks: lgp_info, lgp_pdu_info and lgp_pdu_aux to monitor Liebert
      MPH/MPX devices
    * Fix Perf-O-Meter of fileage
    * hpux_snmp_cs.cpu: new SNMP check for CPU utilization
      on HP-UX.
    * if/if64: inventory also picks up type 62 (fastEther). This
      is needed on Cisco WLC 21xx series (thanks to Ralf Ertzinger)
    * FIX: fix inventory of f5_bigip_temp
    * mk_oracle (lnx+win): Fixed TEMP tablespace size calculations
    * ps: output node process is running on (only for clusters)
    * FIX: Linux Agent: Fixed ipmi-sensors handling of Power_Unit data
    * hr_mem: handle rare case where more than one entry is present
      (this prevents an exception of pfSense)
    * statgrab_load: level is now checked against 15min average - 
      in order to be consistent with the Linux load check
    * dell_powerconnect_cpu: hopefully correctly handle incomplete
      output from agent now.
    * ntp: do not check 'when' anymore since it can produce false
      alarms.
    * postfix_mailq: handle output with 'Total requests:' in last line
    * FIX: check_mk-hp_blade_psu.php: allow more than 4 power supplies
    * FIX: smart plugin: handle cases with missing vendor (thanks
      to Stefan Kärst)
    * FIX: megaraid_bbu: fix problem with alternative agent output
      (thanks to Daniel Tuecks)
    * mk_oracle: fix quoting problem, replace sessions with version,
      use /bin/bash instead of /bin/sh

    Multisite:
    * Added several missing localization strings
    * IE: Fixed problem with clicking SELECT fields in the new wato foldertree snapin
    * Fixed problem when trying to visit dashboards from new wato foldertree snapin
    * Chrome: Fixed styling problem of foldertree snapin
    * Views: Only show the commands and row selection options for views where
      commands are possible
    * The login mask honors the default_language definition now
    * check_bi_local.py: works now with cookie based authentication
    * FIX: Fixed wrong redirection after login in some cases
    * FIX: Fixed missing stats grouping in alert statistics view
    * FIX: Fixed preview table styling in view editor
    * FIX: Multisite authed users without permission to multisite are
      automatically logged out after showing the error message
    * Retry livestatus connect until timeout is used up. This avoids
      error messages when the core is being restarted
    * Events view now shows icon and text for "flapping" events
    * Use buffer for HTML creation (this speeds up esp. HTTPS a lot)
    * FIX: Fixed state filter in log views

    Livestatus:
    * Add missing column check_freshness to services table

    BI:
    * New column (painter) for simplistic box display of tree.
      This is used in a view for a single hostgroup.

1.1.13i3:
    Core, Setup, etc.:
    * *_contactgroups lists: Single group rules are all appended. When a list
      is found as a value this first list is used exclusively. All other
      matching rules are ignored
    * cmk -d does now honor --cache and --no-tcp
    * cmk -O/-R now uses omd re{start,load} core if using OMD
    * FIX: setup.sh now setups up permissions for conf.d/wato
      correctly
    * cmk --localize update supports an optional ALIAS which is used as
      display string in the multisite GUI
    * FIX: Fixed encoding problems with umlauts in group aliases
    * FIX: honor extra_summary_host_conf (was ignored)
    * new config variable snmpv2c_hosts that allows to enable SNMP v2c
      but *not* bulkwalk (for some broken devices). bulkwalk_hosts still
      implies v2c.

    Checks & Agents:
    * Windows agent: output eventlog texts in UTF-8 encoding. This
      should fix problems with german umlauts in message texts.
    * Windows agent: Added installer for the windows agent (install_agent.exe)
    * Windows agent: Added dmi_sysinfo.bat plugin (Thanks to Arne-Nils Kromer for sharing)
    * Disabled obsolete checks fc_brocade_port and fc_brocade_port_detailed.
      Please use brocade_fcport instead.
    * aironet_errors, statgrab_disk, statgrab_net: Performance data has
      been converted from counters to rates. You might need to delete your
      existing RRDs of these checks. Sorry, but these have been that last
      checks still using counters...
    * ibm_imm_health: added last missing scan function
    * Filesystem checks: trend performance data is now normalized to MB/24h.
      If you have changed the trend range, then your historic values will
      be displayed in a wrong scale. On the other hand - from now on changes
      in the range-setting will not affect the graph anymore.
    * if/if64/lnx_if: pad port numbers with zeros in order to sort correctly.
      This can be turned off with if_inventory_pad_portnumbers = False.
    * Linux agent: wrap freeipmi with lock in order to avoid cache corruption
    * New check: megaraid_bbu - check existance & status of LSI MegaRaid BBU module
    * HP-UX Agent: fix mrpe (remove echo -e and test -e, thanks to Philipp Lemke)
    * FIX: ntp checks: output numeric data also if stratum too high
    * Linux agent: new check for dmraid-based "bios raid" (agent part as plugin)
    * FIX: if64 now uses ifHighSpeed instead of ifSpeed for determining the
      link speed (fixes speed of 10GBit/s and 20GBit/s ports, thanks Marco Poet)
    * cmctc.temp: serivce has been renamed from "CMC Temperature %s" to just
      "Temperature %s", in order to be consistent with the other checks.
    * mounts: exclude changes of the commit option (might change on laptops),
      make only switch to ro critical, other changes warning.
    * cisco_temp_sensor: new check for temperature sensors of Cisco NEXUS
      and other new Cisco devices
    * oracle_tablespace: Fixed tablespace size/free space calculations
    * FIX: if/if64: omit check result on counter wrap if bandwidth traffic levels
      are used.

    Multisite:
    * Improve transaction handling and reload detection: user can have 
      multiple action threads in parallel now
    * Sounds in views are now enabled per default. The new configuration
      variable enable_sounds can be set to False in multisite.mk in order
      to disable sounds.
    * Added filter for log state (UP,DOWN,OK,CRIT...) to all log views
    * New painter for normal and retry check interval (added to detail views)
    * Site filter shows "(local)" in case of non multi-site setup
    * Made "wato folder" columns sortable
    * Hiding site filter in multisite views in single site setups
    * Replaced "wato" sidebar snapin which mixed up WATO and status GUIs with
      the new "wato_foldertree" snapin which only links to the status views
      filtered by the WATO folder.
    * Added "Dashboard" section to views snapin which shows a list of all dashboards
    * FIX: Fixed auth problem when following logwatch icon links while using
      the form based auth
    * FIX: Fix problem with Umlaut in contact alias
    * FIX: Creating auth.php file on first login dialog based login to ensure
      it exists after login when it is first needed
    * Dashboard: link problem views to *unhandled* views (this was
      inconsistent)
    * Localization: Fixed detection of gettext template file when using the
      local/ hierarchy in OMD

    Mobile:
    * Improved sorting of views in main page 
    * Fix: Use all the availiable space in header
    * Fix: Navigation with Android Hardwarekeys now working
    * Fix: Links to pnp4nagios now work better
    * Fix: Host and Service Icons now finger friendly
    * Fix: Corrected some buildin views

    WATO:
    * Removed IP-Address attribute from folders
    * Supporting localized tag titles
    * Using Username as default value for full names when editing users
    * Snapshot/Factory Reset is possible even with a broken config
    * Added error messages to user edit dialog to prevent notification problems
      caused by incomplete configuration
    * Activate Changes: Wato can also reload instead of restarting nagios
    * Replication: Can now handle replication sites which use the form based auth
    * Replication: Added option to ignore problems with the ssl certificates
                   used in ssl secured replications
    * WATO now supports configuring Check_MK clusters
    * FIX: Fixed missing folders in "move to" dropdown fields
    * FIX: Fixed "move to target folders" after CSV import
    * FIX: Fixed problem with duplicate extra_buttons when using the i18n of multiisite
    * FIX: Fixed problem with duplicate permissions when using the i18n of multiisite
    * FIX: Writing single host_contactgroups rules for each selected
      contactgroup in host edit dialog
    * FIX: Fixed wrong folder contacgroup related permissions in auth.php api
    * FIX: Fixed not up-to-date role permission data in roles_saved hook
    * FIX: Fixed duplicate custom columns in WATO after switching languages

    BI:
    * improve doc/treasures/check_bi_local.py: local check that creates
      Nagios services out of BI aggregates

    Livestatus:
    * ColumnHeaders: on is now able to switch column header on even if Stats:
      headers are used. Artifical header names stats_1, stats_2, etc. are
      begin used. Important: Use "ColumnHeaders: on" after Columns: and 
      after Stats:.

1.1.13i2:
    Core, Setup, etc.:
    * cmk -I: accept host tags and cluster names

    Checks & Agents:
    * linux agent - ipmi: Creating directory of cache file if not exists
    * dell_powerconnect_cpu: renamed service from CPU to "CPU utilization", in
      order to be consistent with other checks
    
    Multisite:
    * Several cleanups to prevent css/js warning messages in e.g. Firefox
    * Made texts in selectable rows selectable again
    * Adding reschedule icon to all Check_MK based services. Clicks on these
      icons will simply trigger a reschedule of the Check_MK service
    * FIX: ship missing CSS files for mobile GUI
    * FIX: rename check_mk.js into checkmk.js in order to avoid browser
      caching problems during version update

    WATO:
    * Optimized wraps in host lists tag column
    * Bulk inventory: Remove leading pipe signs in progress bar on main
      folder inventory
    * NagVis auhtorization file generation is also executed on activate_changes
    * Implemented a new inclusion based API for using multisite permissions
      in other addons
    * Inventory of SNMP devices: force implicit full scan if no services
      are configured yet
    * FIX: Calling activate_changes hook also in distributed WATO setups
    * FIX: Fixed display bug in host tags drop down menu after POST of form
    * FIX: Fixed javascript errors when doing replication in distributed
      wato environments when not having the sidebar open
    * FIX: Fixed search form dependant attribute handling
    * FIX: Fixed search form styling issues
    * You can now move folders to other folders
    * FIX: Distributed WATO: Supressing site sync progress output written in
      the apache error log

1.1.13i1:
    Multisite:
    * New nifty sidebar snapin "Speed-O-Meter"
    * Implemented new cookie based login mechanism including a fancy login GUI
    * Implemented logout functionality for basic auth and the new cookie based auth
    * Implemented user profile management page for changing the user password and
      the default language (if available)
    * New filter for the (new) state in host/service alerts
    * New command for sending custom notifications
    * FIX: Fixed encoding problem when opening dashboard
    * New icon on a service whos host is in downtime
    * Only show most frequently used context buttons (configurable
      in multisite.mk via context_buttons_to_show)
    * Show icon if user has modified a view's filter settings
    * New config option debug_livestatus_queries, normal debug
      mode does not include this anymore
    * Icons with link to page URL at bottom of each page
    * Logwatch: Switched strings in logwatch to i18n strings
    * Logwatch: Fixed styling of context button when acknowleding log messages
    * Logwatch: Implemented overview page to show all problematic logfiles
    * Add Snapin page: show previews of all snapins
    * Add Snapin page: Trying to prevent dragging confusions by using other click event
    * New (hidden) button for reloading a snapin (left to the close button)
    * Automatically falling back to hardcoded default language if configured
    language is not available
    * Repair layout of Perf-O-Meter in single dataset layout
    * FIX: Fixed duplicate view plugin loading when using localized multisite
    * FIX: Host-/Servicegroup snapin: Showing group names when no alias is available
    * FIX: Removed double "/" from pnp graph image urls in views

    BI:
    * Host/Service elements are now iterable via FOREACH_HOST, e.g.
      (FOREACH_HOST, ['server'], ALL_HOSTS, "$HOST$", "Kernel" ),
    * FIX: Assuming host states is possible again (exception: list index "3")

    WATO:
    * Evolved to full featured monitoring configuration tool!
    * Major internal code cleanup
    * Hosts can now be created directly in folders. The concept of host lists
      has been dropped (see migration notes!)
    * Configuration of global configuration variables of Check_MK via WATO
    * Configuration of main.mk rules
    * Configuration of Nagios objects and attributes
    * Configuration of users and roles
    * Configuration of host tags
    * Distributed WATO: replication of the configuration to slaves and peers
    * Added missing API function update_host_attributes() to change the
      attributes of a host
    * Added API function num_hosts_in_folder() to count the number of hosts
      below the given folder
    * Added option to download "latest" snapshot
    * extra_buttons can now register a function to gather the URL to link to
    * Implemented NagVis Authorisation management using WATO users/permissions

    Livestatus:
    * Experimental feature: livecheck -> super fast active check execution
      by making use of external helper processes. Set livecheck=PATH_TO_bin/livecheck
      in nagios.cfg where you load Livestatus. Optional set num_livecheck_helpers=NUM
      to set number of processes. Nagios will not fork() anymore for check exection.
    * New columns num_hosts and num_services in status table
    * New aggregation functions suminv and avginv (see Documentation)

    Core, Setup, etc.:
    * New configuration variable static_checks[] (used by WATO)
    * New configuration variable checkgroup_parameters (mainly for WATO)
    * check_submission defaults now to "file" (was "pipe")
    * Added pre-configured notification via cmk --notify
    * Drop RRA-configuration files for PNP4Nagios completely
    * New configuration variable ping_levels for configuring parameters
      for the host checks.
    * cmk --notify: new macros $MONITORING_HOST$, $OMD_ROOT$ and $OMD_SITE$
    * make ping_levels also apply to PING services for ping-only hosts
      (thanks to Bernhard Schmidt)

    Checks & Agents:
    * if/if64: new ruleset if_disable_if64_hosts, that force if on
      hosts the seem to support if64
    * Windows agent: new config variable "sections" in [global], that
      allows to configure which sections are being output.
    * Windows agent: in [logwatch] you can now configure which logfiles
      to process and which levels of messages to send.
    * Windows agent: new config variable "host" in all sections that
      restricts the folling entries to certain hosts.
    * Windows agent: finally implemented <<<mrpe>>. See check_mk.ini
      for examples.
    * Windows agent: do not execute *.txt and *.dir in <<<plugins>>> and
      <<<local>>>
    * Windows agent: make extensions to execute configurable (see
      example check_mk.ini)
    * Windows agent: agent now reuses TCP port even when taskkill'ed, so
      a system reboot is (hopefully) not neccessary anymore
    * Windows agent: section <<<df>>> now also outputs junctions (windows
      mount points). No external plugin is needed.
    * Windows agent: new section <<<fileinfo>>> for monitoring file sizes
      (and later possible ages)
    * logwatch: allow to classify messages based on their count (see
      man page of logwatch for details)
    * fileinfo: new check for monitoring age and size of files
    * heartbeat_crm: apply patches from Václav Ovsík, so that the check
      should work on Debian now.
    * ad_replication: added warninglevel 
    * fsc_*: added missing scan functions
    * printer_alerts: added further state codes (thanks to Matthew Stew)
    * Solaris agent: changed shell to /usr/bin/bash (fixes problems with LC_ALL=C)

1.1.12p7:
    Multisite:
    * FIX: detail view of host was missing column headers
    * FIX: fix problem on IE with background color 'white'
    * FIX: fix hitting enter in host search form on IE
    * FIX: fix problem in ipmi_sensors perfometer

    Checks & Agents:
    * FIX: fixed man pages of h3c_lanswitch_sensors and statgrab_cpu
    * FIX: netapp_volumes: added raid4 as allowed state (thanks to Michaël Coquard)

    Livestatus
    * FIX: fix type column in 'GET columns' for dict-type columns (bug found
      by Gerhard Lausser)

1.1.12p6:
    Checks & Agents:
    * FIX: lnx_if: remove debug output (left over from 1.1.12p5)
    
1.1.12p5:
    Multisite:
    * FIX: fix hitting enter in Quicksearch on IE 8
    * FIX: event/log views: reverse sorting, so that newest entries
      are shown first
    * FIX: fix dashboard dashlet background on IE
    * FIX: fix row highlight in status GUI on IE 7/8
    * FIX: fix row highlight after status page reload
    * FIX: single dataset layout honors column header settings
    * FIX: quote '#' in PNP links (when # is contained in services)
    * FIX: quote '#' in PNP image links also
    * FIX: add notifications to host/service event view

    Checks & Agents:
    * FIX: lnx_if: assume interfaces as up if ethtool is missing or
      not working but interface has been used since last reboot. This
      fixes the problem where interface are not found by inventory.
    * FIX: snmp_uptime: handels alternative timeformat
    * FIX: netapp_*: scan functions now detect IBM versions of firmware
    * FIX: bluecoat_diskcpu: repair scan function
    * FIX: mem.vmalloc: fix default levels (32 and 64 was swapped)
    * FIX: smart: make levels work (thanks to Bernhard Schmidt)
    * FIX: PNP template if if/if64: reset LC_ALL, avoids syntax error
    * FIX: dell_powerconnect_cpu: handle sporadic incomplete output
      from SNMP agent

1.1.12p4:
    Multisite:
    * FIX: sidebar snapin Hostgroups and Servicegroups sometimes
           failed with non-existing "available_views".
    * FIX: Fix host related WATO context button links to point to the hosts site
    * FIX: Fixed view editor redirection to new view after changing the view_name
    * FIX: Made icon painter usable when displaying hostgroup rows
    * Logwatch: Switched strings in logwatch to i18n strings
    * Logwatch: Fixed styling of context button when acknowleding log messages
    * Logwatch: Implemented overview page to show all problematic logfiles

    WATO:
    * FIX: add missing icon_csv.png
    * FIX: WATO did not write values of custom macros to extra_host_conf definitions

1.1.12p3:
    Core, Setup, etc.:
    * FIX: really suppress precompiling on PING-only hosts now

1.1.12p2:
    Core, Setup, etc.:
    * FIX: fix handling of empty suboids
    * FIX: do not create precomiled checks for host without Check_MK services

    Checks & Agents:
    * FIX: mem.win: Default levels now works, check not always OK
    * FIX: blade_health: fix OID specification
    * FIX: blade_bays: fix naming of item and man page

    Multisite:
    * FIX: Fixed styling of view header in older IE browsers
    * FIX: Do not show WATO button in views if WATO is disabled
    * FIX: Remove WATO Folder filter if WATO is disabled 
    * FIX: Snapin 'Performance': fix text align for numbers
    * FIX: Disallow setting downtimes that end in the past
    * FIX: Fix links to downtime services in dashboard
    * FIX: Fix popup help of reschedule icon

1.1.12p1:
    Core, Setup, etc.:
    * FIX: fix aggregate_check_mk (Summary host agent status)

    Checks & Agents:
    * FIX: mk_oracle now also detects XE databases
    * FIX: printer_alerts: handle 0-entries of Brother printers
    * FIX: printer_supply: fix Perf-O-Meter if no max known
    * FIX: Added id parameter to render_statistics() method to allow more than
      one pie dashlet for host/service stats
    * FIX: drbd: fixed inventory functions
    * FIX: printer_supply: handle output of Brother printers
    * FIX: ps.perf PNP template: show memory usage per process and not
      summed up. This is needed in situations where one process forks itself
      in irregular intervals and rates but you are interested just in the
      memory usage of the main process.

    Multisite:
    * FIX: finally fixed long-wanted "NagStaMon create hundreds
      of Apache processes" problem!
    * FIX: query crashed when sorting after a join columns without
      an explicit title.
    * FIX: filter for WATO file/folder was not always working.
    * Added filter for hard services states to search and service
      problems view
    * FIX: dashboard problem views now ignore notification period,
      just as tactical overview and normal problem views do
    * FIX: Loading dashboard plugins in dashboard module
 

1.1.12:
    Checks & Agents:
    * dell_powerconnect_*: final fixed, added PNP-templates
    * ps.perf: better error handling in PNP template

    Multisite:
    * Dashboard: fix font size of service statistics table
    * Dashboard: insert links to views into statistics
    * Dashboard: add links to PNP when using PNP graphs
    
1.1.12b2:
    Core, Setup, etc.:
    * FIX: fix crash with umlauts in host aliases
    * FIX: remove duplicate alias from Nagios config

    Checks & Agents:
    * services: better handling of invalid patterns
    * FIX: multipath: fix for another UUID format
    * AIX agent: fix implementation of thread count
    * blade_bays: detect more than 16 bays
    * statgrab_*: added missing inventory functions
    * FIX: fix smart.temp WARN/CRIT levels were off by one degree

    Multisite:
    * Remove Check_MK logo from default dashboard
    * Let dashboard use 10 more pixels right and bottom
    * FIX: do not show WATO icon if no WATO permission
    * Sidebar sitestatus: Sorting sites by sitealias
    * FIX: removed redundant calls of view_linktitle()

    WATO:
    * FIX: fix update of file/folder title after title property change

    Livestatus:
    * FIX: fix crash on imcomplete log lines (i.e. as
      as result of a full disk)
    * FIX: Livestatus-API: fix COMMAND via persistent connections
	

1.1.12b1:
    Core, Setup, etc.:
    * FIX: fix cmk -D on cluster hosts
    * Made profile output file configurable (Variable: g_profile_path)

    Checks & Agents:
    * FIX: j4p_performance: fix inventory functions 
    * FIX: mk_oracle: fix race condition in cache file handling (agent data
      was missing sections in certain situations)
    * mrpe: make check cluster-aware and work as clustered_service
    * cups_queues: Run agent part only on directly on CUPS servers,
      not on clients
    * FIX: mbg_lantime_state: Fixed output UOM to really be miliseconds
    * FIX: ntp: Handling large times in "poll" column correctly
    * New check dmi_sysinfo to gather basic hardware information
    * New check bintec_info to gather the software version and serial number
    of bintec routers

    Multisite:
    * FIX: fix rescheduling of host check
    * FIX: fix exception when using status_host while local site is offline
    * FIX: Fixed not updating pnp graphs on dashboard in some browsers (like chrome)
    * FIX: fix URL-too-long in permissions page
    * FIX: fix permission computation
    * FIX: fixed sorting of service perfdata columns
    * FIX: fixed sorting of multiple joined columns in some cases
    * FIX: fixed some localisation strings
    * Cleanup permissions page optically, add comments for views and snapins
    * Added some missing i18n strings in general HTML functions
    * Added display_option "w" to disable limit messages and livestatus errors in views
    * Service Perfdata Sorters are sorting correctly now
    * Added "Administration" snapin to default sidebar
    * Tactical Overview: make link clickable even if count is zero
    * Minor cleanup in default dashboard
    * Dashboard: new dashlet attribute title_url lets you make a title into a link
    * Dashboard: make numbers match "Tactical Overview" snapin

    Livestatus:
    * Write messages after initialization into an own livestatus.log

    WATO:
    * FIX: "bulk move to" at the top of wato hostlists works again
    * FIX: IE<9: Fixed problem with checkbox events when editing a host
    * FIX: "move to" dropdown in IE9 works again

1.1.11i4:
    Core, Setup, etc.:
    * FIX: use hostgroups instead of host_groups in Nagios configuration.
      This fixes a problem with Shinken
    * --scan-parents: detected parent hosts are now tagged with 'ping', so
      that no agent will be contacted on those hosts

    Checks & Agents:
    * Added 4 new checks dell_powerconnect_* by Chris Bowlby
    * ipmi_sensors: correctly handle further positive status texts
      (thanks to Sebastian Talmon)
    * FIX: nfsmounts handles zero-sized volumes correctly
    * AIX agent now outputs the user and performance data in <<<ps>>>

    Multisite:
    * FIX: WATO filtered status GUIs did not update the title after changing
      the title of the file/folder in WATO
    * FIX: Removed new python syntax which is incompatible with old python versions
    * FIX: Made bulk inventory work in IE
    * FIX: Fixed js errors in IE when having not enough space on dashboard 
    * FIX: fix error when using non-Ascii characters in view title
    * FIX: fix error on comment page caused by missing sorter
    * FIX: endless javascript when fetching pnp graphs on host/service detail pages
    * FIX: Not showing the action form in "try" mode of the view editor
    * FIX: Preventing up-then-over effect while loading the dashboard in firefox
    * Added missing i18n strings in command form and list of views
    * Views are not reloaded completely anymore. The data tables are reloaded
      on their own.
    * Open tabs in views do not prevent reloading the displayed data anymore
    * Added display_option "L" to enable/disable column title sortings
    * Sorting by joined columns is now possible
    * Added missing sorters for "service nth service perfdata" painters
    * Implemented row selection in views to select only a subset of shown data
      for actions
    * Sort titles in views can be enabled by clicking on the whole cells now
    * Submitting the view editor via ENTER key saves the view now instead of try mode
    * Host comments have red backgrounded rows when host is down
    * Implemented hook api to draw custom link buttons in views

    WATO:
    * Changed row selection in WATO to new row selection mechanism
    * Bulk action buttons are shown at the top of hostlists too when the lists
      have more than 10 list items
    * New function for backup and restore of the configuration

    Livestatus:
    * FIX: fix compile error in TableLog.cc by including stddef.h
    * FIX: tables comments and downtimes now honor AuthUser
    * Table log honors AuthUser for entries that belong to hosts
      (not for external commands, though. Sorry...)
    * FIX: fix Stats: sum/min/max/avg for columns of type time

1.1.11i3:
    Core, Setup, etc.:
    * FIX: allow host names to have spaces
    * --snmpwalk: fix missing space in case of HEX strings
    * cmk --restore: be aware of counters and cache being symbolic links
    * do_rrd_update: direct RRD updates have completely been removed.
      Please use rrdcached in case of performance problems.
    * install_nagios.sh has finally been removed (was not maintained anyway).
      Please use OMD instead.
    * Inventory functions now only take the single argument 'info'. The old
      style FUNC(checkname, info) is still supported but deprecated.
    * Show datasource program on cmk -D
    * Remove .f12 compile helper files from agents directory
    * Output missing sections in case of "WARNING - Only __ output of __..."
    * Remove obsolete code of snmp_info_single
    * Remove 'Agent version (unknown)' for SNMP-only hosts
    * Options --version, --help, --man, --list-checks and --packager now
      work even with errors in the configuration files
    * Minor layout fix in check man-pages

    Checks & Agents:
    * FIX: hr_mem: take into account cache and buffers
    * FIX: printer_pages: workaround for trailing-zero bug in HP Jetdirect
    * mk_logwatch: allow to set limits in processing time and number of
      new log messages per log file
    * Windows Agent: Now supports direct execution of powershell scripts
    * local: PNP template now supports multiple performance values
    * lnx_if: make lnx_if the default interface check for Linux
    * printer_supply: support non-Ascii characters in items like
      "Resttonerbehälter". You need to define snmp_character_encodings in main.mk
    * mem.win: new dedicated memory check for Windows (see Migration notes)
    * hr_mem: added Perf-O-Meter
    * Renamed all temperature checks to "Temperature %s". Please
      read the migration notes!
    * df and friends: enabled trend performance data per default. Please
      carefully read the migration notes!
    * diskstat: make summary mode the default behavious (one check per host)

    MK Livestatus:
    * WaitObject: allow to separate host name and service with a semicolon.
      That makes host names containing spaces possible.
    * Better error messages in case of unimplemented operators

    Multisite:
    * FIX: reschedule now works for host names containing spaces
    * FIX: correctly sort log views in case of multi site setups
    * FIX: avoid seven broken images in case of missing PNP graphs
    * FIX: Fixed javascript errors when opening dashboard in IE below 9
    * FIX: Views: Handling deprecated value "perpage" for option
      column_headers correctly
    * FIX: Fixed javascript error when saving edited views without sidebar
    * FIX: Showing up PNP hover menus above perfometers
    * Host/Service Icon column is now modularized and can be extended using
      the multisite_icons list.
    * New sorters for time and line number of logfile entries
    * Bookmarks snapin: save relative URLs whenever possible
    * Man-Pages of Check_MK checks shown in Multisite honor OMD's local hierarchy
    * nicer output of substates, translate (!) and (!!) into HTML code
    * new command for clearing modified attributes (red cross, green checkmark)
    * Perf-O-Meters: strip away arguments from check_command (e.g.
      "check-foo!17!31" -> "check-foo").
    * Added several missing i18n strings in view editor
    * Views can now be sorted by the users by clicking on the table headers.
      The user sort options are not persisted.
    * Perf-O-Meters are now aware if there really is a PNP graph

    WATO:
    * Show error message in case of empty inventory due to agent error
    * Commited audit log entries are now pages based on days
    * Added download link to download the WATO audit log in CSV format

1.1.11i2:
    Core, Setup, etc.:
    * FIX: sort output of cmk --list-hosts alphabetically
    * FIX: automatically remove leading and trailing space from service names
      (this fixes a problem with printer_pages and an empty item)
    * Great speed up of cmk -N/-C/-U/-R, especially when number of hosts is
      large.
    * new main.mk option delay_precompile: if True, check_mk will skip Python 
      precompilation during cmk -C or cmk -R, but will do this the first 
      time the host is checked.  This speeds up restarts. Default is False.
      Nagios user needs write access in precompiled directory!
    * new config variable agent_ports, allowing to specify the agent's
      TCP port (default is 6556) on a per-host basis.
    * new config variable snmp_ports, allowing to specify the UDP port
      to used with SNMP, on a per-host basis.
    * new config variable dyndns_hosts. Hosts listed in this configuration
      list (compatible to bulkwalk_hosts) use their hostname as IP address.
    
    Checks & Agents:
    * FIX: AIX agent: output name of template in case of MRPE
    * FIX: cisco_temp: skip non-present sensors at inventory
    * FIX: apc_symmetra: fix remaining runtime calculation (by factor 100)
    * FIX: Added PNP-template for winperf_phydisk
    * FIX: if64: fix UNKNOWN in case of non-unique ifAlias
    * FIX: lnx_if/if/if64: ignore percentual traffic levels on NICs without
           speed information.
    * FIX: cisco_temp_perf: add critical level to performance data
    * FIX: windows agent: hopefully fix case with quotes in directory name
    * FIX: printer_supply: fixed logic of Perf-O-Meter (mixed up crit with ok)
    * FIX: Solaris agent: reset localization to C, fixes problems with statgrab
    * FIX: blade_*: fix SNMP scan function for newer firmwares (thanks to Carlos Peón)
    * snmp_uptime, snmp_info: added scan functions. These checks will now
      always be added. Please use ingored_checktypes to disable, if non needed.
    * brocade_port: check for Brocade FC ports has been rewritten with
      lots of new features.
    * AIX agent now simulates <<<netctr>>> output (by Jörg Linge)
    * mbg_lantime_state: Handling refclock offsets correctly now; Changed
      default thresholds to 5/10 refclock offset
    * brocade_port: parameter for phystate, opstate and admstate can now
      also be lists of allowed states.
    * lnx_if: treat interfaces without information from ethtool as
      softwareLoopback interface. The will not be found by inventory now.
    * vbox_guest: new check for checking guest additions of Linux virtual box hosts
    * if/if64: Fixed bug in operstate detection when using old tuple based params
    * if/if64: Fixed bug in operstate detection when using tuple of valid operstates
    * mk_oracle: Added caching of results to prevent problems with long
    running SQL queries. Cache is controlled by CACHE_MAXAGE var which is preset to
    120 seconds 
    * mk_oracle: EXCLUDE_<sid>=ALL or EXCLUDE_<sid>=oracle_sessions can be
    used to exclude specific checks now
    * mk_oracle: Added optional configuration file to configure the new options
    * j4p_performance agent plugin: Supports basic/digest auth now
    * New checks j4p_performance.threads and j4p_performance.uptime which
      track the number of threads and the uptime of a JMX process
    * j4p_performance can fetch app and servlet specific status data. Fetching
      the running state, number of sessions and number of requests now. Can be
      extended via agent configuration (j4p.cfg).
    * Added some preflight checks to --scan-parents code
    * New checks netapp_cluster, netapp_vfiler for checking NetAPP filer 
      running as cluster or running vfilers.
    * megaraid_pdisks: Better handling of MegaCli output (Thanks to Bastian Kuhn)
    * Windows: agent now also sends start type (auto/demand/disabled/boot/system)
    * Windows: inventory_services now allowes regexes, depends and state/start type
      and also allows host tags.

    Multisite:
    * FIX: make non-Ascii characters in services names work again
    * FIX: Avoid exceptions in sidebar on Nagios restart
    * FIX: printer_supply perfometer: Using white font for black toners
    * FIX: ipmi: Skipping items with invalid data (0.000 val, "unspecified" unit) in summary mode
    * FIX: ipmi: Improved output formating in summary mode
    * FIX: BI - fixed wrong variable in running_on aggregation function
    * FIX: "view_name" variable missing error message when opening view.py
      while using the "BI Aggregation Groups" and "Hosts" snapins in sidebar
    * FIX: Fixed styling of form input elements in IE + styling improvements
    * FIX: Fixed initial folding state on page loading on pages with multiple foldings opened
    * Introduced basic infrastructure for multilanguage support in Multisite
    * Make 'Views' snapin foldable
    * Replace old main view by dashboard
    * Sidebar: Snapins can register for a triggered reload after a nagios
      restart has been detected. Check interval is 30 seconds for now.
    * Quicksearch snapin: Reloads host lists after a detected nagios restart.
    * New config directory multisite.d/ - similar to conf.d/
    * great speed up of HTML rendering
    * support for Python profiling (set profile = True in multisite.mk, profile
      will be in var/check_mk/web)
    * WATO: Added new hook "active-changes" which calls the registered hosts
      with a dict of "dirty" hosts
    * Added column painter for host contacts
    * Added column painters for contact groups, added those to detail views
    * Added filters for host and service contact groups
    * Detail views of host/service now show contacts
    * Fix playing of sounds: All problem views now have play_sounds activated,
      all other deactivated.
    * Rescheduling of Check_MK: introduce a short sleep of 0.7 sec. This increases
      the chance of the passive services being updated before the repaint.
    * Added missing i18n strings in filter section of view editor
    * Added filter and painter for the contact_name in log table
    * Added several views to display the notification logs of Nagios

    WATO:
    * Configration files can now be administered via the WEB UI
      (config_files in multisite.mk is obsolete)
    * Snapin is tree-based and foldable
    * Bulk operation on host lists (inventory, tags changed, etc)
    * Easy search operation in host lists
    * Dialog for global host search
    * Services dialog now tries to use cached data. On SNMP hosts
      no scan will be done until new button "Full Scan" is pressed.

    BI:
    * FIX: Fixed displaying of host states (after i18n introduction)h
    * FiX: Fixed filter for aggregation group
    * FIX: Fixed assumption button for services with non-Ascii-characters

    MK Livestatus:
    * FIX: fix compile problem on Debian unstable (Thanks to Sven Velt)
    * Column aggregation (Stats) now also works for perf_data
    * New configuration variable data_encoding and full UTF-8 support.
    * New column contact_groups in table hosts and services (thanks to
      Matthew Kent)
    * New headers Negate:, StatsNegate: and WaitConditionNegate:

1.1.11i1:
    Core, Setup, etc.:
    * FIX: Avoid duplicate SNMP scan of checktypes containing a period
    * FIX: honor ignored_checktypes also on SNMP scan
    * FIX: cmk -II also refreshes cluster checks, if all nodes are specified
    * FIX: avoid floating points with 'e' in performance data
    * FIX: cmk -D: drop obsolete (and always empty) Notification:
    * FIX: better handling of broken checks returning empty services
    * FIX: fix computation of weight when averaging
    * FIX: fix detection of missing OIDs (led to empty lines) 
    * SNMP scan functions can now call oid(".1.3.6.1.4.1.9.9.13.1.3.1.3.*")
      That will return the *first* OID beginning with .1.3.6.1.4.1.9.9.13.1.3.1.3
    * New config option: Set check_submission = "file" in order to write
      check result files instead of using Nagios command pipe (safes
      CPU ressources)
    * Agent simulation mode (for internal use and check development)
    * Call snmpgetnext with the option -Cf (fixes some client errors)
    * Call snmp(bulk)walk always with the option -Cc (fixes problems in some
      cases where OIDs are missing)
    * Allow merging of dictionary based check parameters
    * --debug now implies -v
    * new option --profile: creates execution profile of check_mk itself
    * sped up use of stored snmp walks
    * find configuration file in subdirectories of conf.d also
    * check_mk_templates.cfg: make check-mk-ping take arguments

    Multisite:
    * FIX: Display limit-exceeded message also in multi site setups
    * FIX: Tactical Overview: fix unhandled host problems view
    * FIX: customlinks snapin: Suppressing exception when no links configured
    * FIX: webservice: suppress livestatus errors in multi-site setups
    * FIX: install missing example icons in web/htdocs/images/icons
    * FIX: Nagios-Snapin: avoid duplicate slash in URL
    * FIX: custom_style_sheet now also honored by sidebar
    * FIX: ignore case when sorting groups in ...groups snapin
    * FIX: Fixed handling of embedded graphs to support the changes made to
    * FIX: avoid duplicate import of plugins in OMD local installation
    the PNP webservice
    * FIX: Added host_is_active and host_flapping columns for NagStaMon views
    * Added snmp_uptime, uptime and printer_supply perfometers
    * Allow for displaying service data in host tables
    * View editor foldable states are now permament per user
    * New config variable filter_columns (default is 2)

    BI:
    * Added new component BI to Multisite.

    WATO:
    * FIX: fix crash when saving services after migration from old version
    * Allow moving hosts from one to another config file

    Checks & Agents:
    * FIX: hr_mem: ignore devices that report zero memory
    * FIX: cisco_power: fix syntax error in man page (broke also Multisite)
    * FIX: local: fixed search for custom templates PNP template
    * FIX: if/if64: always generate unique items (in case ifAlias is used)
    * FIX: ipmi: fix ugly ouput in case of warning and error
    * FIX: vms_df: fix, was completely broken due to conversion to df.include
    * FIX: blade_bays: add missing SNMP OIDs (check was always UNKNOWN)
    * FIX: df: fix layout problems in PNP template
    * FIX: df: fix trend computation (thanks to Sebastian Talmon)
    * FIX: df: fix status in case of critical trend and warning used
    * FIX: df: fix display of trend warn/crit in PNP-graph
    * FIX: cmctc: fix inventory in case of incomplete entries
    * FIX: cmctc: add scan function
    * FIX: ucd_cpu_load and ucd_cpu_util: make scan function find Rittal
    * FIX: ucd_cpu_util: fix check in case of missing hi, si and st
    * FIX: mk_logwatch: improve implementation in order to save RAM
    * FIX: mk_oracle: Updated tablespace query to use 'used blocks' instead of 'user blocks'
    * FIX: mk_oracle: Fixed computation for TEMP table spaces
    * FIX: bluecoat_sensors: Using scale parameter provided by the host for reported values
    * FIX: fjdarye60_devencs, fjdarye60_disks.summary: added snmp scan functions
    * FIX: decru_*: added snmp scan functions
    * FIX: heartbeat_rscstatus handles empty agent output correctly
    * FIX: hp_procurve_cpu: fix synatx error in man page
    * FIX: hp_procurve_memory: fix syntax error in man page
    * FIX: fc_brocade_port_detailed: fix PNP template in MULTIPLE mode
    * FIX: ad_replication.bat only generates output on domain controllers now.
           This is useful to prevent checks on non DC hosts (Thanks to Alex Greenwood)
    * FIX: cisco_temp_perf: handle sensors without names correctly
    * printer_supply: Changed order of tests. When a printer reports -3 this
      is used before the check if maxlevel is -2.
    * printer_supply: Skipping inventory of supplies which have current value
    and maxlevel both set to -2.
    * cisco_locif: The check has been removed. Please switch to if/if64
      has not the index 1
    * cisco_temp/cisco_temp_perf: scan function handles sensors not beginning
      with index 1
    * df: split PNP graphs for growth/trend into two graphs
    * omd_status: new check for checking status of OMD sites
    * printer_alerts: Added new check for monitoring alert states reported by
      printers using the PRINTER-MIB
    * diskstat: rewritten check: now show different devices, r+w in one check
    * canon_pages: Added new check for monitoring processed pages on canon
    printer/multi-function devices
    * strem1_sensors: added check to monitor sensors attached to Sensatorinc EM1 devices
    * windows_update: Added check to monitor windows update states on windows
      clients. The check monitors the number of pending updates and checks if
      a reboot is needed after updates have been installed.
    * lnx_if: new check for Linux NICs compatible with if/if64 replacing 
      netif.* and netctr.
    * if/if64: also output performance data if operstate not as expected
    * if/if64: scan function now also detects devices where the first port
    * if/if64: also show perf-o-meter if speed is unknown
    * f5_bigip_pool: status of F5 BIP/ip load balancing pools
    * f5_bigip_vserver: status of F5 BIP/ip virtual servers
    * ipmi: new configuration variable ipmi_ignored_sensors (see man page)
    * hp_procurve_cpu: rename services description to CPU utilization
    * ipmi: Linux agent now (asynchronously) caches output of ipmitool for 20 minutes
    * windows: agent has new output format for performance counters
    * winperf_process.util: new version of winperf.cpuusage supporting new agent
    * winperf_system.diskio: new version of winperf.diskstat supporting new agent
    * winperf_msx_queues: new check for MS Exchange message queues
    * winperf_phydisk: new check compatible with Linux diskstat (Disk IO per device!)
    * smart.temp/smart.stats: added new check for monitoring health of HDDs
      using S.M.A.R.T
    * mcdata_fcport: new check for ports of MCData FC Switches
    * hp_procurve_cpu: add PNP template
    * hp_procurve_cpu: rename load to utilization, rename service to CPU utilizition
    * df,df_netapp,df_netapp32,hr_fs,vms_df: convert to mergeable dictionaries
    * mbg_lantime_state,mbg_lantime_refclock: added new checks to monitor 
      Meinberg LANTIME GPS clocks

    Livestatus:
    * Updated Perl API to version 0.74 (thanks to Sven Nierlein)

1.1.10:
    Core, Setup, etc.:
    * --flush now also deletes all autochecks 
    
    Checks & Agents:
    * FIX: hr_cpu: fix inventory on 1-CPU systems (thanks to Ulrich Kiermayr)


1.1.10b2:
    Core, Setup, etc.:
    * FIX: setup.sh on OMD: fix paths for cache and counters
    * FIX: check_mk -D did bail out if host had no ip address
    * cleanup: all OIDs in checks now begin with ".1.3.6", not "1.3.6"

    WATO:
    * FIX: Fixed bug that lost autochecks when using WATO and cmk -II together

    Checks & Agents:
    * Added check man pages for systemtime, multipath, snmp_info, sylo,
      ad_replication, fsc_fans, fsc_temp, fsc_subsystems
    * Added SNMP uptime check which behaves identical to the agent uptime check


1.1.10b1:
    Core, Setup, etc.:
    * FIX: do not assume 127.0.0.1 as IP address for usewalk_hosts if
      they are not SNMP hosts.
    * FIX: precompile: make sure check includes are added before actual
      checks
    * FIX: setup.sh: do not prepend current directory to url_prefix
    * FIX: output agent version also for mixed (tcp|snmp) hosts
    * RPM: use BuildArch: noarch in spec file rather than as a command
      line option (thanks to Ulrich Kiermayr)
    * setup.sh: Allow to install Check_MK into existing OMD site (>= 0.46).
      This is still experimental!

    Checks & Agents:
    * FIX: Windows agent: fix output of event ID of log messages
    * FIX: if/if64: output speed correctly (1.50MB/s instead of 1MB/s)
    * FIX: drbd now handles output of older version without an ep field
    * FIX: repaired df_netapp32
    * FIX: Added SNMP scan function of df_netapp and df_netapp32
    * FIX: repaired apc_symmetra (was broken due to new option -Ot 
      for SNMP)
    * FIX: df, hr_fs and other filesystem checks: fix bug if using
      magic number. levels_low is now honored.
    * FIX: scan function avoids hr_cpu and ucd_cpu_utilization
      at the same time
    * FIX: HP-UX agent: fixed output of df for long mount points
      (thanks to Claas Rockmann-Buchterkirche)
    * FIX: df_netapp/32: fixed output of used percentage (was always
      0% due to integer division)
    * FIX: fixed manual of df (magic_norm -> magic_normsize)
    * FIX: removed filesystem_trend_perfdata. It didn't work. Use
      now df-parameter "trend_perfdata" (see new man page of df)
    * FIX: cisco_temp_perf: fix return state in case of WARNING (was 0 = OK)
    * FIX: repair PNP template for df when using trends
    * FIX: cisco_qos: fix WATO exception (was due to print command in check)
    * FIX: check_mk check: fixed template for execution time
    * FIX: blade_health, fc_brocade_port_detailed removed debug outputs
    * FIX: netapp_volumes: The check handled 64-bit aggregates correctly
    * FIX: netapp_volumes: Fixed snmp scan function
    * FIX: blade_*: Fixed snmp scan function
    * FIX: nfsmount: fix exception in check in case of 'hanging'
    * systemtime: new simple check for time synchronization on Windows
      (needs agent update)
    * Added Perf-O-Meter for non-df filesystem checks (e.g. netapp)
    * hp_proliant_*: improve scan function (now just looks for "proliant")

    Multisite:
    * FIX: fix json/python Webservice

1.1.9i9:
    Core, Setup, etc.:
    * FIX: check_mk_templates.cfg: add missing check_period for hosts
      (needed for Shinken)
    * FIX: read *.include files before checks. Fixes df_netapp not finding
      its check function
    * FIX: inventory checks on SNMP+TCP hosts ignored new TCP checks
    * local.mk: This file is read after final.mk and *not* backup up
      or restored
    * read all files in conf.d/*.mk in alphabetical order now.
    * use snmp commands always with -Ot: output time stamps as UNIX epoch
      (thanks to Ulrich Kiermayr)

    Checks & Agents:
    * ucd_cpu_load: new check for CPU load via UCD SNMP agent
    * ucd_cpu_util: new check for CPU utilization via UCD SNMP agent
    * steelhead_status: new check for overall health of Riverbed Steelhead appliance
    * steelhead_connections: new check for Riverbed Steelhead connections
    * df, df_netapp, df_netapp32, hr_fs, vms_df: all filesystem checks now support
      trends. Please look at check manpage of df for details.
    * FIX: heartbeat_nodes: Fixed error handling when node is active but at least one link is dead
    * 3ware_units: Handling INITIALIZING state as warning now
    * FIX: 3ware_units: Better handling of outputs from different tw_cli versions now
    * FIX: local: PNP template for local now looks in all template directories for
      specific templates (thanks to Patrick Schaaf)

    Multisite:
    * FIX: fix "too many values to unpack" when editing views in single layout
      mode (such as host or service detail)
    * FIX: fix PNP icon in cases where host and service icons are displayed in 
      same view (found by Wolfgang Barth)
    * FIX: Fixed view column editor forgetting pending changes to other form
           fields
    * FIX: Customlinks snapin persists folding states again
    * FIX: PNP timerange painter option field takes selected value as default now
    * FIX: Fixed perfometer styling in single dataset layouts
    * FIX: Tooltips work in group headers now
    * FIX: Catching exceptions caused by unset bandwidth in interface perfometer

    WATO:
    * FIX: fix problem with vanishing services on Windows. Affected were services
      containing colons (such as fs_C:/).

    Livestatus:
    * FIX: fix most compiler warnings (thanks to patch by Sami Kerola)
    * FIX: fix memory leak. The leak caused increasing check latency in some
      situations
    
1.1.9i8:
    Multisite:
    * New "web service" for retrieving data from views as JSON or 
      Python objects. This allows to connect with NagStaMon 
      (requires patch in NagStaMon). Simply add &output_format=json
      or &output_format=python to your view URL.
    * Added two builtin views for NagStaMon.
    * Acknowledgement of problem now has checkboxes for sticky,
      send notification and persisten comment
    * Downtimes: allow to specify fixed/flexible downtime
    * new display_options d/D for switching on/off the tab "Display"
    * Improved builtin views for downtimes
    * Bugfix: Servicegroups can be searched with the quicksearch snapin using
      the 'sg:' prefix again

    WATO:
    * Fixed problem appearing at restart on older Python version (RH)

1.1.9i7:
    Core, Setup, etc.:
    * Fix crash on Python 2.4 (e.g. RedHat) with fake_file
    * Fixed clustering of SNMP hosts
    * Fix status output of Check_MK check in mixed cluster setups

    Checks & Agents:
    * PNP templates for if/if64: fix bugs: outgoing packets had been
      same as incoming, errors and discards were swapped (thanks to 
      Paul Freeman)
    * Linux Agent: Added suport for vdx and xvdx volumes (KVM+Virtio, XEN+xvda)

    Multisite:
    * Fix encoding problem when host/service groups contain non-ascii
      characters.

    WATO:
    * Fix too-long-URL problem in cases of many services on one host


1.1.9i6:
    INCOMPATIBLE CHANGES:
    * Removed out-dated checks blade_misc, ironport_misc and snia_sml. Replaced
      with dummy checks begin always UNKNOWN.

    Core, Setup, etc.:
    * cmk -D: show ip address of host 
    * Fix SNMP inventory find snmp misc checks inspite of negative scan function
    * Fix output of MB and GB values (fraction part was zero)

    Checks & Agents:
    * megaraid_ldisks: remove debug output
    * fc_brocade_port: hide on SNMP scan, prefer fc_brocade_port_detailed
    * fc_brocade_port_detailed: improve scan function, find more devices
    * New agent for HP-UX
    * hpux_cpu: new check for monitoring CPU load average on HP-UX
    * hpux_if: New check for monitoring NICs on HP-UX (compatible to if/if64)
    * hpux_multipath: New check for monitoring Multipathing on HP-UX
    * hpux_lvm: New check for monitoring LVM mirror state on HP-UX
    * hpux_serviceguard: new check for monitoring HP-UX Serviceguard
    * drbd: Fixed var typo which prevented inventory of drbd general check
      (Thanks to Andreas Behler)
    * mk_oracle: new agent plugin for monitoring ORACLE (currently only
      on Linux and HP-UX, but easily portable to other Unices)
    * oracle_sessions: new check for monitoring the current number of active
      database sessions.
    * oracle_logswitches: new check for monitoring the number of logswitches
      of an ORACLE instances in the last 60 minutes.
    * oracle_tablespaces: new check for monitoring size, state and autoextension
      of ORACLE tablespaces.
    * h3c_lanswitch_cpu: new check for monitoring CPU usage of H3C/HP/3COM switches
    * h3c_lanswitch_sensors: new check for monitoring hardware sensors of H3C/HP/3COM switches
    * superstack3_sensors: new check for monitoring hardware sensors of 3COM Superstack 3 switches

    Multisite:
    * Fixed aligns/widths of snapin contents and several small styling issues
    * Fixed links and border-styling of host matrix snapin
    * Removed jQuery hover menu and replaced it with own code

1.1.9i5:
    Multisite:
    * custom notes: new macros $URL_PREFIX$ and $SITE$, making 
      multi site setups easier
    * new intelligent logwatch icon, using url_prefix in multi site
      setups


1.1.9i4:
    Core, Setup, etc.:
    * added missing 'register 0' to host template
    * setup: fix creation of symlink cmk if already existing

    Multisite:
    * New reschedule icon now also works for non-local sites.
    * painter options are now persisted on a per-user-base
    * new optional column for displaying host and service comments
      (not used in shipped views but available in view editor)

    Livestatus:
    * Check for buffer overflows (replace strcat with strncat, etc.)
    * Reduce number of log messages (reclassify to debug)

    Checks & Agents:
    * apc_symmetra: handle empty SNMP variables and treat as 0.


1.1.9i3:
    INCOMPATIBLE CHANGES:
    * You need a current version of Livestatus for Multisite to work!
    * Multisite: removed (undocumented) view parameters show_buttons and show_controls.
      Please use display_options instead.
    * Finally removed deprecated filesystem_levels. Please use check_parameters instead.
    * Livestatus: The StatsGroupBy: header is still working but now deprecated.
      Please simply use Columns: instead. If your query contains at least one Stats:-
      header than Columns: has the meaning of the old StatsGroupBy: header

    Core, Setup, etc.:
    * Create alias 'cmk' for check_mk in bin/ (easier typing)
    * Create alias 'mkp' for check_mk -P in bin/ (easier typing) 

    Multisite:
    * Each column can now have a tooltip showing another painter (e.g.
      show the IP address of a host when hovering over its name)
    * Finally show host/services icons from the nagios value "icon_image".
      Put your icon files in /usr/share/check_mk/web/htdocs/images/icons.
      OMD users put the icons into ~/local/share/check_mk/web/htdocs/images/icons.
    * New automatic PNP-link icons: These icons automatically appear, if
      the new livestatus is configured correctly (see below). 
    * new view property "hidebutton": allow to hide context button to a view.
    * Defaults views 'Services: OK', 'Services: WARN, etc. do now not create
      context buttons (cleans up button bar).
    * new HTML parameter display_options, which allows to switch off several
      parts of the output (e.g. the HTML header, external links, etc).
    * View hoststatus: show PNP graph of host (usually ping stats)
    * new tab "Display": here the user can choose time stamp
      display format and PNP graph ranges
    * new column "host_tags", showing the Check_MK host tags of a host
    * new datasource "alert_stats" for computing alert statistics
    * new view "Alert Statistics" showing alert statistics for all hosts
      and services
    * Sidebar: Fixed snapin movement to the bottom of the snapin list in Opera
    * Sidebar: Fixed scroll position saving in Opera
    * Fixed reloading button animation in Chrome/IE (Changed request to async mode)
    * Sidebar: Removed scrollbars of in older IE versions and IE8 with compat mode
    * Sidebar: Fixed scrolling problem in IE8 with compat mode (or maybe older IE versions)
      which broke the snapin titles and also the tactical overview table
    * Sidebar: Fixed bulletlist positioning
    * Sidebar: The sidebar quicksearch snapin is case insensitive again
    * Fixed header displaying on views when the edit button is not shown to the user
    * View pages are not refreshed when at least one form (Filter, Commands,
      Display Options) is open
    * Catching javascript errors when pages from other domain are opened in content frame
    * Columns in view editor can now be added/removed/moved easily

    Checks & Agents:
    * Fixed problem with OnlyFrom: in Linux agent (df didn't work properly)
    * cups_queues: fixed plugin error due to invalid import of datetime,
      converted other checks from 'from datetime import...' to 'import datetime'.
    * printer_supply: handle the case where the current value is missing
    * megaraid_ldisks: Fixed item detection to be compatible with different versions of megaraid
    * Linux Agent: Added new 3ware agent code to support multiple controllers
      (Re-inventory of 3ware checks needed due to changed check item names)

    Livestatus:
    * new column pnpgraph_present in table host and service. In order for this
      column to work you need to specify the base directory of the PNP graphs
      with the module option pnp_path=, e.g. pnp_path=/omd/sites/wato/var/pnp4nagios/perfdata
    * Allow more than one column for StatsGroupBy:
    * Do not use function is_contact_member_of_contactgroup anymore (get compatible
      with Nagios CVS)
    * Livestatus: log timeperiod transitions (active <-> inactive) into Nagios
      log file. This will enable us to create availability reports more simple
      in future.

    Multisite:
    * allow include('somefile.mk') in multisite.mk: Include other files.
      Paths not beginning with '/' are interpreted relative to the directory
      of multisite.mk

    Livestatus:
    * new columns services_with_info: similar to services_with_state but with
      the plugin output appended as additional tuple element. This tuple may
      grow in future so do not depend on its length!

1.1.9i2:
    Checks & Agents:
    * ibm_imm_health: fix inventory function
    * if/if64: fix average line in PNP-template, fix display of speed for 20MBit
      lines (e.g. Frame Relay)

    Multisite:
    * WATO: Fixed omd mode/site detection and help for /etc/sudoers
    * WATO: Use and show common log for pending changes 
    * Sidebar Quicksearch: Now really disabling browser built-in completion
      dropdown selections
    
1.1.9i1:
    INCOMPATIBLE CHANGES:
    * TCP / SNMP: hosts using TCP and SNMP now must use the tags 'tcp'
      and 'snmp'. Hosts with the tag 'ping' will not inventorize any
      service. New configuration variable tcp_hosts.
    * Inventory: The call syntax for inventory has been simplified. Just
      call check_mk -I HOSTNAME now. Omit the "tcp" or "snmp". If you
      want to do inventory just for certain check types, type "check_mk --checks=snmp_info,if -I hostnames..."
      instead
    * perfdata_format now defaults to "pnp". Previous default was "standard".
      You might have to change that in main.mk if you are not using PNP (only
      relevant for MRPE checks)
    * inventory_check_severity defaults to 1 now (WARNING)
    * aggregation_output_format now defaults to "multiline"
    * Removed non_bulkwalk_hosts. You can use bulkwalk_hosts with NEGATE
      instead (see docu)
    * snmp_communites is now initialized with [], not with {}. It cannot
      be a dict any longer.
    * bulkwalk_hosts is now initizlized with []. You can do += here just
      as with all other rule variables.
    * Configuration check (-X) is now always done. It is now impossible to
      call any Check_MK action with an invalid configuration. This saves
      you against mistyped variables.
    * Check kernel: converted performance data from counters to rates. This
      fixes RRD problems (spikes) on reboots and also allows better access 
      to the peformance data for the Perf-O-Meters.  Also changed service 
      descriptions. You need to reinventurize the kernel checks. Your old
      RRDs will not be deleted, new ones will be created.
    * Multisite: parameters nagios_url, nagios_cgi_url and pnp_url are now
      obsolete. Instead the new parameter url_prefix is used (which must
      end with a /).

    Core, Setup, etc.:
    * Improve error handling: if hosts are monitored with SNMP *and* TCP,
      then after an error with one of those two agents checks from the
      other haven't been executed. This is fixed now. Inventory check
      is still not complete in that error condition.
    * Packages (MKP): Allow to create and install packages within OMD!
      Files are installed below ~/local/share/check_mk. No root permissions
      are neccessary
    * Inventory: Better error handling on invalid inventory result of checks
    * setup.sh: fix problem with missing package_info (only appears if setup
      is called from another directory)
    * ALL_SERVICES: Instead of [ "" ] you can now write ALL_SERVICES
    * debug_log: also output Check_MK version, check item and check parameters
    * Make sure, host has no duplicate service - this is possible e.g. by
      monitoring via agent and snmp in parallel. duplicate services will
      make Nagios reject the configuration.
    * --snmpwalk: do not translate anymore, use numbers. All checks work
      with numbers now anyway.
    * check_mk -I snmp will now try all checktypes not having an snmp scan
      function. That way all possible checks should be inventorized.
    * new variable ignored_checks: Similar to ignored_checktypes, but allows
      per-host configuration
    * allow check implementations to use common include files. See if/if64
      for an example
    * Better handling for removed checks: Removed exceptions in check_mk calls
      when some configured checks have been removed/renamed

    Checks & Agents:
    * Renamed check functions of imm_health check from test_imm to imm_health
      to have valid function and check names. Please remove remove from
      inventory and re-inventory those checks.
    * fc_brocade_port_detailed: allow to specify port state combinations not 
      to be critical
    * megaraid_pdisks: Using the real enclosure number as check item now
    * if/if64: allow to configure averaging of traffic over time (e.g. 15 min) 
      and apply traffic levels and averaged values. Also allow to specify relative
      traffic levels. Allow new parameter configuration via dictionary. Also
      allow to monitor unused ports and/or to ignore link status.
    * if/if64: Added expected interface speed to warning output
    * if/if64: Allow to ignore speed setting (set target speed to None)
    * wut_webtherm: handle more variants of WuT Webtherms (thanks to Lefty)
    * cisco_fan: Does not inventorize 'notPresent' sensors anymore. Improved output
    * cisco_power: Not using power source as threshold anymore. Improved output
    * cisco_fan: Does not inventorize 'notPresent' sensors anymore. Improved output
    * cisco_power: Not using power source as threshold anymore. Improved output
    * cisco_power: Excluding 'notPresent' devices from inventory now
    * cisco_temp_perf: Do not crash if device does not send current temperature
    * tcp_conn_stats: new check for monitoring number of current TCP connections
    * blade_*: Added snmp scan functions for better automatic inventory
    * blade_bays: Also inventorizes standby blades and has a little more
                  verbose output.
    * blade_blowers: Can handle responses without rpm values now. Improved output
    * blade_health: More detailed output on problems
    * blade_blades: Added new check for checking the health-, present- and
                    power-state of IBM Bladecenter blades
    * win_dhcp_pools: Several cleanups in check
    * Windows agent: allow restriction to ip addresses with only_hosts (like xinetd)
    * heartbeat_rscstatus: Catching empty output from agent correctly
    * tcp_conn_stats: Fixed inventory function when no conn stats can be inventoried
    * heartbeat_nodes: fix Linux agent for hostname with upper case letters (thanks to
            Thorsten Robers)
    * heartbeat_rscstatus: Catching empty output from agent correctly
    * heartbeat_rscstatus: Allowing a list as expected state to expect multiple OK states
    * win_dhcp_pools agent plugin: Filtering additional error message on
      systems without dhcp server
    * j4p_performance: Added experimental agent plugin fetching data via 
      jmx4perl agent (does not need jmx4perl on Nagios)
    * j4p_performance.mem: added new experimental check for memory usage via JMX.
    * if/if64: added Perf-O-Meter for Multisite
    * sylo: fix performance data: on first execution (counter wrap) the check did
      output only one value instead of three. That lead to an invalid RRD.
    * Cleaned up several checks to meet the variable naming conventions
    * drbd: Handling unconfigured drbd devices correctly. These devices are
      ignored during nventory
    * printer_supply: In case of OKI c5900 devices the name of the supply units ins not
      unique. The color of the supply unit is reported in a dedicated OID and added to the
      check item name to have a unique name now.
    * printer_supply: Added simple pnp template to have better graph formating for the check results
    * check_mk.only_from: new check for monitoring the IP address access restriction of the
      agent. The current Linux and Windows agents provide this information.
    * snmp_info check: Recoded not to use snmp_info_single anymore
    * Linux Agent: Fixed <<<cpu>>> output on SPARC machines with openSUSE
    * df_netapp/df_netapp32: Made check inventory resistant against empty size values
    * df_netapp32: Added better detection for possible 32bit counter wrap
    * fc_brocade_port_detailed: Made check handle phystate "noSystemControlAccessToSlot" (10)
      The check also handles unknown states better now
    * printer_supply: Added new parameter "printer_supply_some_remaining_status" to
      configure the reported state on small remaining capacity.
    * Windows agent: .vbs scripts in agents plugins/ directory are executed
      automatically with "cscript.exe /Nologo" to prevent wrong file handlers
    * aironet_clients: Only counting clients which don't have empty values for strength
    * statgrab_disk: Fixed byte calculation in plugin output
    * statgrab_disk: Added inventory function
    * 3ware_disks: Ignoring devices in state NOT-PRESENT during inventory

    Multisite:
    * The custom open/close states of custom links are now stored for each
      user
    * Setting doctype in sidebar frame now
    * Fixed invalid sidebar css height/width definition
    * Fixed repositioning the sidebar scroll state after refreshing the page
    * Fixed mousewheel scrolling in opera/chrome
    * Fixed resize bug on refresh in chrome
    * New view for all services of a site
    * Sidebar snapin site_status: make link target configurable
    * Multisite view "Recently changed services": sort newest first
    * Added options show_header and show_controls to remove the page headers
      from views
    * Cool: new button for an immediate reschedule of a host or service
      check: the view is redisplayed exactly at the point of time when
      Nagios has finished the check. This makes use of MK Livestatus'
      unique waiting feature.

   Livestatus:
    * Added no_more_notifications and check_flapping_recovery_notification
      fields to host table and no_more_notifications field to service table.
      Thanks to Matthew Kent

1.1.8:
    Core, Setup, etc.:
    * setup.sh: turn off Python debugging
    * Cleaned up documentation directory
    * cluster host: use real IP address for host check if cluster has
      one (e.g. service IP address)

    Checks & Agents:
    * Added missing PNP template for check_mk-hr_cpu
    * hr_fs: inventory now ignores filesystem with size 0,
      check does not longer crash on filesystems with size 0
    * logwatch: Fixed typo in 'too many unacknowledged logs' error message
    * ps: fix bug: inventory with fixed user name now correctly puts
      that user name into the resulting check - not None.
    * ps: inventory with GRAB_USER: service description may contain
      %u. That will be replaced with the user name and thus makes the
      service description unique.
    * win_dhcp_pools: better handle invalid agent output
    * hp_proliant_psu: Fixed multiple PSU detection on one system (Thanks to Andreas Döhler)
    * megaraid_pdisks: Fixed coding error
    * cisco_fan: fixed check bug in case of critical state
    * nfsmounts: fix output (free and used was swapped), make output identical to df

    Livestatus:
    * Prohibit { and } in regular expressions. This avoids a segmentation
      fault caused by regcomp in glibc for certain (very unusual) regular
      expressions.
    * Table status: new columns external_command_buffer_slots,
      external_command_buffer_usage and external_command_buffer_max
      (this was implemented according to an idea and special request of
       Heinz Fiebig. Please sue him if this breaks anything for you. I was
       against it, but he thinks that it is absolutely neccessary to have
       this in version 1.1.8...)
    * Table status: new columns external_commands and external_commands_rate
      (also due to Mr. Fiebig - he would have quit our workshop otherwise...)
    * Table downtimes/comments: new column is_service

    Multisite:
    * Snapin Performance: show external command per second and usage and
      size of external command buffer
    * Downtimes view: Group by hosts and services - just like comments
    * Fix links for items containing + (e.g. service descriptionen including
      spaces)
    * Allow non-ASCII character in downtimes and comments
    * Added nagvis_base_url to multisite.mk example configuration
    * Filter for host/service groups: use name instead of alias if 
      user has no permissions for groups

1.1.8b3:
    Core, Setup, etc.:
    * Added some Livestatus LQL examples to documentation
    * Removed cleanup_autochecks.py. Please use check_mk -u now.
    * RRA configuration for PNP: install in separate directory and do not
      use per default, since they use an undocumented feature of PNP.

    Checks & Agents:
    * postfix_mailq: Changed limit last 6 lines which includes all needed
		information
    * hp_proliant_temp/hp_proliant_fans: Fixed wrong variable name
    * hp_procurve_mem: Fixed wrong mem usage calculation
    * ad_replication: Works no with domain controller hostnames like DC02,DC02
    * aironet_client: fix crash on empty variable from SNMP output
    * 3ware_disks, 3ware_units: hopefully repaired those checks
    * added rudimentary agent for HP-UX (found in docs/)

    Multisite:
    * added Perf-O-Meter to "Problems of Host" view
    * added Perf-O-Meter to "All Services" view
    * fix bug with cleaning up persistent connections
    * Multisite now only fetches the available PNP Graphs of hosts/services
    * Quicksearch: limit number of items in dropdown to 80
      (configurable via quicksearch_dropdown_limit)
    * Views of hosts: make counts of OK/WARN/CRIT klickable, new views
      for services of host in a certain state
    * Multisite: sort context buttons in views alphabetically
    * Sidebar drag scrolling: Trying to compensate lost mouse events when
	leaving the sidebar frame while dragging

    Livestatus:
    * check for event_broker_options on start
    * Fix memory leakage caused by Filter: headers using regular expressions
    * Fix two memory leaks in logfile parser

1.1.8b2:
    Core, Setup, etc.:
    * Inventory: skip SNMP-only hosts on non-SNMP checktypes (avoids timeouts)
    * Improve error output for invalid checks
    
    Checks & Agents:
    * fix bug: run local and plugins also when spaces are in path name
      (such as C:\Program Files\Check_MK\plugins
    * mem.vmalloc: Do not create a check for 64 bit architectures, where
      vmalloc is always plenty
    * postfix_mailq: limit output to 1000 lines
    * multipath: handle output of SLES 11 SP1 better
    * if/if64: output operstatus in check output
    * if/if64: inventory now detects type 117 (gigabitEthernet) for 3COM
    * sylo: better handling of counter wraps.

    Multisite:
    * cleanup implementation of how user settings are written to disk
    * fix broken links in 'Edit view -> Try out' situation
    * new macros $HOSTNAME_LOWER$, $HOSTNAME_UPPER$ and $HOSTNAME_TITLE$ for
      custom notes

1.1.8b1:
    Core, Setup, etc.:
    * SNMPv3: allow privProtocol and privPassword to be specified (thanks
      to Josef Hack)
    * install_nagios.sh: fix problem with broken filenames produced by wget
    * install_nagios.sh: updated software to newest versions
    * install_nagios.sh: fix Apache configuration problem
    * install_nagios.sh: fix configuration vor PNP4Nagios 0.6.6
    * config generation: fix host check of cluster hosts
    * config generation: add missing contact groups for summary hosts
    * RPM package of agent: do not overwrite xinetd.d/check_mk, but install
      new version with .rpmnew, if admin has changed his one
    * legacy_checks: fix missing perfdata, template references where in wrong
      direction (thanks Daniel Nauck for his precise investigation)

    Checks & Agents:
    * New check imm_health by Michael Nieporte
    * rsa_health: fix bug: detection of WARNING state didn't work (was UNKNOWN
            instead)
    * check_mk_agent.solaris: statgrab now excludes filesystems. This avoids hanging
      in case of an NFS problem. Thanks to Divan Santana.
    * multipath: Handle new output of multipath -l (found on SLES11 SP1)
    * ntp: fix typo in variable ntp_inventory_mode (fixes inventory problem)
    * if64: improve output formatting of link speed
    * cisco_power: inventory function now ignores non-redundant power supplies
    * zpool_status: new check from Darin Perusich for Solaris zpools

    Multisite:
    * fix several UTF-8 problems: allow non-ascii characters in host names
      (must be UTF 8 encoded!)
    * improve compatibility with Python 2.3
    * Allow loading custom style sheet overriding Check_MK styles by setting
      custom_style_sheet in multisite.mk
    * Host icons show link to detail host, on summary hosts.
    * Fix sidebar problem: Master Control did not display data correctly
    * status_host: honor states even if sites hosting status hosts is disabled
      (so dead-detection works even if local site is disabled)
    * new config variable start_url: set url for welcome page
    * Snapin Quicksearch: if no host is matching, automatically search for
      services
    * Remove links to legacy Nagios GUI (can be added by user if needed)
    * Sidebar Quicksearch: fix several annoyances
    * Views with services of one host: add title with host name and status

    Livestatus:
    * fix memory leak: lost ~4K on memory on each StatsAnd: or StatsOr:
      header (found by Sven Nierlein)
    * fix invalid json output for empty responses (found by Sven Nierlein)
    * fix Stats: avg ___ for 0 matching elements. Output was '-nan' and is
      now '0.0'
    * fix output of floating point numbers: always use exponent and make
      sure a decimal point is contained (this makes JSON/Python detect
      the correct type)

1.1.7i5:
    Core, Setup, etc.:
    * SNMP: do not load any MIB files (speeds up snmpwalk a lot!)
    * legacy_checks: new config variable allowing creating classical
      non-Check_MK checks while using host tags and config options
    * check_mk_objects.cfg: beautify output, use tabs instead of spaces
    * check_mk -II: delete only specified checktypes, allow to reinventorize
      all hosts
    * New option -O, --reload: Does the same as -R, but reloads Nagios
      instead of restarting it.
    * SNMP: Fixed string detection in --snmpwalk calls
    * SNMP: --snmpwalk does walk the enterprises tree correctly now
    * SNMP: Fixed missing OID detection in SNMP check processing. There was a problem
      when the first column had OID gaps in the middle. This affected e.g. the cisco_locif check.
    * install_nagios.sh: correctly detect Ubuntu 10.04.1
    * Config output: make order of service deterministic
    * fix problem with missing default hostgroup

    Multisite:
    * Sidebar: Improved the quicksearch snapin. It can search for services, 
      servicegroups and hostgroups now. Simply add a prefix "s:", "sg:" or "hg:"
      to search for other objects than hosts.
    * View editor: fix bug which made it impossible to add more than 10 columns
    * Service details: for Check_MK checks show description from check manual in
      service details
    * Notes: new column 'Custom notes' which allows customizable notes
      on a per host / per service base (see online docu for details)
    * Configuration: new variable show_livestatus_errors which can be set
      to False in order to hide error about unreachable sites
    * hiding views: new configuration variables hidden_views and visible_views
    * View "Service problems": hide problems of down or unreachable hosts. This
      makes the view consistant with "Tactical Overview"

    Checks & Agents:
    * Two new checks: akcp_sensor_humidity and akcp_sensor_temp (Thanks to Michael Nieporte)
    * PNP-template for kernel: show average of displayed range
    * ntp and ntp.time: Inventory now per default just creates checks for ntp.time (summary check).
      This is controlled by the new variable ntp_inventory_mode (see check manuals).
    * 3ware: Three new checks by Radoslav Bak: 3ware_disks, 3ware_units, 3ware_info
    * nvidia: agent now only queries GPUCoreTemp and GPUErrors. This avoids
      a vmalloc leakage of 32kB per call (bug in NVIDIA driver)
    * Make all SNMP based checks independent of standard MIB files
    * ad_replication: Fixed syntax errors and unhandled date output when
      not replicated yet
    * ifoperstatus: Allowing multiple target states as a list now
    * cisco_qos: Added new check to monitor traffic in QoS classes on Cisco routers
    * cisco_power: Added scan function
    * if64/if/cisco_qos: Traffic is displayed in variable byte scales B/s,KB/s,MB/s,GB/s
      depending on traffic amount.
    * if64: really using ifDescr with option if_inventory_uses_description = True
    * if64: Added option if_inventory_uses_alias to using ifAlias for the item names
    * if64/if: Fixed bug displaying the out traffic (Perfdata was ok)
    * if64/if: Added WARN/CRIT thresholds for the bandwidth usage to be given as rates
    * if64/if: Improved PNP-Templates
    * if64/if: The ifoperstatus check in if64/if can now check for multiple target states
    * if64/if: Removing all null bytes during hex string parsing (These signs Confuse nagios pipe)
    * Fixed hr_mem and hr_fs checks to work with new SNMP format
    * ups_*: Inventory works now on Riello UPS systems
    * ups_power: Working arround wrong implemented RFC in some Riello UPS systems (Fixing negative power
      consumption values)
    * FreeBSD Agent: Added sections: df mount mem netctr ipmitool (Thanks to Florian Heigl)
    * AIX: exclude NFS and CIFS from df (thanks to Jörg Linge)
    * cisco_locif: Using the interface index as item when no interface name or description are set

    Livestatus:
    * table columns: fix type of num_service_* etc.: was list, is now int (thanks to Gerhard Laußer)
    * table hosts: repair semantics of hard_state (thanks to Michael Kraus). Transition was one
      cycle to late in certain situations.

1.1.7i4:
    Core, Setup, etc.:
    * Fixed automatic creation of host contactgroups
    * templates: make PNP links work without rewrite

    Multisite:
    * Make page handler modular: this allows for custom pages embedded into
      the Multisite frame work and thus using Multisite for other tasks as
      well.
    * status_host: new state "waiting", if status host is still pending
    * make PNP links work without rewrite
    * Fix visibility problem: in multisite setups all users could see
      all objects.

1.1.7i3:
    Core, Setup, etc.:
    * Fix extra_nagios_conf: did not work in 1.1.7i2
    * Service Check_MK now displays overall processing time including
      agent communication and adds this as performance data
    * Fix bug: define_contactgroups was always assumed True. That led to duplicate
      definitions in case of manual definitions in Nagios 

    Checks & Agents:
    * New Check: hp_proliant_da_phydrv for monitoring the state of physical disks
      in HP Proliant Servers
    * New Check: hp_proliant_mem for monitoring the state of memory modules in
      HP Proliant Servers
    * New Check: hp_proliant_psu for monitoring the state of power supplies in
      HP Proliant Servers
    * PNP-templates: fix several templates not working with MULTIPLE rrds
    * new check mem.vmalloc for monitoring vmalloc address space in Linux kernel.
    * Linux agent: add timeout of 2 secs to ntpq 
    * wmic_process: make check OK if no matching process is found

    Livestatus:
    * Remove obsolete parameter 'accept_timeout'
    * Allow disabling idle_timeout and query_timeout by setting them to 0.

    Multisite:
    * logwatch page: wrap long log lines

1.1.7i2:
    Incompatible Changes:
    * Remove config option define_timeperiods and option --timeperiods.
      Check_MK does not longer define timeperiod definitions. Please
      define them manually in Nagios.
    * host_notification_period has been removed. Use host_extra_conf["notification_period"]
      instead. Same holds for service_notification_periods, summary_host_notification_periods
      and summary_service_notification_periods.
    * Removed modes -H and -S for creating config data. This now does
      the new option -N. Please set generate_hostconf = False if you
      want only services to be defined.

    Core, Setup, etc.:
    * New config option usewalk_hosts, triggers --usewalk during
      normal checking for selected hosts.
    * new option --scan-parents for automatically finding and 
      configuring parent hosts (see online docu for details)
    * inventory check: put detailed list of unchecked items into long
      plugin output (to be seen in status details)
    * New configuration variable check_parameters, that allows to
      override default parameters set by inventory, without defining 
      manual checks!

    Checks & Agents:
    * drbd: changed check parameters (please re-inventorize!)
    * New check ad_replication: Checks active directory replications
      of domain controllers by using repadm
    * New check postifx_mailq: Checks mailqueue lengths of postifx mailserves
    * New check hp_procurve_cpu: Checks the CPU load on HP Procurve switches
    * New check hp_procurve_mem: Checks the memory usage on HP Procurve switches
    * New check hp_procurve_sensors: Checks the health of PSUs, FANs and
      Temperature on HP Procurve switches
    * New check heartbeat_crm: Monitors the general state of heartbeat clusters
      using the CRM
    * New check heartbeat_crm_resources: Monitors the state of resources and nodes
      in heartbeat clusters using the CRM
    * *nix agents: output AgentOS: in header
    * New agent for FreeBSD: It is based on the linux agent. Most of the sections
      could not be ported easily so the FreeBSD agent provides information for less
      checks than the linux agent.
    * heartbeat_crm and heartbeat_crm.resources: Change handling of check parameters.
      Please reinvenurize and read the updated man page of those checks
    * New check hp_proliant_cpu: Check the physical state of CPUs in HP Proliant servers
    * New check hp_proliant_temp: Check the temperature sensors of HP Proliant servers
    * New check hp_proliant_fans: Check the FAN sensors of HP Proliant servers

    Multisite:
    * fix chown problem (when nagios user own files to be written
      by the web server)
    * Sidebar: Fixed snapin movement problem using older firefox
      than 3.5.
    * Sidebar: Fixed IE8 and Chrome snapin movement problems
    * Sidebar: Fixed IE problem where sidebar is too small
    * Multisite: improve performance in multi site environments by sending
      queries to sites in parallel
    * Multisite: improve performance in high latency situations by
      allowing persistent Livestatus connections (set "persist" : True 
      in sites, use current Livestatus version)

    Livestatus:
    * Fix problems with in_*_period. Introduce global
      timeperiod cache. This also improves performance
    * Table timeperiods: new column 'in' which is 0/1 if/not the
      timeperiod is currently active
    * New module option idle_timeout. It sets the time in ms
      Livestatus waits for the next query. Default is 300000 ms (5 min).
    * New module option query_timeout. It limits the time between
      two lines of a query (in ms). Default is 10000 ms (10 sec).

1.1.7i1: Core, Setup, etc.:
    * New option -u for reordering autochecks in per-host-files
      (please refer to updated documentation about inventory for
       details)
    * Fix exception if check_mk is called without arguments. Show
      usage in that case.
    * install_nagios.sh: Updated to NagVis 1.5 and fixed download URL
    * New options --snmpwalk and --usewalk help implemeting checks
      for SNMP hardware which is not present
    * SNMP: Automatically detect missing entries. That fixes if64
      on some CISCO switches.
    * SNMP: Fix hex string detection (hopefully)
    * Do chown only if running as root (avoid error messages)
    * SNMP: SNMPv3 support: use 4-tuple of security level, auth protocol,
      security name and password instead of a string in snmp_communities
      for V3 hosts.
    * SNMP: Fixed hexstring detection on empty strings
    * New option -II: Is like -I, but removes all previous autochecks
      from inventorized hosts
    * install_nagios.sh: Fix detection of PNP4Nagios URL and URL of
      NagVis
    * Packager: make sanity check prohibiting creating of package files
      in Check MK's directories
    * install_nagios.sh: Support Ubuntu 10.04 (Thanks to Ben)
      
    Checks & Agents:
    * New check ntp.time: Similar to 'ntp' but only honors the system peer
      (that NTP peer where ntpq -p prints a *).
    * wmic_process: new check for ressource consumption of windows processes
    * Windows agent supports now plugins/ and local/ checks
    * [FIX] ps.perf now correctly detects extended performance data output
      even if number of matching processes is 0
    * renamed check cisco_3640_temp to cisco_temp, renamed cisco_temp
      to cisco_temp_perf, fixed snmp detection of those checks
    * New check hr_cpu - checking the CPU utilization via SNMP
    * New check hr_fs - checking filesystem usage via SNMP
    * New check hr_mem - checking memory usage via SNMP
    * ps: inventory now can configured on a per host / tag base
    * Linux: new check nvidia.temp for monitoring temperature of NVIDIA graphics card
    * Linux: avoid free-ipmi hanging forever on hardware that does not support IPMI
    * SNMP: Instead of an artificial index column, which some checks use, now
      the last component of the OID is used as index. That means that inventory
      will find new services and old services will become UNKNOWN. Please remove
      the outdated checks.
    * if: handle exception on missing OIDs
    * New checks hp_blade* - Checking health of HP BladeSystem Enclosures via SNMP
    * New check drbd - Checking health of drbd nodes
    * New SNMP based checks for printers (page counter, supply), contributed
      by Peter Lauk (many thanks!)
    * New check cups_queues: Checking the state of cups printer queues
    * New check heartbeat_nodes: Checking the node state and state of the links
      of heartbeat nodes
    * New check heartbeat_rscstatus: Checks the local resource status of
      a heartbeat node
    * New check win_dhcp_pools: Checks the usage of Windows DHCP Server lease pools
    * New check netapp_volumes: Checks on/offline-condition and states of netapp volumes 

    Multisite:
    * New view showing all PNP graphs of services with the same description
    * Two new filters for host: notifications_enabled and acknowledged
    * Files created by the webserver (*.mk) are now created with the group
      configured as common group of Nagios and webserver. Group gets write
      permissions on files and directories.
    * New context view: all services of a host group
    * Fix problems with Umlauts (non-Ascii-characters) in performance data
    * New context view: all services of a host group
    * Sidebar snapins can now fetch URLs for the snapin content instead of
      building the snapin contents on their own.
    * Added new nagvis_maps snapin which displays all NagVis maps available
      to the user. Works with NagVis 1.5 and newer.

1.1.6:
    Core, Setup, etc.:
    * Service aggregation: new config option aggregation_output_format.
      Settings this to "multiline" will produce Nagios multiline output
      with one line for each individual check.

    Multisite:
    * New painter for long service plugin output (Currently not used
      by any builtin view)

    Checks & Agents:
    * Linux agent: remove broken check for /dev/ipmi0

1.1.6rc3:
    Core, Setup, etc.:
    * New option --donate for donating live host data to the community.
      Please refer to the online documentation for details.
    * Tactical Overview: Fixed refresh timeout typo
      (Was 16 mins instead of 10 secs)

    Livestatus:
    * Assume strings are UTF-8 encoded in Nagios. Convert from latin-1 only
      on invalid UTF-8 sequences (thanks to Alexander Yegorov)

    Multisite:
    * Correctly display non-ascii characters (fixes exception with 'ascii codec')
      (Please also update Livestatus to 1.1.6rc3)

1.1.6rc2:
    Multisite:
    * Fix bug in Master control: other sites vanished after klicking buttons.
      This was due to connection error detection in livestatus.py (Bug found
      by Benjamin Odenthal)
    * Add theme and baseurl to links to PNP (using features of new PNP4Nagios
      0.6.4)

    Core, Setup, etc.:
    * snmp: hopefully fix HEX/string detection now

    Checks & Agents:
    * md: fix inventory bug on resync=PENDING (Thanks to Darin Perusich)

1.1.6rc1:
    Multisite:
    * Repair Perf-O-Meters on webkit based browsers (e.g. Chrome, Safari)
    * Repair layout on IE7/IE8. Even on IE6 something is working (definitely
      not transparent PNGs though). Thanks to Lars.
    * Display host state correct if host is pending (painter "host with state")
    * Logfile: new filter for plugin output
    * Improve dialog flow when cloning views (button [EDIT] in views snapin)
    * Quicksearch: do not open search list if text did not change (e.g. Shift up),
      close at click into field or snapin.

    Core, Setup, etc.:
    * Included three patched from Jeff Dairiki dealing with compile flags
      and .gitignore removed from tarballs
    * Fix problem with clustered_services_of[]: services of one cluster
      appeared also on others
    * Packager: handle broken files in package dir
    * snmp handling: better error handling in cases where multiple tables
      are merged (e.g. fc_brocade_port_detailed)
    * snmp: new handling of unprintable strings: hex dumps are converted
      into binary strings now. That way all strings can be displayed and
      no information is lost - nevertheless.
      
    Checks & Agents:
    * Solaris agent: fixed rare df problems on Solaris 10, fix problem with test -f
      (thanks to Ulf Hoffmann)
    * Converted all PNP templates to format of 0.6.X. Dropped compatibility
      with 0.4.X.
    * Do not use ipmi-sensors if /dev/ipmi0 is missing. ipmi-sensors tries
      to fiddle around with /dev/mem in that case and miserably fails
      in some cases (infinite loop)
    * fjdary60_run: use new binary encoding of hex strings
    * if64: better error handling for cases where clients do not send all information
    * apc_symmetra: handle status 'smart boost' as OK, not CRITICAL

    Livestatus:
    * Delay starting of threads (and handling of socket) until Nagios has
      started its event loop. This prevents showing services as PENDING 
      a short time during program start.

1.1.6b3:
    Multisite:
    * Quicksearch: hide complete host list if field is emptied via Backspace or Del.
      Also allow handle case where substring match is unique.

1.1.6b2:
    Core, Setup, etc.:
    * Packager: fix unpackaged files (sounds, etc)

    Multisite:
    * Complete new design (by Tobias Roeckl, Kopf & Herz)
    * New filters for last service check and last service state change
    * New views "Recently changed services" and "Unchecked services"
    * New page for adding sidebar snapins
    * Drag & Drop for sidebar snapins (thanks to Lars)
    * Grab & Move for sidebar scrolling (thanks to Lars)
    * Filter out summary hosts in most views.
    * Set browser refresh to 30 secs for most views
    * View host status: added a lot of missing information
    * View service status: also added information here
    * Make sure, enough columns can be selected in view editor
    * Allow user to change num columns and refresh directly in view
    * Get back to where you came after editing views
    * New sidebar snapin "Host Matrix"
    * New feature "status_host" for remote sites: Determine connection
      state to remote side by considering a certain host state. This
      avoids livestatus time outs to dead sites.
    * Sidebar snapin site status: fix reload problem
    * New Perf-O-Meters displaying service performance data
    * New snapin "Custom Links" where you easily configure your own
      links via multisite.mk (see example in new default config file)
    * Fixed problem when using only one site and that is not local

    Livestatus:
    * new statistics columns: log_messages and log_messages_rate
    * make statistics average algorithm more sluggish

1.1.5i3:
     Core, Setup, etc.:
     * New Check_MK packager (check_mk -P)

1.1.5i2:
     Core, Setup, etc.:
     * install_nagios.sh: add missing package php5-iconv for SLES11

     Checks & Agents:
     * if64: new SNMP check for network interfaces. Like if, but uses 64 bit
       counters of modern switches. You might need to configure bulkwalk_hosts.
     * Linux agent: option -d enabled debug output
     * Linux agent: fix ipmi-sensors cache corruption detection
     * New check for temperature on Cisco devices (cisco_3640_temp)
     * recompiled waitmax with dietlibc (fixed incompatibility issues
       on older systems)

     Multisite:
     * Filters for groups are negateable.

1.1.5i1:
     Checks & Agents:
     * uptime: new check for system uptime (Linux)
     * if: new SNMP check for network interfaces with very detailed traffic,
       packet and error statistics - PNP graphs included

     Multisite:
     * direct integration of PNP graphs into Multisite views
     * Host state filter: renamed HTML variables (collision with service state). You
       might need to update custom views using a filter on host states.
     * Tactical overview: exclude services of down hosts from problems, also exclude
       summary hosts
     * View host problems/service problems: exclude summary hosts, exclude services
       of down hosts
     * Simplified implementation of sidebar: sidebar is not any longer embeddeable.
     * Sidebar search: Added host site to be able to see the context links on
       the result page
     * Sidebar search: Hitting enter now closes the hint dropdown in all cases

1.1.5i0:
      Core, Setup, etc.:
      * Ship check-specific rra.cfg's for PNP4Nagios (save much IO and disk space)
      * Allow sections in agent output to apear multiple times
      * cleanup_autochecks.py: new option -f for directly activating new config
      * setup.sh: better detection for PNP4Nagios 0.6
      * snmpwalk: use option -Oa, inhibit strings to be output as hex if an umlaut
        is contained.

      Checks & Agents:
      * local: allow more than once performance value, separated by pipe (|)
      * ps.perf: also send memory and CPU usage (currently on Linux and Solaris)
      * Linux: new check for filesystems mount options
      * Linux: new very detailed check for NTP synchronization
      * ifoperstatus: inventory honors device type, per default only Ethernet ports
        will be monitored now
      * kernel: now inventory is supported and finds pgmajfault, processes (per/s)
        and context switches
      * ipmi_sensors: Suppress performance data for fans (save much IO/space)
      * dual_lan_check: fix problem which using MRPE
      * apc_symmetra: PNP template now uses MIN for capacity (instead of AVERAGE)
      * fc_brocade_port_detailed: PNP template now uses MAX instead of AVERAGE
      * kernel: fix text in PNP template
      * ipmi_sensors: fix timeout in agent (lead to missing items)
      * multipath: allow alias as item instead of uuid
      * caching agent: use /var/cache/check_mk as cache directory (instead of /etc/check_mk)
      * ifoperstatus: is now independent of MIB

      Multisite:
      * New column host painter with link to old Nagios services
      * Multisite: new configuration parameter default_user_role
      
      Livestatus:
      * Add missing LDFLAGS for compiling (useful for -g)

1.1.4:
      Summary:
      * A plentitude of problem fixes (including MRPE exit code bug)
      * Many improvements in new Multisite GUI
      * Stability and performance improvements in Livestatus

      Core, Setup, etc.:
      * Check_MK is looking for main.mk not longer in the current and home
        directory
      * install_nagios.sh: fix link to Check_MK in sidebar
      * install_nagios.sh: switch PNP to version 0.6.3
      * install_nagios.sh: better Apache-Config for Multisite setup
      * do not search main.mk in ~ and . anymore (brought only trouble) 
      * clusters: new variable 'clustered_services_of', allowing for overlapping
         clusters (as proposed by Jörg Linge)
      * install_nagios.sh: install snmp package (needed for snmp based checks)
      * Fix ower/group of tarballs: set them to root/root
      * Remove dependency from debian agent package    
      * Fixed problem with inventory when using clustered_services
      * tcp_connect_timeout: Applies now only for connect(), not for
        time of data transmission once a connection is established
      * setup.sh now also works for Icinga
      * New config parameter debug_log: set this to a filename in main.mk and you
        will get a debug log in case if 'invalid output from plugin...'
      * ping-only-hosts: When ping only hosts are summarized, remove Check_MK and
        add single PING to summary host.
      * Service aggregation: fix state relationship: CRIT now worse than UNKNOWN 
      * Make extra_service_conf work also for autogenerated PING on ping-only-hosts
        (groups, contactgroups still missing)

      Checks & Agents:
      * mrpe in Linux agent: Fix bug introduced in 1.1.3: Exit status of plugins was
        not honored anymore (due to newline handling)
      * mrpe: allow for sending check_command to PNP4Nagios (see MRPE docu)
      * Logwatch GUI: fix problem on Python 2.4 (thanks to Lars)
      * multipath: Check is now less restrictive when parsing header lines with
        the following format: "<alias> (<id>)"
      * fsc_ipmi_mem_status: New check for monitoring memory status (e.g. ECC)
         on FSC TX-120 (and maybe other) systems.
      * ipmi_sensors in Linux agent: Fixed compatibility problem with new ipmi
        output. Using "--legacy-output" parameter with newer freeipmi versions now.
      * mrpe: fix output in Solaris agent (did never work)
      * IBM blade center: new checks for chassis blowers, mediatray and overall health
      * New caching agent (wrapper) for linux, supporting efficient fully redundant
        monitoring (please read notes in agents/check_mk_caching_agent)
      * Added new smbios_sel check for monitoring the System Event Log of SMBIOS.
      * fjdarye60_rluns: added missing case for OK state
      * Linux agent: The xinetd does not log each request anymore. Only
        failures are logged by xinetd now. This can be changed in the xinetd
	configuration files.
      * Check df: handle mountpoints containing spaces correctly 
        (need new inventorization if you have mountpoints with spaces)
      * Check md on Linux: handle spare disks correctly
      * Check md on Linux: fix case where (auto-read-only) separated by space
      * Check md on Linux: exclude RAID 0 devices from inventory (were reported as critical)
      * Check ipmi: new config variable ipmi_ignore_nr
      * Linux agent: df now also excludes NFSv4
      * Wrote man-page for ipmi check
      * Check mrpe: correctly display multiline output in Nagios GUI
      * New check rsa_health for monitoring IBM Remote Supervisor Adapter (RSA)
      * snmp scan: suppress error messages of snmpget
      * New check: cpsecure_sessions for number of sessions on Content Security Gateway
      * Logwatch GUI: move acknowledge button to top, use Multisite layout,
         fix several layout problem, remove list of hosts
      * Check logwatch: limit maximum size of stored log messages (configurable
        be logwatch_max_filesize)
      * AIX agent: fix output of MRPE (state and description was swapped)
      * Linux agent: fixed computation of number of processors on S390
      * check netctr: add missing perfdata (was only sent on OK case)
      * Check sylo: New check for monitoring the sylo state
      
      Livestatus:
      * Table hosts: New column 'services' listing all services of that host
      * Column servicegroups:members: 'AuthUser' is now honored
      * New columns: hosts:services_with_state and servicegroups:members_with_state
      * New column: hostgroup:members_with_state
      * Columns hostgroup:members and hostgroup:members_with_state honor AuthUser
      * New rudimentary API for C++
      * Updates API for Python
      * Make stack size of threads configurable
      * Set stack size of threads per default o 64 KB instead of 8 MB
      * New header Localtime: for compensating time offsets of remote sites
      * New performance counter for fork rate
      * New columns for hosts: last_time_{up,down,unreachable}
      * New columns for services: last_time_{ok,warning,critical,unknown}
      * Columns with counts honor now AuthUser
      * New columns for hosts/services: modified_attributes{,_list}
      * new columns comments_with_info and downtimes_with_info
      * Table log: switch output to reverse chronological order!
      * Fix segfault on filter on comments:host_services
      * Fix missing -lsocket on Solaris
      * Add missing SUN_LEN (fixed compile problem on Solaris)
      * Separators: remote sanitiy check allowing separators to be equal
      * New output format "python": declares strings as UTF-8 correctly
      * Fix segault if module loaded without arguments

      Multisite:
      * Improved many builtin views
      * new builtin views for host- and service groups
      * Number of columns now configurable for each layout (1..50)
      * New layout "tiled"
      * New painters for lists of hosts and services in one column
      * Automatically compensate timezone offsets of remote sites
      * New datasources for downtimes and comments
      * New experimental datasource for log
      * Introduce limitation, this safes you from too large output
      * reimplement host- and service icons more intelligent
      * Output error messages from dead site in Multisite mode
      * Increase wait time for master control buttons from 4s to 10s
      * Views get (per-view) configurable browser automatic reload interval
      * Playing of alarm sounds (configurable per view)
      * Sidebar: fix bookmark deletion problem in bookmark snapin
      * Fixed problem with sticky debug
      * Improve pending services view
      * New column with icon with link to Nagios GUI
      * New icon showing items out of their notification period.
      * Multisite: fix bug in removing all downtimes
      * View "Hostgroups": fix color and table heading
      * New sidebar snapin "Problem hosts"
      * Tactical overview: honor downtimes
      * Removed filter 'limit'. Not longer needed and made problems
        with new auto-limitation.
      * Display umlauts from Nagios comments correctly (assuming Latin-1),
         inhibit entering of umlauts in new comments (fixes exception)
      * Switched sidebar from synchronous to asynchronous requests
      * Reduced complete reloads of the sidebar caused by user actions
      * Fix reload problem in frameset: Browser reload now only reloads
        content frames, not frameset.


1.1.3:

      Core, Setup, etc.:
      * Makefile: make sure all files are world readable
      * Clusters: make real host checks for clusters (using check_icmp with multiple IP addresses)
      * check_mk_templates: remove action_url from cluster and summary hosts (they have no performance data)
      * check_mk_template.cfg: fix typo in notes_url
      * Negation in binary conf lists via NEGATE (clustered_services, ingored_services,
	bulkwalk_hosts, etc).
      * Better handling of wrapping performance counters
      * datasource_programs: allow <HOST> (formerly only <IP>)
      * new config variable: extra_nagios_conf: string simply added to Nagios
        object configuration (for example for define command, etc.)
      * New option --flush: delete runtime data of some or all hosts
      * Abort installation if livestatus does not compile.
      * PNP4Nagios Templates: Fixed bug in template file detection for local checks
      * nagios_install.sh: Added support for Ubuntu 9.10
      * SNMP: handle multiline output of snmpwalk (e.g. Hexdumps)
      * SNMP: handle ugly error output of snmpwalk
      * SNMP: allow snmp_info to fetch multiple tables
      * check_mk -D: sort hostlist before output
      * check_mk -D: fix output: don't show aggregated services for non-aggregated hosts
      * check_mk_templates.cfg: fix syntax error, set notification_options to n

      Checks & Agents:
      * logwatch: fix authorization problem on web pages when acknowledging
      * multipath: Added unhandled multipath output format (UUID with 49 signs)
      * check_mk-df.php: Fix locale setting (error of locale DE on PNP 0.6.2)
      * Make check_mk_agent.linux executable
      * MRPE: Fix problems with quotes in commands
      * multipath: Fixed bug in output parser
      * cpu: fixed bug: apply level on 15min, not on 1min avg
      * New check fc_brocade_port_detailed
      * netctrl: improved handling of wrapped counters
      * winperf: Better handling of wrapping counters
      * aironet_client: New check for number of clients and signal
        quality of CISCO Aironet access points
      * aironet_errors: New check for monitoring CRC errors on
        CISCO Aironet access points
      * logwatch: When Agent does not send a log anymore and no local logwatch
                  file present the state will be UNKNOWN now (Was OK before).
      * fjdarye60_sum: New check for summary status of Fidary-E60 devices
      * fjdarye60_disks: New check for status of physical disks
      * fjdarye60_devencs: New check for status of device enclosures
      * fjdarye60_cadaps: New check for status of channel adapters
      * fjdarye60_cmods: New check for status of channel modules
      * fjdarye60_cmods_flash: New check for status of channel modules flash
      * fjdarye60_cmods_mem: New check for status of channel modules memory
      * fjdarye60_conencs: New check for status of controller enclosures
      * fjdarye60_expanders: New check for status of expanders
      * fjdarye60_inletthmls: New check for status of inlet thermal sensors
      * fjdarye60_thmls: New check for status of thermal sensors
      * fjdarye60_psus: New check for status of PSUs
      * fjdarye60_syscaps: New check for status of System Capacitor Units
      * fjdarye60_rluns: New check for RLUNs
      * lparstat_aix: New check by Joerg Linge
      * mrpe: Handles multiline output correctly (only works on Linux,
	      Agents for AIX, Solaris still need fix).
      * df: limit warning and critical levels to 50/60% when using a magic number
      * fc_brocade_port_detailed: allow setting levels on in/out traffic, detect
         baudrate of inter switch links (ISL). Display warn/crit/baudrate in
	 PNP-template

      MK Livestatus:
      * fix operators !~ and !~~, they didn't work (ever)
      * New headers for waiting (please refer to online documentation)
      * Abort on errors even if header is not fixed16
      * Changed response codes to better match HTTP
      * json output: handle tab and other control characters correctly
      * Fix columns host:worst_service_state and host:worst_service_hard_state
      * New tables servicesbygroup, servicesbyhostgroup and hostsbygroup
      * Allow to select columns with table prefix, e.g. host_name instead of name
        in table hosts. This does not affect the columns headers output by
	ColumnHeaders, though.
      * Fix invalid json output of group list column in tables hosts and services
      * Fix minor compile problem.
      * Fix hangup on AuthUser: at certain columns
      * Fix some compile problems on Solaris

      Multisite:
      * Replaced Multiadmin with Multisite.


1.1.2:
      Summary:
      * Lots of new checks
      * MK Livestatus gives transparent access to log files (nagios.log, archive/*.log)
      * Many bug fixes

      MK Livestatus:
      * Added new table "log", which gives you transparent access to the Nagios log files!
      * Added some new columns about Nagios status data to stable 'status'
      * Added new table "comments"
      * Added logic for count of pending service and hosts
      * Added several new columns in table 'status' 
      * Added new columns flap_detection and obsess_over_services in table services
      * Fixed bug for double columns: filter truncated double to int
      * Added new column status:program_version, showing the Nagios version
      * Added new column num_services_pending in table hosts
      * Fixed several compile problems on AIX
      * Fixed bug: queries could be garbled after interrupted connection
      * Fixed segfault on downtimes:contacts
      * New feature: sum, min, max, avg and std of columns in new syntax of Stats:

      Checks & Agents:
      * Check ps: this check now supports inventory in a very flexible way. This simplifies monitoring a great number of slightly different processes such as with ORACLE or SAP.
      * Check 'md': Consider status active(auto-read-only) as OK
      * Linux Agent: fix bug in vmware_state
      * New Checks for APC Symmetra USV
      * Linux Agent: made <<<meminfo>>> work on RedHat 3.
      * New check ps.perf: Does the same as ps, but without inventory, but with performance data
      * Check kernel: fixed missing performance data
      * Check kernel: make CPU utilization work on Linux 2.4
      * Solaris agent: don't use egrep, removed some bashisms, output filesystem type zfs or ufs
      * Linux agent: fixed problem with nfsmount on SuSE 9.3/10.0
      * Check 'ps': fix incompability with old agent if process is in brackets
      * Linux agent: 'ps' now no longer supresses kernel processes
      * Linux agent: make CPU count work correctly on PPC-Linux
      * Five new checks for monitoring DECRU SANs
      * Some new PNP templates for existing checks that still used the default templates
      * AIX Agent: fix filesystem output
      * Check logwatch: Fix problem occuring at empty log lines
      * New script install_nagios.sh that does the same as install_nagios_on_lenny.sh, but also works on RedHat/CentOS 5.3.
      * New check using the output of ipmi-sensors from freeipmi (Linux)
      * New check for LSI MegaRAID disks and arrays using MegaCli (based on the driver megaraid_sas) (Linux)
      * Added section <<<cpu>>> to AIX and Solaris agents
      * New Check for W&T web thermograph (webthermometer)
      * New Check for output power of APC Symmetra USP
      * New Check for temperature sensors of APC Symmetra WEB/SNMP Management Card.
      * apc_symmetra: add remaining runtime to output
      * New check for UPS'es using the generic UPS-MIB (such as GE SitePro USP)
      * Fix bug in PNP-template for Linux NICs (bytes and megabytes had been mixed up).
      * Windows agent: fix bug in output of performance counters (where sometimes with , instead of .)
      * Windows agent: outputs version if called with 'version'
      
      Core, Setup, etc.:
      * New SNMP scan feature: -I snmp scans all SNMP checks (currently only very few checks support this, though)
      * make non-bulkwalk a default. Please edit bulkwalk_hosts or non_bulkwalk_hosts to change that
      * Improve setup autodetection on RedHat/CentOS.  Also fix problem with Apache config for Mutliadmin: On RedHat Check_MK's Apache conf file must be loaded after mod_python and was thus renamed to zzz_check_mk.conf.
      * Fix problem in Agent-RPM: mark xinetd-configfile with %config -> avoid data loss on update
      * Support PNP4Nagios 0.6.2
      * New setup script "install_nagios.sh" for installing Nagios and everything else on SLES11
      * New option define_contactgroups: will automatically create contactgroup definitions for Nagios

1.1.0:
      * Fixed problems in Windows agent (could lead
        to crash of agent in case of unusal Eventlog
	messages)
      * Fixed problem sind 1.0.39: recompile waitmax for
        32 Bit (also running on 64)
      * Fixed bug in cluster checks: No cache files
        had been used. This can lead to missing logfile
	messages.
      * Check kernel: allow to set levels (e.g. on 
	pgmajfaults)
      * Check ps now allows to check for processes owned
        by a specific user (need update of Linux agent)
      * New configuration option aggregate_check_mk: If
        set to True, the summary hosts will show the
	status auf check_mk (default: False)
      * Check winperf.cpuusage now supports levels
        for warning and critical. Default levels are
	at 101 / 101
      * New check df_netapp32 which must be used
        for Netapps that do not support 64 bit 
	counters. Does the same as df_netapp
      * Symlink PNP templates: df_netapp32 and
        df_netapp use same template as df
      * Fix bug: ifoperstatus does not produce performance
        data but said so.
      * Fix bug in Multiadmin: Sorting according to
        service states did not work
      * Fix two bugs in df_netapp: use 64 bit counters
        (32 counter wrap at 2TB filesystems) and exclude
       	snapshot filesystems with size 0 from inventory.
      * Rudimentary support for monitoring ESX: monitor
        virtual filesystems with 'vdf' (using normal df
	check of check_mk) and monitor state of machines 
	with vcbVmName -s any (new check vmware_state).
      * Fixed bug in MRPE: check failed on empty performance
        data (e.g. from check_snmp: there is emptyness
        after the pipe symbol sometimes)
      * MK Livestatus is now multithreaded an can
        handle up to 10 parallel connections (might
        be configurable in a future version).
      * mk_logwatch -d now processes the complete logfile
        if logwatch.state is missing or not including the
	file (this is easier for testing)
      * Added missing float columns to Livestatus.
      * Livestatus: new header StatsGroupBy:
      * First version with "Check_MK Livestatus Module"!
        setup.sh will compile, install and activate
	Livestatus per default now. If you do not want
	this, please disable it by entering <tt>no</tt>,
	when asked by setup.
      * New Option --paths shows all installation, config
        and data paths of Check_mk and Nagios
      * New configuration variable define_hostgroups and
        define service_groups allow you to automatically
        create host- and service groups - even with aliases.
      * Multiadmin has new filter for 'active checks enabled'.
      * Multiadmin filter for check_command is now a drop down list.
      * Dummy commands output error message when passive services
        are actively checked (by accident)
      * New configuration option service_descriptions allows to
        define customized service descriptions for each check type
      * New configuration options extra_host_conf, extra_summary_host_conf
        and extra_service_conf allow to define arbitrary Nagios options
	in host and service defitions (notes, icon_image, custom variables,
        etc)
      * Fix bug: honor only_hosts also at option -C


1.0.39:
      * New configuration variable only_hosts allows
	you to limit check_mk to a subset of your
	hosts (for testing)
      * New configuration parameter mem_extended_perfdata
	sends more performance data on Linux (see 
	check manual for details)
      * many improvements of Multiadmin web pages: optionally 
	filter out services which are (not) currently in downtime
	(host or service itself), optionally (not) filter out summary
	hosts, show host status (down hosts), new action
	for removing all scheduled downtimes of a service.
	Search results will be refreshed every 90 seconds.
	Choose between two different sorting orders.
	Multadmin now also supports user authentication
      * New configuration option define_timeperiods, which
	allows to create Nagios timeperiod definitions.
	This also enables the Multiadmin tools to filter
	out services which are currently not in their
	notification interval.
      * NIC check for Linux (netctr.combined) now supports
	checking of error rates
      * fc_brocade_port: New possibility of monitoring
	CRC errors and C3 discards
      * Fixed bug: snmp_info_single was missing
        in precompiled host checks
	
1.0.38:
      * New: check_mk's multiadmin tool (Python based
	web page). It allows mass administration of
	services (enable/disable checks/notifications, 
	acknowledgements, downtimes). It does not need
	Nagios service- or host groups but works with
	a freeform search.
      * Remove duplicate <?php from the four new 
	PNP templates of 1.0.37.
      * Linux Agent: Kill hanging NFS with signal 9
	(signal 15 does not always help)
      * Some improvements in autodetection. Also make
	debug mode: ./autodetect.py: This helps to
	find problems in autodetection.
      * New configuration variables generate_hostconf and
	generate_dummy_commands, which allows to suppress
	generation of host definitions for Nagios, or 
	dummy commands, resp.
      * Now also SNMP based checks use cache files.
      * New major options --backup and --restore for
	intelligent backup and restore of configuration
	and runtime data
      * New variable simulation_mode allows you to dry
	run your Nagios with data from another installation.
      * Fixed inventory of Linux cpu.loads and cpu.threads
      * Fixed several examples in checks manpages
      * Fixed problems in install_nagios_on_lenny.sh
      * ./setup.sh now understands option --yes: This
        will not output anything except error messages
	and assumes 'yes' to all questions
      * Fix missing 'default.php' in templates for
	local
	
1.0.37:
      * IMPORTANT: Semantics of check "cpu.loads" has changed.
	Levels are now regarded as *per CPU*. That means, that
	if your warning level is at 4.0 on a 2 CPU machine, then 
	a level of 8.0 is applied.
      * On check_mk -v now also ouputs version of check_mk
      * logfile_patterns can now contain host specific entries.
	Please refer to updated online documentation for details.
      * Handling wrapping of performance counters. 32 and 64 bit
	counters should be autodetected and handled correctly.
	Counters wrapping over twice within one check cycle
	cannot be handled, though.
      * Fixed bug in diskstat: Throughput was computed twice
	too high, since /proc/diskstats counts in sectors (512 Bytes)
	not in KB
      * The new configuration variables bulkwalk_hosts and
	non_bulkwalk_hosts, that allow 	to specify, which hosts 
	support snmpbulkwalk (which is
	faster than snmpwalk) and which not. In previos versions,
	always bulk walk was used, but some devices do not support
	that.
      * New configuration variable non_aggregated_hosts allows
	to exclude hosts generally from service aggregation.
      * New SNMP based check for Rittal CMC TC 
	(ComputerMultiControl-TopConcept) Temperature sensors 
      * Fixed several problems in autodetection of setup
      * Fixed inventory check: exit code was always 0
	for newer Python versions.
      * Fixed optical problem in check manual pages with
	newer version of less.
      * New template check_mk-local.php that tries to
	find and include service name specific templates.
	If none is found, default.php will be used.
      * New PNP templates check_mk-kernel.php for major page
	faults, context switches and process creation
      * New PNP template for cpu.threads (Number of threads)
      * Check nfsmounts now detects stale NFS handles and
	triggers a warning state in that case

1.0.36:
      * New feature of Linux/UNIX Agent: "MRPE" allows
	you to call Nagios plugins by the agent. Please
	refer to online documentation for details.
      * Fix bug in logwatch.php: Logfiles names containing spaces
	now work.
      * Setup.sh now automatically creates cfg_dir if
	none found in nagios.cfg (which is the case for the
	default configuration of a self compiled Nagios)
      * Fix computation of CPU usage for VMS.
      * snmp_hosts now allows config-list syntax. If you do
	not define snmp_hosts at all, all hosts with tag
	'snmp' are considered to be SNMP hosts. That is 
	the new preferred way to do it. Please refer
	to the new online documentation.
      * snmp_communities now also allows config-list syntax
	and is compatible to datasource_programs. This allows
	to define different SNMP communities by making use
	of host tags.
      * Check ifoperstatus: Monitoring of unused ports is
	now controlled via ifoperstatus_monitor_unused.
      * Fix problem in Windows-Agent with cluster filesystems:
	temporarily non-present cluster-filesystems are ignored by
	the agent now.
      * Linux agent now supports /dev/cciss/d0d0... in section
	<<<diskstat>>>
      * host configuration for Nagios creates now a variable
	'name host_$HOSTNAME' for each host. This allows
	you to add custom Nagios settings to specific hosts
	in a quite general way.
      * hosts' parents can now be specified with the
	variable 'parents'. Please look at online documentation
	for details.
      * Summary hosts now automatically get their real host as a
	parent. This also holds for summary cluster hosts.
      * New option -X, --config-check that checks your configuration
	for invalid variables. You still can use your own temporary
	variables if you prefix them with an underscore.
	IMPORTANT: Please check your configuration files with
	this option. The check may become an implicit standard in
	future versions.
      * Fixed problem with inventory check on older Python 
	versions.
      * Updated install_nagios_on_lenny.sh to Nagios version
	3.2.0 and fixed several bugs.

1.0.35:
      * New option -R/--restart that does -S, -H and -C and
	also restarts Nagios, but before that does a Nagios
	config check. If that fails, everything is rolled
	back and Nagios keeps running with the old configuration.
      * PNP template for PING which combines RTA and LOSS into
	one graph.
      * Host check interval set to 1 in default templates.
      * New check for hanging NFS mounts (currently only
	on Linux)
      * Changed check_mk_templates.cfg for PING-only hosts:
	No performance data is processed for the PING-Check
	since the PING data is already processed via the
	host check (avoid duplicate RRDs)
      * Fix broken notes_url for logwatch: Value from setup.sh
	was ignored and always default value taken.
      * Renamed config variable mknagios_port to agent_port
	(please updated main.mk if you use that variable)
      * Renamed config variable mknagios_min_version to
	agent_min_version (update main.mk if used)
      * Renamed config variable mknagios_autochecksdir to 
	autochecksdir (update main.mk if used)
      * configuration directory for Linux/UNIX agents is
	now configurable (default is /etc/check_mk)
      * Add missing configuration variable to precompiled
	checks (fix problem when using clusters)
      * Improved multipath-check: Inventory now determines
	current number of paths. And check output is more
	verbose.
      * Mark config files as config files in RPM. RPM used
	to overwrite main.mk on update!
	
1.0.34:
      * Ship agents for AIX and SunOS/Solaris (beta versions).
      * setup script now autodetects paths and settings of your
	running Nagios
      * Debian package of check_mk itself is now natively build
	with paths matching the prepackaged Nagios on Debian 5.0
      * checks/df: Fix output of check: percentage shown in output
	did include reserved space for root where check logic did
	not. Also fix logic: account reserved space as used - not
	as avail.
      * checks/df: Exclude filesystems with size 0 from inventory.
      * Fix bug with host tags in clusters -> precompile did not
	work.
      * New feature "Inventory Check": Check for new services. Setting
	inventory_check_interval=120 in main.mk will check for new services
	every 2 hours on each host. Refer to online documentation
	for more details.
      * Fixed bug: When agent sends invalid information or check
	has bug, check_mk now handles this gracefully
      * Fixed bug in checks/diskstat and in Linux agent. Also
	IDE disks are found. The inventory does now work correctly
	if now disks are found.
      * Determine common group of Apache and Nagios at setup.
	Auto set new variable www_group which replaces logwatch_groupid.
	Fix bug: logwatch directories are now created with correct
	ownership when check_mk is called manually as root.
      * Default templates: notifications options for hosts and
	services now include also recovery, flapping and warning
	events.
      * Windows agent: changed computation of RAM and SWAP usage
	(now we assume that "totalPageFile" includes RAM *and*
	SWAP).
      * Fix problem with Nagios configuration files: remove
	characters Nagios considers as illegal from service
	descriptions.
      * Processing of performance data (check_icmp) for host
        checks and PING-only-services now set to 1 in default
	templates check_mk_templates.cfg.
      * New SNMP checks for querying FSC ServerView Agent: fsc_fans,
	fsc_temp and fsc_subsystems. Successfully tested with agents
	running	on Windows and Linux.
      * RPM packaged agent tested to be working on VMWare ESX 4.0 
	(simply install RPM package with rpm -i ... and open port 
	in firewall with "esxcfg-firewall -o 6556,tcp,in,check_mk")
      * Improve handling of cache files: inventory now uses cache
	files only if they are current and if the hosts are not
	explicitely specified.
	
1.0.33:
      * Made check_mk run on Python 2.3.4 (as used in CentOS 4.7
	und RedHat 4.7). 
      * New option -M that prints out manual pages of checks.
	Only a few check types are documented yet, but more will
	be following.
      * Package the empty directory /usr/lib/check_mk_agent/plugins
	and ../local into the RPM and DEB package of the agent
      * New feature: service_dependencies. check_mk lets you comfortably
	create Nagios servicedependency definitions for you and also
	supports them by executing the checks in an optimal order.
      * logwatch.php: New button for hiding the context messages.
	This is a global setting for all logfiles and its state is
	stored in a cookie.
	
1.0.32:
      * IMPORTANT: Configuration variable datasource_programs is now
        analogous to that of host_groups. That means: the order of
        program and hostlist must be swapped!
      * New option --fake-dns, useful for tests with non-existing
	hosts.
      * Massive speed improvement for -S, -H and -C
      * Fixed bug in inventory of clusters: Clustered services where
	silently dropped (since introduction of host tags). Fixed now.
      * Fixed minor bug in inventory: Suppress DNS lookup when using
	--no-tcp
      * Fixed bug in cluster handling: Missing function strip_tags()
	in check_mk_base.py was eliminated.
      * Changed semantics of host_groups, summary_host_groups,
	host_contactgroups, and summary_host_groups for clusters. 
	Now the cluster names will be relevant, not
	the names of the nodes. This allows the cluster hosts to
	have different host/contactgroups than the nodes. And it is more
	consistent with other parts of the configuration.
      * Fixed bug: datasource_programs on cluster nodes did not work
	when precompiling

1.0.31:
      * New option -D, --dump that dumps all configuration information
	about one, several or all hosts
	New config variables 'ignored_checktypes' and 'ignored_services',
        which allow to include certain checktypes in general or
        some services from some hosts from inventory
      * Config variable 'clustered_services' now has the same semantics
	as ignored_checktypes and allows to make it host dependent.
      * Allow magic tags PHYSICAL_HOSTS, CLUSTER_HOSTS and ALL_HOSTS at
	all places, where lists of hosts are expected (except checks).
	This fixes various problems that arise when using all_hosts at
	those places:
	  * all_hosts might by changed by another file in conf.d
	  * all_hosts does not contain the cluster hosts
      * Config file 'final.mk' is read after all other config files -
	if it exists. You can put debug code there that prints the
	contents of your variables.
      * Use colored output only, if stdout is a tty. If you have
	problems with colors, then you can pipe the output
	through cat or less
      * Fixed bug with host tags: didn't strip off tags when
	processing configuration lists (occurs when using
	custom host lists)
      * mk_logwatch is now aware of inodes of logfiles. This
	is important for fast rotating files: If the inode
	of a logfile changes between two checks mk_logwatch
	assumes that the complete content is new, even if
	the new file is longer than the old one.
      * check_mk makes sure that you do not have duplicate
	hosts in all_hosts or clusters.

1.0.30:
      * Windows agent now automatically monitors all existing
	event logs, not only "System" and "Application".

1.0.29:
      * Improved default Nagios configuration file:
	added some missing templates, enter correct URLs
	asked at setup time.
      * IMPORANT: If you do not use the new default 
	Nagios configuration file you need to rename
	the template for aggregated services (summary
	services) to check_mk_summarizes (old name
	was 'check_mk_passive-summary'). Aggregated
	services are *always* passive and do *never*
	have performance data.
      * Hopefully fixed CPU usage output on multi-CPU
	machines
      * Fixed Problem in Windows Agent: Eventlog monitoring
	does now also work, if first record has not number 1
	(relevant for larger/older eventlogs)
      * Fixed bug in administration.html: Filename for Nagios
	must be named check_mk.cfg and *not* main.mk. Nagios
	does not read files without the suffix .cfg. 
      * magic factor for df, that allows to automatgically 
        adapt levels for very big or very small filesystems.
      * new concept of host tags simplyfies configuration.
      * IMPORTANT: at all places in the configuration where
	lists of hosts are used those are not any longer
	interpreted as regular expressions. Hostnames
	must match exactly. Therefore the list [ "" ] does
	not any longer represent the list of all hosts.
	It is a bug now. Please write all_hosts instead
	of [ "" ]. The semantics for service expressions
	has not changed.
      * Fixed problem with logwatch.php: Begin with
	<?php, not with <?. This makes some older webservers
	happy.
      * Fixed problem in check ipmi: Handle corrupt output
	from agent
      * Cleaned up code, improved inline documentation
      * Fixed problem with vms_df: default_filesystem_levels,
	filesystem_levels and df magic number now are used
	for df, vms_df and df_netapp together. Works now also
	when precompiled.
	
1.0.28:
      * IMPORTANT: the config file has been renamed from
	check_mk.cfg to main.mk. This has been suggested
	by several of my customers in order to avoid 
	confusion with Nagios configuration files. In addition,
	all check_mk's configuration file have to end in
	'.mk'. This also holds for the autochecks. The 
	setup.sh script will automatically rename all relevant
	files. Users of RPM or DEB installations have to remove
	the files themselves - sorry.
      * Windows agent supports eventlogs. Current all Warning
        and Error messages from 'System' and 'Application' are
        being sent to check_mk. Events can be filtered on the
	Nagios host.
      * Fixed bug: direct RRD update didn't work. Should now.
      * Fixed permission problems when run as root.
      * Agent is expected to send its version in <<<check_mk>>>
	now (not any longer in <<<mknagios>>>
      * Fixed bug in Windows agent. Performance counters now output
	correct values
      * Change checks/winperf: Changed 'ops/sec' into MB/s.
	That measures read and write disk throughput
	(now warn/crit levels possible yet)
      * new SNMP check 'ifoperstatus' for checking link
        of network interfaces via SNMP standard MIB
      * translated setup script into english
      * fixed bug with missing directories in setup script
      * made setup script's output nicer, show version information
      * NEW: mk_logwatch - a new plugin for the linux/UNIX agent
	for watching logfiles
      * Better error handling with Nagios pipe
      * Better handling of global error: make check_mk return
	CRIT, when no data can retrieved at all.
      * Added missing template 'check_mk_pingonly' in sample
	Nagios config file (is needed for hosts without checks)
	
1.0.27:
      * Ship source code of windows agent
      * fix several typos
      * fix bug: option --list-hosts did not work
      * fix bug: precompile "-C" did not work because
	of missing extension .py
      * new option -U,--update: It combines -S, -H and
	-U and writes the Nagios configuration into a
	file (not to stdout).
      * ship templates for PNP4Nagios matching most check_mk-checks.
	Standard installation path is /usr/share/check_mk/pnp-templates
	
1.0.26:
      -	Changed License to GNU GPL Version 2
      * modules check_mk_admin and check_mk_base are both shipped
	uncompiled.
      * source code of windows agent togehter with Makefile shipped
	with normal distribution
      * checks/md now handles rare case where output of /proc/mdstat
	shows three lines per array

1.0.25:
      * setup skript remembers paths

1.0.24:
      * fixed bug with precompile: Version of Agent was always 0

1.0.23:
      * fixed bug: check_config_variables was missing in precompiled
	files
      * new logwatch agent in Python plus new logwatch-check that
	handles both the output from the old and the new agent

1.0.22:
      * Default timeout for TCP transfer increased from 3.0 to 60.0
      * Windows agent supports '<<<mem>>>' that is compatible with Linux
      * Windows agents performance counters output fixed
      * Windows agent can now be cross-compiled with mingw on Linux
      * New checktype winperf.cpuusage that retrieves the percentage
	of CPU usage from windows (still has to be tested on Multi-CPU
	machine)
      * Fixed bug: logwatch_dir and logwatch_groupid got lost when
	precompiling. 
      * arithmetic for CPU usage on VMS multi-CPU machines changed

1.0.21:
      * fixed bug in checks/df: filesystem levels did not work
	with precompiled checks

1.0.20:
      * new administration guide in doc/
      * fixed bug: option -v now works independent of order
      * fixed bug: in statgrab_net: variable was missing (affected -C)
      * fixed bug: added missing variables, imported re (affected -C)
      * check ipmi: new option ipmi_summarize: create only one check for all sensors
      * new pnp-template for ipmi summarized ambient temperature
 
1.0.19:
      * Monitoring of Windows Services
      * Fixed bug with check-specific default parameters
      * Monitoring of VMS (agent not included yet)
      * Retrieving of data via an external programm (e.g. SSH/RSH)
      * setup.sh does not overwrite check_mk.cfg but installs
	the new default file as check_mk.cfg-1.0.19
      * Put hosts into default hostgroup if none is configured<|MERGE_RESOLUTION|>--- conflicted
+++ resolved
@@ -103,11 +103,8 @@
     * 1647 FIX: agent_ipmi: Check_MK service gets critical now when ipmi-sensors command fails
     * 1453 FIX: drbd.stats: tried to send non-numeric write order parameter to rrd...
     * 1598 FIX: bluecat_dhcp: Check is not longer found in inventory if dhcp service is not activated
-<<<<<<< HEAD
+    * 1635 FIX: multipath: fix parsing output of multipath on RedHat6 with space in alias
     * 1652 FIX: kaspersky_av_quarantine: Fixed exception when a file was found in quarantine
-=======
-    * 1635 FIX: multipath: fix parsing output of multipath on RedHat6 with space in alias
->>>>>>> 1d549dc2
 
     Multisite:
     * 1508 Allow input of plugin output and perfdata when faking check results...
