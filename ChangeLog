--- conflicted
+++ resolved
@@ -5,11 +5,8 @@
     Multisite:
     * Remove Check_MK logo from default dashboard
     * Let dashboard use 10 more pixels right and bottom
-<<<<<<< HEAD
     * FIX: do not show WATO icon if no WATO permission
-=======
     * Sidebar sitestatus: Sorting sites by sitealias
->>>>>>> f7ac93e8
 
 1.1.12b1:
     Core, Setup, etc.:
