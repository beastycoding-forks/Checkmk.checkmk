--- conflicted
+++ resolved
@@ -20,7 +20,6 @@
     * hpux_serviceguard: new check for monitoring HP-UX Serviceguard
     * drbd: Fixed var typo which prevented inventory of drbd general check
       (Thanks to Andreas Behler)
-<<<<<<< HEAD
     * mk_oracle: new agent plugin for monitoring ORACLE (currently only
       on Linux and HP-UX, but easily portable to other Unices)
     * oracle_sessions: new check for monitoring the current number of active
@@ -32,14 +31,11 @@
     * h3c_lanswitch_cpu: new check for monitoring CPU usage of H3C/HP/3COM switches
     * h3c_lanswitch_sensors: new check for monitoring hardware sensors of H3C/HP/3COM switches
     * superstack3_sensors: new check for monitoring hardware sensors of 3COM Superstack 3 switches
-=======
 
     Multisite:
     * Fixed aligns/widths of snapin contents and several small styling issues
     * Fixed links and border-styling of host matrix snapin
     * Removed jQuery hover menu and replaced it with own code
-
->>>>>>> c6a446fb
 
 1.1.9i5:
     Multisite:
