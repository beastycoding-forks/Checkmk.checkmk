--- conflicted
+++ resolved
@@ -6,12 +6,9 @@
          in 1.1.3)
       * Multisite: new icon showing items out of their notification
         period.
-<<<<<<< HEAD
       * Core: Fixed problem with inventory when using clustered_services
-=======
       * Check df: handle mountpoints containing spaces correctly 
         (need new inventorization if you have mountpoints with spaces)
->>>>>>> 2b97f96a
 
 1.1.4b1:
       Summary:
