1.2.5i1:
    Core & Setup:
    * 0386 Added all active checks to check_mk -L output...
    * 0452 Speedup generation of configuration...
    * 0124 Support multiline plugin output for Check_MK Checks...
    * 0675 Activate inline SNMP per default (if available)...
    * 0695 Remove obsolete option -u, --cleanup-autochecks...
            NOTE: Please refer to the migration notes!
    * 0087 FIX: Fixed possible locking issue when using datasource program with long output...
    * 0313 FIX: Avoid duplicate reading of configuration file on --create-rrd...
    * 0379 FIX: check_mk -c: Now also rewrites the location of conf.d directory
    * 0354 FIX: Catch exception when check plugins do not return a state...
    * 0398 FIX: Tolerate debug output in check plugins when using CMC...
    * 0314 FIX: Fix CMC not executing any Check_MK checks after config reload...
    * 0401 FIX: Fix rule precedence in WATO-configured manual checks...
    * 0402 FIX: Fix exception in case of missing agent sections of cluster-aware checks...
    * 0426 FIX: Fixed processing of cached agent plugins / local scripts...
    * 0451 FIX: Ignore missing check types when creating configuration for Nagios
    * 0259 FIX: Fixed htpasswd permission problem in check_mk standalone installation...
    * 0453 FIX: Fix ugly Python exception in host diagnosis page in case of SNMP error...
    * 0696 FIX: Remove garbled output of cmk -v in state of CMC
    * 0682 FIX: Allow overriding of active and custom checks by more specific rule...
    * 0267 FIX: Fixed auth.serials permission problem in check_mk standalone installation...
    * 0282 FIX: TIMEPERIOD TRANSITION messages no longer cut at 64 bytes...
    * 0730 FIX: cmc: fixed bug displaying logentries after a logfile rotation...
    * 0140 FIX: Fixed unwanted handling of hostname as regex...

    Checks & Agents:
    * 0306 esx_vsphere_counters: added missing ramdisk levels sfcbtickets
    * 0073 moxa_iologik_register: new check to monitor moxa e2000 series registers
    * 0105 apc_humidity: New Check for humidity levels on APC Devices
    * 0106 3ware_units: The verifying state is now handled as ok...
    * 0086 timemachine: new check checking the age of latest backup by timemachine on MAC OS
    * 0074 raritan_pdu_plugs: new check for Raritan PX-2000 family PDUs...
    * 0107 stulz_alerts, stulz_powerstate, stulz_temp, stulz_humidity: New Checks for Stulz clima devices
    * 0075 raritan_pdu_inlet: new check to monitor inlet sensors of the Raritan PX-2000 PDUs
    * 0315 hitachi_hnas_quorumdevice, hitachi_hnas_pnode, hitachi_hnas_vnode: New checks for Hitachi HNAS devices
    * 0316 hitachi_hnas_cpu: New check for CPU utilization of Hitachi HNAS devices
    * 0373 wut_webtherm: Supporting several other devices now
    * 0377 check_http: Certificate Age mode now supports SNI...
    * 0317 emc_isilon: New checks for EMC Isilon Storage System
    * 0395 cmctc.temp: also detect older CMC devices
    * 0396 cmciii_access cmciii_io cmciii_psm_current cmciii_psm_plugs: Support other firmeware versions as well...
    * 0111 kemp_loadmaster_ha, kemp_loadmaster_realserver, kemp_loadmaster_services: New Checks for Kemp Loadbalancer
    * 0318 hitachi_hnas_fan: New check for fans in Hitachi HNAS systems
    * 0319 hitachi_hnas_psu, hitachi_hnas_psu: New checks for Hitachi HNAS storage systems
    * 0320 hitachi_hnas_fpga: new check for Hitachi HNAS storage systems
    * 0321 brocade_mlx: enhancing checks (BR-MLX modules, more OK states)...
    * 0323 emcvnx_hwstatus, emcvnx_hba, emcvnx_disks: new checks for EMC VNX storage systems
    * 0254 agent_vsphere: Make handling of spaces in hostnames of ESX configurable...
    * 0077 cmciii.psm_current, cmciii_psm_plugs, cmciii_io, cmciii.access, cmciii.temp, cmciii.can_current, cmciii.sensor, cmciii.state: new sub checks included in one new check cmcmiii superseding and improving several previous checks of the Rittal CMCIII device...
            NOTE: Please refer to the migration notes!
    * 0078 job: check now monitors the time since last start of the job, limits can be configured in WATO
    * 0079 f5_bigip_conns: new check to monitor number of current connections
    * 0324 hitachi_hnas_cifs: new check for the number of users using a CIFS share
    * 0455 hitachi_hnas_span: new check for Spans (Storage Pools) in Hitachi HNAS storage systems
    * 0445 mem.win: Allow time-averaging of values before applying levels...
    * 0446 mem.used, solaris_mem: Introduce optional averaging of used memory...
    * 0566 services.summary: new check to monitor stopped services of mode autostart in windows
    * 0568 f5_big_ip_conns: check now supports predictive monitoring and both connections types are merged in one check
    * 0257 windows_agent: now reports extended process information (obsoletes psperf.bat plugin)...
    * 0457 hitachi_hnas_volume: New check for Usage and Status of Volumes in Hitachi HNAS storage systems
    * 0450 mem.used: Add information about shared memory (on Linux hosts)
    * 0458 hitachi_hnas_fc_if: New check for FibreChannel Interfaces in Hitachi HNAS storage systems
    * 0459 emcvnx_info: New info check providing Model, Revision and Serial Number of EMC VNX storage systems
    * 0461 emcvnx_raidgroups.list_luns: New check for EMC VNX storage system...
    * 0462 emcvnx_raidgroups.list_disks: New check for EMC VNX storage system...
    * 0463 emcvnx_raidgroups.capacity, emcvnx_raidgroups.capacity_contiguous: New Checks for EMC VNX Storage systems...
    * 0570 fileinfo.groups: file groups now allow exclude patterns as well
    * 0464 stulz_pump: new check for the status of pumps of Stulz clima units
    * 0125 unitrends_backup:Unitrends Backup...
    * 0126 mikrotik_signal: Check for mikrotik wifi bridges
    * 0127 hp_proliant_raid: Check for proliant RAID status.
    * 0571 cmciii_lcp_fans: now monitors the lower limit for the rpm
    * 0572 cmciii_lcp_waterflow: lower and upper limits to the flow are now monitored
    * 0573 cmciii_lcp_airin, cmciii_lcp_airout, cmciii_lcp_waterin, cmciii_lcp_waterout: checks now observe limits to the temperatures
    * 0128 unitrends_replication: Check for monitoring  Replicaion staus on Unitrend systems
    * 0265 mpre_include: run additional mrpe configs within user context...
    * 0266 windows_agent: now supports mrpe include files...
    * 0574 if64: check now supports clustering...
    * 0576 fileinfo.groups: new feature to include current date in file pattern
    * 0130 Support of new Firmware version of various Fujitsu Sotarge Systems
    * 0698 emc_isilon.nodehealth: new check for EMC Isilon Storage systems: NodeHealth
    * 0699 emc_isilon_iops: New check for Disk Operations per Second (IOPS) in EMC Isilon Storage
    * 0132 New checks fjdarye101_disks fjdarye101_rluns: Fujitsu Storage Systems with 2013 Firmware
    * 0697 check_dns: allow to specify multiple expected answers
    * 0700 arcserve_backup: new check for status of backups in an Arcserve Backup Server
    * 0580 emc_datadomain_fans, emc_datadomain_nvbat, emc_datadomain_power, emc_datadomain_temps: new hardware checks for EMC Datadomain
    * 0691 Solaris agent: include lofs in list of monitored filesystem types
    * 0694 wut_webtherm: Support new versions of WUT-Thermometer...
    * 0135 apc_inputs: New Check for APC Input Contacts
    * 0701 emc_isilon_diskstatus: new check for Status of Disks in EMC Isilon Storage Systems
    * 0581 emc_datadomain_disks emc_datadomain_fs:  new checks to monitor disks and filesystems of EMC Datadomain
    * 0718 logwatch.ec: Optionally monitor the list of forwarded logfiles...
    * 0556 esx_vsphere_counters.diskio: now also shows disk latency
    * 0583 stulz_pump: now monitors the pumps rpm in precent of maximum and gathers performance data
    * 0560 check_mk_agent.solaris: report statgrab_mem section if solaris_mem section is missing...
    * 0702 Rule for checking agents for wanted version...
    * 0586 rmon_stats: new snmp check to gather network traffic statistics on RMON enabled network interfaces
    * 0704 windows_os_bonding: new check for bonding interfaces on windows...
    * 0562 esx_vsphere_vm.guest_tools: new check to monitor guest tools status...
    * 0674 brocade_fcport: Now supporting interface speed of 16 Gbit (just discovered in the wild)
    * 0138 Removed caching function in Windows Update agent plugin...
            NOTE: Please refer to the migration notes!
    * 0564 esx_vsphere_vm.datastores: displays the datastores of the VM...
    * 0731 mk_postgres: improved support for versions postgres < 9.2...
    * 0588 dell_poweredge_amperage.current, dell_poweredge_amperage.power, dell_poweredge_cpu, dell_poweredge_status, dell_poweredge_temp: new checks for the Dell PowerEdge Blade Server
    * 0589 brocade_tm: new check monitoring traffic manager statistics for interfaces of brocade devices
    * 0591 dell_poweredge_mem: new check to monitor memory modules of Dell PowerEdge Servers
    * 0592 dell_poweredge_pci: new check for pci devices on dell PowerEdge Servers
    * 0141 ups_socomec_capacity: Battery Capacity Check for Socomec UPS Devices.
    * 0705 arcserve_backup: improved documentation (check manpage and comments in the agent plugin)
    * 0143 ups_socomec_in_voltage, ups_socomec_out_voltage: Socomec UPS Devices, Input and Output Voltages...
    * 0732 df: now able to monitor inodes...
    * 0716 Add Linux caching agent also to normal agent RPM...
    * 0594 dell_poweredge_netdev: new check to monitor the status of network devices on Dells Poweredge Servers
    * 0733 mem, solaris_mem: now able to configure amount of free memory...
    * 0706 EMC VNX: special agent can alternatively authenticate via security files...
    * 0734 esx_vsphere_vm.running_on: shows the esx host of the VM
    * 0144 enterasys_cpu_util enterasys_powersupply: New Checks for CPU Utilization and Power Supplies on enterasys switches
    * 0595 dell_chassis_power, dell_chassis_powersupplies: new checks for Dell Poweredge Chassis Ppower consumption...
    * 0596 dell_chassis_status, dell_chassis_temp, dell_chassis_kvm, dell_chassis_io, dell_chassis_fans: new checks to monitor the overall status of various sections of the Dell Poweredge Chassis via CMC
    * 0597 dell_chassis_slots: new check to monitor the status of the blade slots of the Dell Poweredge Blade Servers
    * 0759 check_notify_count: New active check to monitor the number of notifications sent to contacts...
    * 0760 The windows agent contains meta information about version, manufacturer etc....
    * 0145 apc_symmetra: Changed naming of Batterie Temperature to System Temerature...
            NOTE: Please refer to the migration notes!
<<<<<<< HEAD
    * 0598 kentix_temp, kentix_humidity: new checks for Kentix MultiSensor-Rack
=======
    * 0735 mem.win: now able to configure swap file levels
    * 0146 innovaphone_priports_l1, innovaphone_priports_l2: New Checks for Innovaphone PRI Ports
    * 0707 ibm_svc_host: New check: Status of hosts an IBM SVC / V7000 presents volumes to
>>>>>>> 16305896
    * 0103 FIX: services: Fixed bug with service inventory defined in main.mk...
    * 0299 FIX: borcade_mlx_fan: Prettified output, handling "other" state now
    * 0300 FIX: cisco_fru_power: Trying not to inventorize not plugged in FRUs...
    * 0305 FIX: apache_status: Fixed exception when agent reports HTML code as apache-status data...
    * 0104 FIX: mssql: Server instances with underline in name are now supported....
    * 0240 FIX: Virtualmachine names with space no longer have missing piggyback data...
    * 0310 FIX: apache_status: Improved handling of unexpeted data sent by agents...
    * 0088 FIX: esx_vsphere_datastores: fixed error with reported capacity of 0 bytes...
    * 0243 FIX: cisco_qos: no longer crashes when the qos policy name is not set...
    * 0326 FIX: hr_fs printer_supply: Improved translation of wrong encoded chars...
    * 0059 FIX: agent_vpshere: new option for supporting ESX 4.1...
    * 0334 FIX: cisco_fantray: Fixed error on Cisco devices which do not support this check...
    * 0355 FIX: heartbeat_crm: Now handling "Failed actions:" output in agent...
    * 0357 FIX: megaraid_bbu: Fixed expected state checking...
    * 0358 FIX: df: now ignores filesystems with a reported size of '-'...
    * 0360 FIX: multipath: Inventory handles non loaded kernel module now...
    * 0339 FIX: blade_bays blade_blades blade_blowers blade_health blade_mediatray blade_powerfan blade_powermod: fix scan function...
    * 0340 FIX: blade_health: fix check, it was totally broken...
    * 0363 FIX: mysql_capacity: Did use wrong calculated warn / crit thresholds...
    * 0364 FIX: brocade_mlx*: Several cleanups, fixed bug in brocade_mlx_fan where only the first worst state was shown in output
    * 0365 FIX: RPMs: Cleaning up xinetd checkmk.rpmnew file after updating package...
    * 0366 FIX: heartbeat_crm: Agent code is now compatible to pacemaker 1.1.9...
    * 0367 FIX: Now using /dev/null instead of closing stdin in linux agent...
    * 0342 FIX: postgres_stat_database: make agent compatible with PostgreSQL 8.4.x...
    * 0343 FIX: postgres_sessions: make agent plugin compatible with PostgreSQL 9.2...
    * 0369 FIX: cups_queues: Fixed bug checking the last queue reported by agent...
    * 0370 FIX: brocade_mlx_module*: Improved output of checks
    * 0372 FIX: megaraid_ldisks: Ignoring adapters without configured logical disks...
    * 0345 FIX: Linux agent: fix detaching of background plugins...
    * 0378 FIX: agent_vsphere.pysphere: Trying to deal with permissions only on some guests/hosts
    * 0245 FIX: Inline SNMP no longer throws an exception when using SNMPv3 credentials...
    * 0380 FIX: jolokia_metrics.mem: PNP-Template now handles non existant max values...
    * 0381 FIX: win_printers: Fixed creation of duplicate services...
    * 0347 FIX: smart.stats: Remove duplicate disks...
    * 0349 FIX: winperf.cpuusage: update man page: this check is deprecated
    * 0383 FIX: solaris_mem: Is now compatible to more systems...
    * 0109 FIX: cisco_fantray: Prevent inventory for not available fans
    * 0110 FIX: cisco_fru_power:  Prevent inventory for not available FRUs
    * 0350 FIX: nfsmounts: correctly handle mount points with spaces...
    * 0387 FIX: df*: Negative filesystem space levels get a more clear text in check output...
    * 0351 FIX: local: Catch invalid state codes and map to 3 (UNKNOWN)...
    * 0397 FIX: mrpe: tolerate performance variable names with spaces...
    * 0399 FIX: check_ftp: cleanup configuration via WATO, remove Hostname field...
    * 0435 FIX: esx_vsphere_sensors: Fix garbled output in case of placeholder VMs...
    * 0251 FIX: agent_vsphere / check_mk agent: fixed outdated systemtime of check_mk agent...
    * 0439 FIX: postfix_mailq: Linux agent better detects Postfix installation...
    * 0440 FIX: heartbeat_crm: Inventory more gracefully handles case where agent output is invalid...
    * 0113 FIX: blade_blades: Now only make inventory for blades that are powered on...
    * 0441 FIX: megaraid_bbu: Fix several false alarms and cases where inventory failed
    * 0442 FIX: dell_om_disks: Treat global hot spare disks as OK, instead of WARN...
    * 0443 FIX: brocade_fcport: cope with firmware that does not provide speed information...
    * 0322 FIX: timemachine: Check now also works if there are spaces in the name of the backup volume or the hostname
    * 0253 FIX: windows agent: fixed crash on processing eventlog records...
    * 0403 FIX: mem.used: Prefer statgrab on FreeBSD for supporting more than 4GB...
    * 0404 FIX: cups_queues: fix exception in case of alternative time format...
    * 0444 FIX: timemachine: do not inventorize check when timemachine is not used
    * 0116 FIX: cisco_vpn_tunnel: Fixed typo that lead to an exception
    * 0118 FIX: stulz_humidity: Fixed coloring in pnp template...
    * 0119 FIX: stulz_humidity: Fixed lower thresholds...
    * 0565 FIX: windows_updates: fix for some cases when forced_reboot is not set
    * 0255 FIX: windows_agent: now able to handle the removal of local/plugin scripts during runtime...
    * 0447 FIX: fortigate_memory: Fix inventory, do not add check if no info available...
    * 0567 FIX: apc_symmetra: transformation from old tuple to new dict format fixed and improved
    * 0432 FIX: stulz_humidity: Fixed syntax error...
    * 0120 FIX: stulz_humidity, apc_humidity: Fixed bug while processing check params...
    * 0460 FIX: endless waiting for printer queues fixed...
    * 0260 FIX: Fixed incorrect formatting of checks with long output...
    * 0261 FIX: df_netapp32 / df_netapp: Fixed bug with negative size in check output...
    * 0262 FIX: ps: Now able to skip disabled "Process Inventory" rules...
    * 0264 FIX: printer_supply_ricoh: now reports correct filling levels...
    * 0575 FIX: cmciii_lcp_airin, cmciii_lcp_airout, cmciii_lcp_waterin, cmciii_lcp_waterout: improved handling of warning state...
    * 0272 FIX: if checks: port type 56 (fibrechannel) is no longer inventorized per default...
    * 0577 FIX: fileinfo.groups: new date pattern is now available for inventory check as well
    * 0688 FIX: winperf_msx_queues: Support output of Exchange 2013...
    * 0578 FIX: zypper: check is always registered as soon as mk_zypper plugin detects zypper tool...
    * 0689 FIX: postgres_sessions: fix empty agent section in case of 0 sessions...
    * 0579 FIX: veeam_client: fix for case when no StopTime section in agent output
    * 0692 FIX: fileinfo: Avoid duplicate entries in Solaris agent...
    * 0693 FIX: hpux_lvm: avoid problem when alternative vgdisplay is installed...
    * 0708 FIX: ntp.time, ntp: avoid DNS lookups in NTP queries and avoid timeouts...
    * 0277 FIX: solaris agent: ntp now able to work with ntpd and xntpd...
    * 0279 FIX: check_mk_agent.solaris: removed proc section from statgrab...
    * 0281 FIX: statgrab_net.ctr: only inventorize interfaces with actual traffic...
    * 0582 FIX: cisco_sys_mem: check now has a man page and a new WATO integration
    * 0667 FIX: oracle_asm_diskgroup: Now really uses the generic filesystem levels...
    * 0555 FIX: snmp_uptime: no longer fails if uptime is < 1 seconds
    * 0136 FIX: cisco_fru_power: Prevent inventory of not exsisting devices
    * 0557 FIX: check_mk_agent.solaris: removed section statgrab mem...
    * 0673 FIX: zfsget: Fixed broken check - was not compatible to current agent output of "df"
    * 0719 FIX: postfix_mailq: fix Linux agent in case of ssmtp being installed
    * 0584 FIX: agent_vsphere: special agent now handles non-standard https port correctly...
    * 0585 FIX: check_mk_agent.linux: more efficient handling of cups printer queues...
    * 0703 FIX: brocade_mlx: omit inventory of cpu and memory on more states...
    * 0137 FIX: Fixed printer_pages...
    * 0587 FIX: if64: problems resolved when running as a clustered service...
    * 0563 FIX: windows agent: now able to process perl scripts...
    * 0729 FIX: esx_vsphere_hostsystem: fixed incorrect status label (not state)...
    * 0142 FIX: winperf_if: treat unknown packets no longer as error packets
    * 0593 FIX: zypper: agent plugin and check now lead to UNKNOWN result in case of repo problems
    * 0758 FIX: check_sql: Fixed monitoring of stored procedures with oracle

    Multisite:
    * 0371 Added log class filter to hostsvcevents view
    * 0352 Avoid Livestatus connections on pages that do not need them...
    * 0390 Added an icon selector to the view editor...
    * 0391 Added sorter / filter for host/service service levels...
    * 0247 New mkp package for web applications: iNag / nagstatus / nagios status.dat...
    * 0429 Implemented role permissions for dashboards...
    * 0430 It is now possible to define custom time ranges in PNP graph search...
    * 0449 Show all custom variables of hosts and services in the detail views...
    * 0665 Added mail notificaton method to custom user notification dialog...
    * 0123 New time range filter for Downtimes and Comments...
    * 0683 New column painter for the last time a service was OK...
    * 0561 quicksearch: now able to search with multiple filters...
    * 0748 Also custom views now have permissions...
    * 0302 FIX: Fixed highlight of choosen elements in foldertee/views snapin in Chrome/IE
    * 0239 FIX: Fixed incorrect html formatting when displaying host or service comments...
    * 0307 FIX: Increased performance of multisite GUI with a large userbase...
    * 0312 FIX: Hiding views related to not existing datasources, like the EC now...
    * 0325 FIX: Removed CSV export icon from availability views...
    * 0327 FIX: Most forms did now work with "Profile Requests" enabled...
    * 0333 FIX: Fixed too long page title during performing several actions...
    * 0356 FIX: Fixed exception caused by utf8 chars in tooltip text...
    * 0368 FIX: Generating selection id is hopefully now compatible to more systems...
    * 0374 FIX: Fixed syntax error in exception handler of LDAP search code...
    * 0375 FIX: LDAP: Now handling user-ids with umlauts...
    * 0246 FIX: brocade_fcport: fixed error in pnp-template...
    * 0393 FIX: LDAP: Enabled paged LDAP search by default now with a page size of 1000...
    * 0394 FIX: LDAP: Auth expiration plugin now checks users for being disabled (in AD)...
    * 0436 FIX: Fix broken Site status switching via sidebar snapin...
    * 0420 FIX: LDAP: Roles/Groups are now synced even if case of DNs do not match...
    * 0421 FIX: UserDB: Fixed lost passwords when changing users in large user databases...
    * 0423 FIX: Users are not logged out anymore during changing their own passwords...
    * 0424 FIX: Improved error handling in case of incorrect auth config in distributed WATO environments
    * 0425 FIX: Fix login loop bug in distributed environments with different auth secrets
    * 0117 FIX: Availability button is now visible for users without the right to edit views
    * 0431 FIX: LDAP: Fixed group syncrhonisation when nested group sync is enabled
    * 0122 FIX: Multisite view editor not longer throwing a exception when loading views from other users
    * 0569 FIX: recurring updates of serial numbers of disabled ldap users fixed...
    * 0676 FIX: Move view "Stale services" to Problems folder
    * 0270 FIX: Multisite host tag filter: Now uses exact match...
    * 0273 FIX: Fixed exceptions when modifying / cloning views...
    * 0274 FIX: Fixed exception when view title or description was missing
    * 0278 FIX: Fixed bookmark icon images for non-english user languages...
    * 0670 FIX: LDAP: Fixed sync when non lower case attributes are configured...
    * 0671 FIX: LDAP: Disable logging of password changes received from LDAP
    * 0558 FIX: availability: fixed exception on specific filter settings...
    * 0712 FIX: Fix multiple groups with same tag when grouping hosts after a tag...

    WATO:
    * 0308 Multisite can now set rotation view permissions for NagVis...
    * 0329 Removed Distributed WATO peer mode...
            NOTE: Please refer to the migration notes!
    * 0244 New features for WATO page Backup & Restore...
    * 0382 Active HTTP check now supports multiline regexp matching...
    * 0112 Explicit mapping of clustered services can now be done with WATO...
    * 0437 Convert WATO rule for debug_log into simple Checkbox...
    * 0428 Changed user profiles (e.g. pw changes) are now replicated in distributed setups...
    * 0114 User Custom Attributes can now be exported to the core...
    * 0448 New button in WATO service list for displaying check parameters...
    * 0454 Add output of traceroute to host diagnostic page
    * 0677 Make title of tags and tag groups localizable...
    * 0685 Distributed WATO now disabled WATO on slave sites per default...
    * 0687 New summary pages with all settings of a host or service...
    * 0275 WATO "Notify Users" feature: Improved confirmation info...
    * 0134 New option to use expect string in response heads for check_http in wato...
    * 0717 Sort permissions of views, dashboards, commands and snapins alphabetically
    * 0057 FIX: Fix exception in WATO host editor on custom tag without topic...
    * 0241 FIX: Improved sorting of WATO folders in dropdown menu...
    * 0019 FIX: Fixed wording in WATO rule for MSSQL check
    * 0242 FIX: Parameters for clustered services can now be configured on the cluster host...
    * 0309 FIX: Trying to prevent read/write conflicts with a large user base...
    * 0311 FIX: Fixed "Inventory failed" message when trying an inventory on clusters via WATO...
    * 0330 FIX: Improved performance of WATO slave push with a large user base...
    * 0331 FIX: LDAP diagnostic LOG can now have the $OMD_SITE$ macro configured via WATO...
    * 0332 FIX: Own host tag groups without topics resulted in two groups "Host tags" in the rule editor
    * 0361 FIX: The page linked by "new rule" can now be bookmarked again
    * 0341 FIX: Avoid rare exception in WATO when deleting a host...
    * 0376 FIX: LDAP: Default configuration of attributes is reflected within WATO now
    * 0346 FIX: Fix folder visibility in WATO for unpriviledged users...
    * 0385 FIX: Better error handling for invalid service regex in rule conditions...
    * 0389 FIX: Showing LDAP settings on site specific global settings page now...
    * 0400 FIX: WATO BI editor now supports percentages for count_ok...
    * 0392 FIX: LDAP: Improved error messages of LDAP configuration test...
    * 0415 FIX: LDAP: The LDAP Settings dialog is now disabled when the LDAP Connector is disabled
    * 0416 FIX: When doing user sync on user page rendering, contact group memberships are shown correctly now...
    * 0417 FIX: LDAP: Fixed "Sync-Plugin: Roles" test with OpenLDAP
    * 0248 FIX: Backup & Restore: Snapshot comments now support unicode character...
    * 0418 FIX: LDAP: Fixed broken role sync plugin with OpenLDAP...
    * 0419 FIX: LDAP: The default user profile roles are only assigned to users without roles...
    * 0249 FIX: Backup & Restore: fixed bug when uploading legacy snapshots...
    * 0250 FIX: Fixed error on creating very large WATO snapshots...
    * 0422 FIX: Fixed numbers shown in log entries of bulk inventory...
    * 0252 FIX: ESX vSphere configuration: Fixed non-working configuration parameters...
    * 0456 FIX: Column was too short...
    * 0256 FIX: wato snapshots: snapshot restore no longer fails with older python versions...
    * 0433 FIX: Creating WATO lock during automations (like e.g. master to slave syncs)...
    * 0434 FIX: Fixed wrong count of failed hosts in bulk inventory mode...
    * 0678 FIX: Move two last global settings of Event Console to proper places
    * 0268 FIX: wato inventory: fixed missing services...
    * 0686 FIX: Fix replication with WATO if EC is enabled on master and disabled on slave
    * 0129 FIX: Fixed permission bug in "Edit user profile" dialog....
    * 0269 FIX: brocade_fcport: fixed problem on displaying check_parameters in WATO...
    * 0271 FIX: Fixed sorting in duallist element (two lists with interchangable elements)...
    * 0131 FIX: Error rates for network interfaces can now be set smaller then 0.1 when using Wato....
    * 0690 FIX: Fix language jumping to German when saving user profiles
    * 0666 FIX: Minimum port for the mknotifyd is now 1024 (never use well known ports)...
    * 0559 FIX: WATO snapshots: improved validation of (uploaded) snapshots...
    * 0709 FIX: Fix NoneType has not attribute userdb_automatic_sync bug in D-WATO
    * 0728 FIX: mem.win: fixed bug in WATO configuration rule...
    * 0139 FIX: ldap sync: syncing if rules against ldap is not longer case sensitiv

    Notifications:
    * 0362 sms: now searching PATH for sendsms and smssend commands...
    * 0684 New notification variables NOTIFY_LASTSERVICEOK and NOTIFY_LASTHOSTUP...
    * 0711 New rules based notifications...
    * 0713 New bulk notifications...
    * 0108 FIX: Prevent service notification on host alerts...
    * 0058 FIX: Fix email notifications containing non-ASCII characters in some situtations...
    * 0133 FIX: Fixed mkeventd notification plugin...
    * 0720 FIX: Fix timeperiod computation with CMC and flexible notifications...

    BI:
    * 0721 Use hard states in BI aggregates...
    * 0714 BI aggregations now also honor scheduled downtimes...
    * 0715 BI aggregates now acknowledgement information...
    * 0669 FIX: Fixed regex matching in BI when using character groups [...]...

    Reporting & Availability:
    * 0018 New option for displaying a legend for the colors used in the timeline...
    * 0405 Add CSV export to availability views...
    * 0338 FIX: Introduce time limit on availability queries...
    * 0681 FIX: Display correct year for availability range for last month in january
    * 0750 FIX: Availability: fix exception when summary is on and some elements have never been OK

    Event Console:
    * 0301 Handling messages of special syslog format correctly...
    * 0388 Moved Event Console related settings to own settings page...
    * 0710 Create a history entry for events that failed their target count...
    * 0749 Allow to restrict visibility of events by their host contacts...
    * 0303 FIX: Old log entries were shown in event history first...
    * 0304 FIX: Escaping several unwanted chars from incoming log messages...
    * 0089 FIX: CSV export of event console was broken...
    * 0359 FIX: Fixed exception in event simulator when one match group did not match
    * 0384 FIX: Trying to prevent problem when restarting mkeventd...
    * 0427 FIX: Fixed exception when handling connections from event unix socket...
    * 0679 FIX: Allow non-Ascii characters in generated events
    * 0680 FIX: Do not allow spaces in host names in event simulator...
    * 0672 FIX: Service item of "Check event state in event console" checks can now be configured...
    * 0590 FIX: mkeventd: fixed encoding of unicode characters in the snmptrap receiver...

    Livestatus:
    * 0337 New header for limiting the execution time of a query...
    * 0276 nagios4 livestatus support...
    * 0335 FIX: Parse state of downtime notification log entries correctly...
    * 0336 FIX: Limit the number of lines read from a single logfile...
    * 0344 FIX: Fix semantics of columns num_services_hard_*...

    Livestatus-Proxy:
    * 0263 FIX: livestatus log table: fixed missing logentries of archived logfiles...


1.2.3i7:
    Core & Setup:
    * 0011 Introduce optional lower limit for predicted levels...
    * 0217 FIX: More verbose error output for SNMP errors on the command line...
    * 0288 FIX: Error messages of datasource programs (e.g. VSphere Agent) are now visible within WATO...
    * 0010 FIX: Fix computation of hour-of-the-day and day-of-month prediction...
    * 0292 FIX: Inline SNMP: Check_MK check helpers are closing UDP sockets now...

    Checks & Agents:
    * 0060 cisco_fantray: new check for monitoring fan trays of Cisco Nexus switches
    * 0061 cisco_cpu: check now recognizes new object cpmCPUTotal5minRev...
    * 0063 veeam_client: new check to monitor status of veeam clients with special agent plugin...
    * 0064 veeam_jobs: new check to monitor the backup jobs of the veeam backup tool...
    * 0047 fritz.conn fritz.config fritz.uptime fritz.wan_if fritz.link: New checks for monitoring Fritz!Box devices...
    * 0027 esx_vsphere_sensors: it is now possible override the state of sensors...
    * 0090 apc_ats_status: New Check for monitoring APC Automatic Transfer Switches
    * 0080 Added new checks for Brocade NetIron MLX switching / routing devices...
    * 0091 apc_ats_output: new check for output measurements on APC ATS devices
    * 0068 check_sql: support for mssql databases included
    * 0208 fileinfo.groups: Added minimum/maximum file size parameters...
    * 0093 check_http: Default service description prefix can be avoided...
    * 0004 df: dynamic filesystem levels now reorder levels automatically...
    * 0069 veeam_client: limits for time since last backup introduced
    * 0214 Logwatch: context lines can now be disabled using nocontext=1...
    * 0038 casa_cpu_mem casa_cpu_temp casa_cpu_util casa_fan casa_power: New checks for casa Cable Modem Termination Systems...
    * 0097 arc_raid_status: New check for Areca RAID controllers
    * 0070 cmciii_lcp_airin cmciii_lcp_airout cmciii_lcp_fans cmciii_lcp_waterflow cmciii_lcp_waterin cmciii_lcp_waterout: new checks for the Rittal CMC-III LCP device
    * 0098 apc_inrow_airflow, apc_inrow_fanspeed, apc_inrow_temp: New checks for APC inrow devices
    * 0099 apc_mod_pdu_modules: New check for APC Modular Power Distribution Unit
    * 0072 cmciii_pu_access cmciii_pu_canbus cmciii_pu_io cmciii_pu_temp: New checks for the Rittal CMC-III PU Unit
    * 0100 juniper_cpu: New check for CPU utilization on Juniper switches
    * 0236 windows_agent: each script can now be configured to run sync / async...
    * 0101 liebert_chiller_status: New check for Liebert Chiller devices
    * 0083 brocade_mlx: Temperature sensors of one module now in one common check...
    * 0008 df: Solaris agent now also supports samfs
    * 0084 brocade_mlx: single checks now instead of sub checks...
    * 0291 winperf_ts_sessions: New check to monitor Microsoft Terminal Server sessions...
    * 0102 modbus_value: New check and Agent to modbus devices...
    * 0013 Solaris Agent: implement cached async plugins and local checks...
    * 0238 vsphere monitoring: new option to skip placeholder vms in agent output...
    * 0016 Linux+Windows agent: allow spooling plugin outputs via files...
    * 0017 local: New state type P for state computation based on perfdata...
    * 0085 brocade_mlx: now handles more different module states...
    * 0024 FIX: cisco_wlc: removed check configuration parameter ap_model...
    * 0003 FIX: ps: Remove exceeding [ and ] in service description when using process inventory...
    * 0037 FIX: checkman browser (cmk -m) was not working properly in network subtree...
    * 0283 FIX: Interface Checks: ignore invalid error counts while interface is down...
    * 0081 FIX: Fixed corruption in SNMP walks created with cmk --snmpwalk...
    * 0286 FIX: esx_vsphrere_counters.ramdisk: Better handling for non existant ramdisks...
    * 0290 FIX: winperf_processor mem.win: Handling no/empty agent responses correctly now...
    * 0293 FIX: esx_vsphere_counters_ramdisk_sizes: Handles ram disk "ibmscratch" by default now
    * 0012 FIX: Solaris Agent: fixed broken fileinfo section...
    * 0297 FIX: mk-job is now also usable on CentOS 5+...
    * 0298 FIX: win_dhcp_pools: Fixed wrong percentage calculation
    * 0237 FIX: tsm_sessions: fixed invalid check output during backups...

    Multisite:
    * 0001 New filters for selecting several host/service-groups at once...
    * 0050 New concept of favorite hosts and services plus matching filters and views...
    * 0211 GUI Notify: Added notify method "popup" to really create popup windows...
    * 0215 Added option to make HTML escape in plugin outputs configurable...
    * 0071 livedump: new option to include contact_groups instead of contacts when dumping configuration
    * 0043 FIX: LDAP: Improved error reporting during synchronisation...
    * 0044 FIX: LDAP: Fixed error with empty groups during non nested group sync...
    * 0045 FIX: LDAP: Fixed error when synchronizing non nested groups to roles...
    * 0046 FIX: Fixed editing contactgroup assignments of hosts or folders with "-" in names...
    * 0049 FIX: Fixed useless I/O during page processing...
    * 0203 FIX: Changed sidebar reload interval to be more random...
    * 0204 FIX: Reduced I/O on logins with access time recording or failed login counts...
    * 0206 FIX: Fixed logwatch permission check when using liveproxy for normal users...
    * 0210 FIX: LDAP: Fixed problem syncing contactgroups of a user with umlauts in CN
    * 0035 FIX: Convert HTTP(S) links in plugin output into clickable icon...
    * 0006 FIX: Checkboxes for hosts/services were missing on modified views...
    * 0284 FIX: Context help toggled on/off randomly...
    * 0285 FIX: Fixed bookmarking of absolute URLs or PNP/NagVis URLs in sidebar snapin...
    * 0296 FIX: Fixed moving of snapins while in scrolled sidebar...

    WATO:
    * 0053 New rule for configuring the display_name of a service...
    * 0216 Supporting float values as SNMP timeout value now...
    * 0082 Improved online help for LDAP connections...
    * 0009 Automatically schedule inventory check after service config change...
    * 0294 Added "services" button to host diagnose page
    * 0048 FIX: Tests on host diagnose page are executed parallel now...
    * 0033 FIX: Fixed problem when saving settings in WATOs host diagnostic page...
    * 0205 FIX: NagVis related permissions of roles can be edited again...
    * 0207 FIX: Explicit communities were not saved in all cases...
    * 0094 FIX: Hide SNMPv3 credentials in WATO...
    * 0212 FIX: Fixed broken site edit page in case a TCP socket has been configured...
    * 0095 FIX: Fixed problem with portnumber in Wato Distributed Monitoring dialog
    * 0213 FIX: LDAP: Various small improvements for handling the LDAP user connector...
    * 0039 FIX: Fixed exception on displaying WATO helptexts in the global settings...
    * 0219 FIX: Fixed display problems in WATO folders with long contact group names
    * 0220 FIX: Added HTML escaping to several global settings attributes...
    * 0234 FIX: Improved handling of interface inventory states / types...
    * 0289 FIX: Renamed "Hosts & Folders" page to "Hosts"
    * 0295 FIX: Fixed problem with new created tag groups with "/" in title...

    Notifications:
    * 0005 Added notification script for sending SMS via mobilant.com...
    * 0032 FIX: Fixed problem when forwarding notification mails in windows...
    * 0218 FIX: Fixed rendering of HTML mails for Outlook (at least 2013)...

    BI:
    * 0287 FIX: Fixed assuming states of services with backslashes in descriptions...

    Reporting & Availability:
    * 0051 Option for showing timeline directly in availability table...
    * 0052 Visual colorization of availability according to levels...
    * 0054 New labelling options for availability table...
    * 0055 Allow grouping by host, host group or service group...
    * 0056 New concept of service periods in availability reporting...
    * 0002 You can now annotate events in the availability reporting...
    * 0014 FIX: Fix styling of tables: always use complete width...
    * 0015 FIX: Fixed summary computation in availability when grouping is used...

    Event Console:
    * 0026 FIX: snmptd_mkevent.py: fixed crash on startup
    * 0036 FIX: Fixed bug where multsite commands did not work properly...

    Livestatus:
    * 0067 livedump: new option to mark the mode at the beginning of the dump and documentation fixes...
    * 0023 FIX: Fixed incorrect starttime of table statehist entries...
    * 0034 FIX: Availability no longer showes incorrect entries when only one logfile exists...
    * 0233 FIX: Fixed missing entries in log file and availability view...


1.2.3i6:
    Core & Setup:
    * 0041 FIX: setup.py now handles non existing wwwuser gracefully...

    Checks & Agents:
    * 0040 Add agent plugin to test local hostname resolving...
    * 0020 FIX: Inventory problem with inventory_processes parameter...

    Multisite:
    * 0000 Improved performance of LDAP sync by refactoring the group sync code

    WATO:
    * 0042 FIX: Removed debug outputs from service inventory...


1.2.3i5:
    Core:
    * Automatically remove duplicate checks when monitoring with Agent+SNMP
       at the same time. TCP based ones have precedence.
    * inventory check of SNMP devices now does scan per default (configurable)
    * FIX: inventory check now honors settings for exit code
    * FIX: avoid exception nodes of cluster have different agent type
    * FIX: continue inventory, if one check does not support it
    * FIX: fix configuration of explicit SNMP community, allow unicode
    * FIX: avoid invalid cache of 2nd and up hosts in bulk inventory
    * FIX: fixed error handling in SNMP scan, inventory check fails now
           if SNMP agent is not responding
    * FIX: Ignore snmp_check_interval cache in interactive situations (e.g.  -nv)
    * FIX: check_mk config generation: on computing the checks parameters
           there is no longer a small chance that existing rules get modified

    Event Console:
    * check_mkevents now available as C binary: check_mkevents_c
    * FIX: use default values for unset variables in actions

    Multisite:
    * Speed-O-Meter: now measure only service checks. Host checks
      are omitted, since they do not really matter and make the
      results less useful when using CMC.
    * Added host aliases filter to some views (host/service search)
    * It is now possible to enforce checkboxes in views upon view loading
      (needs to be confgured per view via the view editor)
    * Wiki Sidebar Snapin: showing navigation and quicksearch. OMD only.
    * Sidebar can now be folded. Simply click somewhere at the left 10 pixels.
    * Foldable sections now have an animated triangle icon that shows the folding state
    * Added new snapin "Folders", which interacts with the views snapin when
      both are enabled. You can use it to open views in a specific folder context
    * LDAP: Added option to make group and role sync plugin handle nested
            groups (only in Active Directory at the moment). Enabling this
	    feature might increase the sync time a lot - use only when really needed.
    * FIX: Fixed encoding problem in webservice column output
    * FIX: Fix output format python for several numeric columns
    * FIX: Fixed searching hosts by aliases/adresses
    * FIX: Remove duplicate entries from Quicksearch
    * FIX: Avoid timed browser reload after execution of exections
    * FIX: Hosttag filter now works in service related views
    * FIX: Added code to prevent injection of bogus varnames
           (This might break code which uses some uncommon chars for varnames)
    * FIX: Fixed computation of perfometer values, which did not care about
           the snmp_check_interval. Simplyfied computation of perfometer values
    * FIX: LDAP: Custom user attributes can now be synced again

    BI:
    * FIX: Fix exception when showing BI tree in reporting time warp
    * FIX: Fixed blue triangle link: would show more aggregations,
       if one name was the prefix of another

    Notifications:
    * Blacklisting for services in the felixble notification system
    * FIX: mail with graph plugin: set explicit session.save_path for php
           Fixes instances where the php command couldn't fetch any graphs

    Checks & Agents:
    * diskstat: removed (ever incorrect) latency computation for Linux
    * statgrab_load: support predictive levels, add perf-o-meter
    * ucd_cpu_load: support predictive levels
    * hpux_cpu, blade_bx_load: support predictive levels, add perf-o-meter,
       make WATO-configable
    * check_sql: Database port can now be explicitly set
    * steelhead_perrs: New check for Rivergate Gateways
    * alcatel_power: Check for power supplies on Alcatel switches
    * qnap_disks: New check for Hardisks in Qnap devices
    * Dell Open Manage: SNNP Checks for Physical Disks, CPU and Memory
    * check_tcp: Now able to set custom service description
    * Apache ActiveMQ: New Special Agent and Check to query ActiveMQ Queues
    * check_ftp: can now be configured via Wato
    * windows_tasks: New check to  monitor the Windows Task Scheduler
    * sensatronics_temp: New check for Sensatronic E4 Temperatur Sensor
    * akcp_sensor_drycontact: New Check for AKCP drycontact Sensors
    * esx_vsphere_vm.heartbeat: Heartbeat status alert level now configurable
    * ps:  new configuration option: handle_count (windows only)
    * FIX: Windows agent: gracefully handle garbled logstate.txt
    * FIX: esx_vsphere_counters: added missing ramdisk type upgradescratch
    * FIX: esx_vsphere_hostsystem: fixed bug in handling of params
    * FIX: local: tolerate invalid output lines
    * FIX: hp_proliant: Correct handling of missing snmp data
    * FIX: logwatch.ec: No longer forwards "I" lines to event console
    * FIX: check_dns: default to querying the DNS server on the localhost itself
    * FIX: ps: do not output perfdata of CPU averaging (use ps.perf for that)
    * FIX: nfsexports: also support systems with rpcbind instead of portmap
    * FIX: ups_in_freq: corrected spelling of service description
    * FIX: ups_bat_temp: renamed service description to "Temperature Battery",
           in order to make it consistent with the other temperature checks
    * FIX: hp_blade_blades: Fixed crash on inventory when receiving
           unexpected snmp data
    * FIX: apache_status: If ReqPerSec and BytesPerSec are not reported by
           the agent, no PNP graphs for them are drawn.
           (This is the case if ExtendedStatus set to Off in Apache config)
    * FIX: oracle_jobs: fixed issues with incorrect column count in check output
    * FIX: if/if64/...: layout fix in PNP template for packets


    WATO:
    * You can now have site-specific global settings when using
      distributed WATO (available in the "Distributed Monitoring")
    * bulk inventory: display percentage in progress bar
    * New option for full SNMP scan in bulk inventory
    * bulk operations now also available when checkboxes are off
    * LDAP: Added test to validate the configured role sync groups
    * LDAP: The sync hooks during activate changes can now be enabled/disabled
      by configuration (Global Settings)
    * Disabled replication type "peer" in site editor.
    * Added "permanently ignore" button to inventory services dialog which 
      links directly to the disabled services view
    * Added diagnose page linked from host edit dialog. This can be used to test
      connection capabilities of hosts
    * The rule "Process inventory" now offers the same configuration options 
      as its manual check equivalent "State and count of processes"
    * New configuration option handle_count (windows only) in the rules
      "Process inventory" and "State and count of processes"
    * FIX: correct display of number of hosts in bulk inventory
    * FIX: nailed down ".siteid" exception when added new site
    * FIX: fixed setting for locking mode from 'ait' to 'wait'
    * FIX: avoid removal of tags from rules when not yet acknowledged
    * FIX: avoid need for apache restart when adding new service levels
    * FIX: fix encoding problem on GIT integration

    Livestatus:
    * Removed "livecheck". It never was really stable. Nagios4 has something
      similar built in. And also the Check_MK Micro Core.
    * table statehist: no longer computes an unmonitored state for hosts and
                       services on certain instances.
                       (showed up as no hosts/services in the multisite gui)
    * table statehist: fixed SIGSEGV chance on larger queries

1.2.3i4:
    Core:
    * Create inventory check also for hosts without services, if they
          have *no* ping tag.

    WATO:
    * Bulk inventory: speed up by use of cache files and doing stuff in
          groups of e.g. 10 hosts at once
    * Multisite connection: new button for cloning a connection

    Checks & Agents:
    * Linux agent RPM: remove dependency to package "time". That package
         is just needed for the binary mk-job, which is useful but not
         neccessary.

    Multisite:
    * FIX: fix broken single-site setups due to new caching

1.2.3i3:
    Core:
    * FIX: fixed typo in core startup message "logging initial states"
    * FIX: livestatus table statehist: fixed rubbish entries whenever
           logfile instances got unloaded

    Livestatus:
    * FIX: check_mk snmp checks with a custom check interval no longer
           have an incorrect staleness value

    Notifications:
    * mkeventd: new notification plugin for forwarding notifications
       to the Event Console. See inline docu in share/check_mk/notification/mkeventd
       for documentation.
    * FIX: cleanup environment from notifications (needed for CMC)

    Checks & Agents:
    * Windows agent: increased maximum plugin output buffer size to 2MB
    * check_icmp: New WATO rule for custom PING checks
    * agent_vsphere: now able to handle < > & ' " in login credentials
    * if/if64 and friends: add 95% percentiles to graphs
    * services: inventory now also matches against display names of services
    * esx_vsphere_hostsystem.multipath: now able to set warn/crit levels
    * cpu_netapp: added Perf-O-Meter and PNP template
    * cisco_cpu: added Perf-O-Meter and PNP template
    * apc_symmetra: add input voltage to informational output
    * agent_vsphere: new debug option --tracefile
    * FIX: windows_agent: fixed bug in cleanup of open thread handles
    * FIX: cups default printer is now monitored again in linux agent
    * FIX: host notification email in html format: fixed formating error
           (typo in tag)
    * FIX: netapp_volumes: better output when volume is missing
    * FIX: winperf_phydisk: handle case where not performance counters are available
    * FIX: check_mk_agent.linux: limit Livestatus check to 3 seconds
    * FIX: esx_vsphere_vm: fixed exception when memory info for vm is missing
    * FIX: esx_vsphere_hostsystem: Fixed typo in check output
    * FIX: psperf.bat/ps: Plugin output processing no longer crashes when
           the ps service is clustered

    Multisite:
    * Filtering in views by Hostalias is possible now too
       (however the filter is not displayed in any standard view - user needs
       to enable it by customizing the needed views himself)
    * FIX: add missing service icons to view "All Services with this descr..."
    * FIX: ldap attribute plugins: fixed crash when parameters are None
    * FIX: avoid duplicate output of log message in log tables
    * FIX: fixed problem with ldap userid encoding
    * FIX: removed state-based colors from all Perf-O-Meters
    * FIX: brocade_fcport pnp-template: fixed incorrect display of average values
    * FIX: all log views are now correctly sorted from new to old

    Livestatus-Proxy:
    * Implement caching of non-status requests (together with Multisite)
    * FIX: fix exception when printing error message
    * FIX: honor wait time (now called cooling period) after failed TCP connection
    * FIX: fix hanging if client cannot accept large chunks (seen on RH6.4)

    WATO:
    * Rule "State and count of processes": New configuration options:
           virtual and resident memory levels
    * Added title of tests to LDAP diagnose table
    * Bulk inventory: new checkbox to only include hosts that have a failed
        inventory check.
    * Bulk inventory: yet another checkbox for skipping hosts where the
        Check_MK service is currently critical
    * New rule: Multipath Count (used by esx_vsphere_hostsystem.multipath)
    * FIX: The rule "State and count of processes" is no longer available
           in "Parameters for inventorized check". This rule was solely
           intented for "Manual checks" configuration
    * FIX: Trying to prevent auth.php errors while file is being updated

1.2.3i2:
    Core:
    * New option -B for just generating the configuration
    * Introduced persistent host address lookup cache to prevent issues
      loading an unchanged configuration after a single address is not resolvable anymore
    * Assigning a service to a cluster host no longer requires a reinventory
    * Setting a check_type or service to ignore no longer requires a reinventory
      Note: If the ignore rule is removed the services will reappear
    * Config creation: The ignore services rule now also applies to custom, active
                       and legacy checks
    * Predictive monitoring: correctly handle spaces in variable names (thanks
       to Karl Golland)
    * New man page browser for console (cmk -m)
    * New option explicit_snmp_communities to override rule based SNMP settings
    * Preparations for significant SNMP monitoring performance improvement
      (It's named Inline SNMP, which is available as special feature via subscriptions)
    * Allow to specify custom host check via WATO (arbitrary command line)
    * Implement DNS caching. This can be disabled with use_dns_cache = False

    Livestatus:
    * new service column staleness: indicator for outdated service checks
    * new host    column staleness: indicator for outdated host checks

    Checks & Agents:
    * esx_hostystem multipath: criticize standby paths only if not equal to active paths
    * mk_logwatch: fixed bug when rewriting logwatch messages
    * check_mk: Re-inventory is no longer required when a service is ignored via rule
    * check_mk: Now possible to assign services to clusters without the need to
                reinventorize
    * lnx_if: Fixed crash on missing "Address" field
    * viprinet_router: Now able to set required target state via rule
    * windows_agent: Now available as 64 bit version
    * agent_vsphere: fix problem where sensors were missing when
      you queried multiple host systems via vCenter
    * cached checks: no longer output cached data if the age of the
                     cache file is twice the maximum cache age
    * windows agent: no longer tries to execute directories
    * fileinfo: no longer inventorize missing files(reported by windows agent)
    * New checks for Brocade fans, temperature and power supplies
    * cluster hosts: removed agent version output from Check_MK service (this
      was misleading for different agent versions on multiple nodes)
    * job check: better handling of unexpected agent output
    * lnx_thermal: Added check for linux thermal sensors (e.g. acpi)
    * hwg_temp: Make WATO-Rule "Room Temperature" match, add man page, graph
                and Perf-O-Meter
    * ps.perf: Support Windows with new plugin "psperf.bat". wmicchecks.bat
               is obsolete now.
    * Special Agent vSphere: support ESX 4.1 (thanks to Mirko Witt)
    * esx_vsphere_object: make check state configurable
    * mk_logwatch: support continuation lines with 'A'. Please refer to docu.
    * mk_oracle: Added plugin for solaris
    * win_netstat: New check for Windows for checking the existance of a UDP/TCP
        connection or listener
    * ps/ps.perf: allow to set levels on CPU util, optional averaging of CPU
    * diskstat: Agent is now also processing data of mmcblk devices
    * qmail: Added check for mailqueue 
    * cisco_locif: removed obsolete and already disabled check completely
    * fc_brocade_port: removed obsolete check
    * fc_brocade_port_detailed: removed obsolete check
    * tsm_stgpool: removed orphaned check
    * vmware_state: removed ancient, now orphaned check. Use vsphere_agent instead.
    * vms_{df,md,netif,sys}: remove orphaned checks that are not needed by the current agent
    * tsm: Added new TSM checks with a simple windows agent plugin
    * windows_agent: now starts local/plugin scripts in separate threads/processes
                     new script parameters cache_age, retry_count, timeout
                     new script caching options "off", "async", "sync"
    * windows_agent: increased maximum local/plugin script output length to 512kB
                     (output buffer now grows dynamically)
    * jolokia_metrics: fixed incorrect plugin output for high warn/crit levels
    * jolokia_metrics.uptime: Added pnp template
    * hyperv: Added a check for checking state changes.
    * df / esx_vsphere_datastore: now able to set absolute levels and levels depending
                                  on total disk space of used and free space
    * cisco_wlc: New check for monitoring cisco wireless lan access points 
    * cisco_wlc_clients: New check for the nummber of clients in a wlc wifi
    * df: Negative integer levels for MB left on a device
    * win_printers: Monitoring of printer queue on a windows printserver
    * cisco_qos: Updated to be able to mintor IOS XR 4.2.1 (on a ASR9K device)
    * New active check, check_form_submit, to submit HTML forms and check the resulting page
    * mk-job: /var/lib/check_mk_agent/job directory is now created with mode 1777 so 
              mk-job can be used by unprivileged users too
    * ADD: etherbox: new check for etherbox (messpc) sensors.
           currently supported: temperature, humidity, switch contact and smoke sensors
    * cisco_wlc_client: now supports low/high warn and crit levels
    * cisco_wlc: now supports configuration options for missing AP
    * agent_vsphere: completely rewritten, now considerably faster
                     vCenter is still queried by old version
    * windows_agent: windows eventlog informational/audit logs now reported with O prefix
    * mk_logwatch: ignored loglines now reported with an "." prefix (if required)
    * apache_status: Nopw also supports multithreaded mpm
    * windows_agent: now able to suppress context messages in windows eventlogs
    * agent_vsphere: completely rewritten, now considerably faster
                     vCenter is still queried by old version
    * windows_agent: windows eventlog informational/audit logs now reported with O prefix
    * mk_logwatch: ignored loglines now reported with an "." prefix (if required)
    * check_mk-if.pnp: fixed bug with pnp template on esx hosts without perfdata
    * jolokia checks (JVM): uptime, threads, sessions, requests, queue
      now configurable via WATO
    * vSphere checks: secret is not shown to the user via WATO anymore
    * WATO rule to check state of physical switch (currently used by etherbox check)
    * cisco_wlc: Allows to configure handling of missing AP
    * logwatch.ec: show logfiles from that we forwarded messages
    * FIX: blade_blades: Fixed output of "(UNKNOWN)" even if state is OK
    * FIX: apache_status: fix exception if parameter is None
    * FIX: hr_mem: handle virtual memory correct on some devices
    * FIX: apache_status agent plugin: now also works, if prog name contains slashes
    * FIX: check_dns: parameter -A does not get an additional string
    * FIX: cisco_qos: Catch policies without post/drop byte information
    * FIX: cisco_qos: Catch policies without individual bandwidth limits
    * FIX: windows_agent: fixed bug on merging plugin output buffers
    * FIX: esx_vsphere_datastores: Fix incomplete performance data and Perf-O-Meter
    * FIX: cleaned up fileinfo.groups pattern handling, manual configuration
      is now possible using WATO
    * FIX: check_mk-ipmi.php: PNP template now displays correct units as delivered
           by the check plugin
    * FIX: check_disk_smb: Remove $ from share when creating service description.
           Otherwise Nagios will not accept the service description.
    * FIX: mrpe: gracefully handle invalid exit code of plugin

    Notifications:
    * notify.py: Matching service level: Use the hosts service level if a
                 service has no service level set
    * notify.py: fixed bug with local notification spooling
    * HTML notifications: Now adding optional links to host- and service names
      when second argument notification script is configured to the base url of the
      monitoring installation (e.g. http://<host>/<site>/ in case of OMD setups)
    * HTML notifications: Added time of state change

    Multisite:
    * Finally good handling of F5 / browser reloads -> no page switching to
      start page anymore (at least in modern browsers)
    * User accounts can now be locked after a specified amount of auth
      failures (lock_on_logon_failures can be set to a number of tries)
    * Column Perf-O-Meter is now sortable: it sorts after the *first*
      performance value. This might not always be the one you like, but
      its far better than nothing.
    * logwatch: Logwatch icon no longer uses notes_url
    * Inventory screen: Host inventory also displays its clustered services
    * Rules: Renamed "Ignored services" to "Disabled services"
             Renamed "Ignored checks" to "Disabled checks"
    * Sorter Host IP address: fixed sorting, no longer uses str compare on ip
    * Views: New: Draw rule editor icon in multisite views (default off)
             Can be activated in global settings
    * New global multisite options: Adhoc downtime with duration and comment
                                    Display current date in dashboard
    * LDAP: Using asynchronous searches / added optional support for paginated
      searches (Can be enabled in connection settings)
    * LDAP: It is now possible to provide multiple failover servers, which are
      tried when the primary ldap server fails
    * LDAP: Supporting posixGroup with memberUid as member attribute
    * LDAP: Added filter_group option to user configuration to make the
    synchonized users filterable by group memberships in directories without
    memberof attributes
    * LDAP: Moved configuration to dedicated page which also provides some
      testing mechanisms for the configuration
    * Added option to enable browser scrollbar to the multisite sidebar (only
      via "sidebar_show_scrollbar = True" in multisite.mk
    * Added option to disable automatic userdb synchronizations in multisite
    * Implemented search forms for most data tables
    * New icons in view footers: export as CSV, export as JSON
    * Availability: new columns for shortest, longest, average and count
    * Editing localized strings (like the title) is now optional when cloning
      views or editing cloned views. If not edited, the views inherit the
      localized strings from their ancestors
    * Added simple problems Dashboard
    * New filter and column painter for current notification number (escalations)
    * Added new painters for displaying host tags (list of tags, single tag
    groups). All those painters are sortable. Also added new filters for tags.
    * Added painters, icon and filters for visualizing staleness information
    * Improved filtering of the foldertree snapin by user permissions (when a user is
      only permitted on one child folder, the upper folder is removed from the
      hierarchy)
    * "Unchecked Services" view now uses the staleness of services for filtering
    * Globe dashlets make use of the parameter "id" to make it possible to
      provide unique ids in the render HTML code to the dashlets
    * Multisite can now track wether or not a user is online, this need to be
      enabled e.g. via Global Settings in WATO (Save last access times of
      users)
    * Added popup message notification system to make it possible to notify
      multisite users about various things. It is linked on WATO Users page at
      the moment. An image will appear for a user in the sidebar footer with
      the number of pending messages when there are pending messages for a user.
      To make the sidebar check for new messages on a regular base, you need
      to configure the interval of sidebar popup notification updates e.g. via
      WATO Global Settings.
    * Event views: changed default horizon from 31 to 7 days
    * New option for painting timestamp: as Unix Epoch time
    * New filters: Host state type and Service state type
    * FIX: better error message in case of exception in SNMP handling
    * FIX: Inventory screen: Now shows custom checks
    * FIX: Fixed locking problem of multisite pages related to user loading/saving
    * FIX: Fixed wrong default settings of view filters in localized multisite
    * FIX: line wrapping of logwatch entries
    * FIX: Fixed button dragging bug when opening the view editor
           (at least in Firefox)

    WATO:
    * Allow to configure check-/retry_interval in second precision
    * Custom user attributes can now be managed using WATO
    * Allow GIT to be used for change tracking (enable via global option)
    * Hosts/Folders: SNMP communities can now be configured via the host
      and folders hierarchy. Those settings override the rule base config.
    * Require unique alias names in between the following elements:
      Host/Service/Contact Groups, Timeperiods and Roles
    * Removed "do not connect" option from site socket editor. Use the
      checkbox "Disable" to disable the site for multisite.
    * Converted table of Event Console Rules to new implementation, make it sortable
    * FIX: do validation of check items in rule editor
    * FIX: More consistent handling of folderpath select in rule editor
    * FIX: Now correctly handling depends_on_tags on page rendering for
           inherited values
    * FIX: Changed several forms from GET to POST to prevent "Request-URI too
           large" error messages during submitting forms
    * FIX: automation snmp scan now adhere rules for shoddy snmp devices
           which have no sys description
    * FIX: Cisco ruleset "Cisco WLC WiFi client connections" has been generalized to
           "WLC WiFi client connections"
    * FIX: Snapshot handling is a little more robust agains manually created
           files in snapshot directory now
    * FIX: Slightly more transparent handling of syntax errors when loading rules.mk

    Notifications:
    * Flexible Notification can now filter service levels
    * FIX: check_tcp corrected order of parameters in definition

    Event Console:
    * New global setting "force message archiving", converts the EC into
      a kind of syslog archive
    * New built-in snmptrap server to directly receive snmp traps
    * FIX: fix layout of filter for history action type
    * FIX: better detect non-IP-number hosts in hostname translation

1.2.3i1:
    Core:
    * Agents can send data for other hosts "piggyback". This is being
      used by the vSphere and SAP plugins
    * New variable host_check_commands, that allows the definition of
      an alternative host check command (without manually defining one)
    * New variable snmp_check_interval which can be used to customize
      the check intervals of SNMP based checks
    * setup: Added missing vars rrd_path and rrdcached_sock
    * new variable check_mk_exit_status: allows to make Check_MK service OK,
      even if host in not reachable.
    * set always_cleanup_autochecks to True per default now
    * check_mk: new option --snmptranslate

    Multisite:
    * New availability view for arbitrary host/service collections
    * New option auth_by_http_header to use the value of a HTTP header
      variable for authentication (Useful in reverse proxy environments)
    * New permission that is needed for seeing views that other users
      have defined (per default this is contained in all roles)
    * New path back to the view after command exection with all
      checkboxes cleared
    * Added plugins to config module to make registration of default values
      possible for addons like mkeventd - reset to default values works now
      correctly even for multisite related settings
    * perfometer: Bit values now using base of 1000
    * Added PNP tempate for check_disk_smb
    * Dashboards can now be configured to be reloaded on resizing
      (automatically adds width/height url parameters)
    * LDAP authentification: New config option "Do not use persistent
                             connections to ldap server"
    * Hosttags and auxiliary tags can now be grouped in topics
    * Fixed output of time in view if server time differs from user time

    Event Console:
    * New rule feature: automatically delete event after actions
    * New filter for maximum service level (minimum already existed)
    * New global setting: hostname translation (allows e.g. to drop domain name)
    * New rule match: only apply rule within specified time period

    Checks & Agents:
    * solaris_mem: New check for memory and swap for Solaris agent
    * agent_vsphere: New VMWare ESX monitoring that uses pySphere and the VMWare
      API in order to get data very efficiently. Read (upcoming) documentation
      for details.
    * new special agent agent_random for creating random monitoring data
    * New checks: windows_intel_bonding / windows_broadcom_bonding
    * Implemented SAP monitoring based on the agent plugin mk_sap. This
      must be run on a linux host. It connects via RFC calls to SAP R/3
      systems to retrieve monitoring information for this or other machines.
    * sap.dialog: Monitors SAP dialog statistics like the response time
    * sap.value: Simply processes information provided by SAP to Nagios
    * openvpn_clients: new check for OpenVPN connections
    * if64_tplink: special new check for TP Link switches with broken SNMP output
    * job: Monitoring states and performance indicators of any jobs on linux systems
    * oracle_asm_diskgroups: Added missing agent plugin + asmcmd wrapper script
    * oracle_jobs: New check to monitor oracle database job execution
    * oracle_rman_backups: New check to monitor state of ORACLE RMAN backups
    * jar_signature: New check to monitor wether or not a jar is signed and
      certificate is not expired
    * cisco_qos: adhere qos-bandwidth policies
    * check_disk_smb: WATO formalization for active check check_disk_smb
    * if.include: new configurable parameters for assumed input and output speed
    * cisco_qos: new param unit:    switches between bit/byte display
                 new param average: average the values over the given minute
                 new params post/drop can be configured via int and float
                 fixed incorrect worst state if different parameters exceed limit
    * logwatch.ec: Added optional spooling to the check to prevent dataloss
      when processing of current lines needs more time than max execution time
    * mounts: ignore multiple occurrances of the same device
    * Linux agent: allow cached local/plugins checks (see docu)
    * mem.include: Linux memory check now includes size of page tables. This
      can be important e.g. on ORACLE systems with a lot of memory
    * windows_agent: Now buffers output before writing it to the socket
                     Results in less tcp packages per call
    * smart.stats: rewrote check. Please reinventorize. Error counters are now
      snapshotted during inventory.
    * smart.temp: add WATO configuration
    * windows_agent: check_mk.ini: new option "port" - specifies agent port
    * winperf_processor: introduce averaging, support predictive levels
    * cpu_util.include: fixed bug when params are set to None
    * predictive levels: fixed bug when existing predictive levels get new options
    * windows_plugin mssql.vbs: No longer queries stopped mssql instances
    * cisco_hsrp: fixed problem when HSRP groups had same ip address
    * winperf_if: hell has frozen over: a new check for network adapters on Windows
    * windows agent: new config section plugins, now able to set timeouts for specific plugins
                     new global config option: timeout_plugins_total
    * lnx_if in Linux agent: force deterministical order of network devices
    * Linux agent: remove obsolete old <<<netif>>> and <<<netctr>>> sections
    * logwatch, logwatch.ec: detect error in agent configuration
    * Linux agent: cups_queues: do not monitor non-local queues (thanks to Olaf Morgenstern)
    * AIX agent: call lparstat with argument 1 1, this give more accurate data
    * Check_MK check: enable extended performance data per default now
    * viprinet checks: New checks for firmware version/update, memory usage, power supply status, 
                       router mode, serialnumber and temperature sensors
    * uptime, snmp_uptime, esx_vsphere_counters.uptime: allow to set lower and upper levels
    * winperf_processor: Now displays (and scales) to number of cpus in pnpgraph
    * mk_postgres plugin: replace select * with list of explicit columns (fix for PG 9.1)
    * lnx_if: show MAC address for interfaces (needs also agent update)
    * winperf_tcp_conn: New check. Displays number of established tcpv4 connections in windows
                        Uses WATO Rule "TCP connection stats (Windows)"
    * windows_agent: fixed timeouts for powershell scripts in local/plugins
    * logwatch: Agent can now use logwatch.d/ to split config to multipe files
    * logwatch: Agent can now rewrite Messages
    * apache_status: New rule: set levels for number of remaining open slots
    * mrpe: handle long plugin output correctly, including performance data
    * cisco_qos: parameters now configurable via WATO

    Notifications:
    * notify.py: unique spoolfiles name no longer created with uuid
    * Warn user if only_services does never match

    Livestatus:
    * Table statehist: Improved detection of vanished hosts and services.
                       Now able to detect and remove nonsense check plugin output
    * FIX: able to handle equal comment_id between host and service
    * livestatus.log: show utf-8 decoding problems only with debug logging >=2
    * livestatus: fixed incorrect output formatting of comments_with_info column

    BI:
    * Integrated availability computing, including nifty time warp feature

    WATO:
    * Configuration of datasource programs via dedicated rules
    * New editor for Business Intelligence rules
    * Rule Editor: Now able to show infeffective rules
    * Valuespec: CascadingDropdown now able to process choice values from functions
    * Removed global option logwatch_forward_to_ec, moved this to the
      logwatch_ec ruleset. With this option the forwarding can now be enabled
      for each logfile on a host
    * Configuration of an alternative host check command
    * Inventory: Display link symbol for ps ruleset
    * New rule for notification_options of hosts and services
    * FIX: Rulesets: correct display of rules within subfolders
    * Remove Notification Command user settings, please use flexible notifications instead


1.2.2p3:
    Core:
    * FIX: get_average(): Gracefully handle time anomlies of target systems
    * FIX: notifications: /var/lib/check_mk/notify directory is now created 
           correctly during setup from tgz file. (Without it notifications
           did not get sent out.)
    * FIX: add missing $DESTDIR to auth.serials in setup.sh

    Checks & Agents:
    * FIX: winperf_processor: fix case where CPU percent is exactly 100%
    * FIX: blade_powerfan: fix mixup of default levels 50/40 -> 40/50
    * FIX: Cleaned up graph rendering of Check_MK services 
    * FIX: zypper: deal with output from SLES 10
    * FIX: zpool_status: Ignoring "No known data errors" text
    * FIX: dmi_sysinfo: Handling ":" in value correctly
    * FIX: check_http: Fixed syntax error when monitoring certificates
    * FIX: check_dns: parameter -A does not get an additional string
    * FIX: diskstat: Fixed wrong values for IO/s computation on linux hosts
    * FIX: blade_healts: Fixed wrong index checking resulting in exceptions
    * FIX: notifications: /var/lib/check_mk/notify directory is now created 
           correctly during setup from tgz file. (Without it notifications
           did not get sent out.)

    Multisite:
    * FIX: LDAP: Disabling use of referrals in active directory configuration
    * FIX: Fixed missing roles in auth.php (in some cases) which resulted in
           non visible pnp graphs and missing nagvis permissions
    * FIX: Fixed label color of black toner perfometers when fuel is low
    * FIX: Fixed wrong default settings of view filters in localized multisite
    * FIX: Fixed exception when enabling sounds for views relying on 
           e.g. alert statistics source
    * FIX: Folder Tree Snapin: make folder filter also work for remote
           folders that do not exist locally
    * FIX: correctly display sub-minute check/retry intervals
    * FIX: fix logic of some numeric sorters
    * FIX: Improved user provided variable validation in view code
    * FIX: Escaping html code in plugin output painters

    WATO:
    * FIX: fix layout of Auxiliary tags table
    * FIX: avoid exception when called first time and first page ist host tags
    * FIX: fix validation of time-of-day input field (24:00)
    * FIX: automation users can now be deleted again (bug was introduced in 1.2.2p1)
    * FIX: fix logwatch pattern analyzer message "The host xyz is not
           managed by WATO." after direct access via snapin
    * FIX: Fixed first toggle of flags in global settings when default is set to True
    * FIX: fix exception and loss of hosts in a folder when deleting all site connections
           of a distributed WATO setup
    * FIX: avoid Python exception for invalid parameters even in debug mode
    * FIX: check_ldap: Removed duplicate "-H" definition
    * FIX: Fixed some output encoding problem in snapshot restore / deletion code
    * FIX: Improved user provided variable validation in snapshot handling code
    * FIX: Improved user provided variable validation in inventory dialog

    Event Console:
    * FIX: apply rewriting of application/hostname also when cancelling events
    * FIX: check_mkevents now uses case insensitive host name matching

    Livestatus:
    * FIX: fixed incorrect output formatting of comments_with_info column
    * FIX: statehist table: fixed memory leak

1.2.2p2:
    Core:
    * FIX: livecheck: fixed handling of one-line plugin outputs and missing \n
           (Thanks to Florent Peterschmitt)

    Checks & Agents:
    * FIX: jolokia_info: ignore ERROR instances
    * FIX: apache_status: use (also) apache_status.cfg instead of apache_status.conf
    * FIX: f5_bigip_vserver: fix wrong OID (13 instead of 1), thanks to Miro Ramza
    * FIX: f5_bigip_psu: handle more than first power supply, thanks to Miro Ramza
    * FIX: ipmi_sensors: ignore sensors in state [NA] (not available)
    * FIX: aix_lvm: handle agents that output an extra header line
    * FIX: zfsget: do not assume that devices begin with /, but mountpoints
    * FIX: ipmi_sensors: handle two cases for DELL correctly (thanks to Sebastian Talmon)
    * FIX: check_dns: enable performance data
    * FIX: free_ipmi: fix name of sensor cache file if hostname contains domain part
    * FIX: ad_replication plugin: Fixed typo (Thanks to Dennis Honke)

    Multisite:
    * List of views: Output the alias of a datasource instead of internal name
    * FIX: fix column editor for join columns if "SERVICE:" is l10n'ed
    * FIX: fix invalid request in livestatus query after reconnect

    WATO:
    * FIX: convert editing of global setting to POST. This avoid URL-too-long
      when defining lots of Event Console actions
    * FIX: LDAP configuration: allow DNs without DC=

    Event Console:
    * FIX: fix icon in events check if host specification is by IP address
    * Renamed "Delete Event" to "Archive Event" to clearify the meaning

    Notifications:
    * FIX: contacts with notifications disabled no longer receive 
           custom notifications, unless forced

1.2.2p1:
    Core:
    * FIX: correctly quote ! and \ in active checks for Nagios
    * FIX: Performing regular inventory checks at configured interval even
           when the service is in problem state
    * Check_MK core now supports umlauts in host-/service- and contactgroup names

    Checks & Agents:
    * FIX: vsphere_agent: fix problems whith ! and \ in username or password
    * FIX: check_mk_agent.aix: fix shebang: was python, must be ksh
    * FIX: cisco_qos: Be compatible to newer IOS-XE versions (Thanks to Ken Smith)
    * FIX: mk_jolokia: Handling spaces in application server instances correctly

    Multisite:
    * FIX: do not remove directories of non-exisant users anymore. This lead to
           a deletion of users' settings in case of an external authentication
           (like mod_ldap).
    * FIX: Fixed handling of dashboards without title in sidebar view snapin
    * FIX: titles and services got lost when moving join-columns in views
    * FIX: Fixed exception during initial page rendering in python 2.6 in special cases
           (Internal error: putenv() argument 2 must be string, not list)

    Livestatus:
    * livestatus.log: show utf-8 decoding problems only with debug logging >=2

    Notifications:
    * FIX: HTML mails: Handle the case where plugin argument is not set
    * FIX: HTML mails: remove undefinded placeholders like $GRAPH_CODE$

    WATO:
    * Improved handling of valuespec validations in WATO rule editor. Displaying a
      warning message when going to throw away the current settings.
    * FIX: fix bug where certain settings where not saved on IE. This was mainly
           on IE7, but also IE8,9,10 in IE7 mode (which is often active). Affected
           was e.g. the nodes of a cluster or the list of services for service
           inventory

1.2.2:
    Core:
    * Added $HOSTURL$ and $SERVICEURL$ to notification macros which contain an
      URL to the host/service details views with /check_mk/... as base.

    Checks & Agents:
    * FIX: blade_bx_load: remove invalid WATO group
    * FIX: lnx_bonding: handle also 802.3ad type bonds

    Notifications:
    * FIX: Removing GRAPH_CODE in html mails when not available
    * Using plugin argument 1 for path to pnp4nagios index php to render graphs
    * Little speedup of check_mk --notify

    Multisite:
    * FIX: Fixed umlaut handling in reloaded snapins

    WATO:
    * FIX: Fix several cases where WATO rule analyser did not hilite all matching rules
    * Added tcp port parameter to SSL certificate check (Thanks to Marcel Schulte)

    Event Console:
    * FIX: Syslog server is now able to parse RFC 5424 syslog messages

1.2.2b7:
    Checks & Agents:
    * FIX: postfix_mailq: fix labels in WATO rule, set correct default levels
    

1.2.2b6:
    Core:
    * FIX: setup: detect check_icmp also on 64-Bit CentOS
           (thanks to あきら) 
    * FIX: setup.sh: create auth.serials, fix permissions of htpasswd
    * FIX: livecheck: now able to handle check output up to 16kB

    Checks & Agents:
    * FIX: apc_symmetra_power: resurrect garble PNP template for 
    * FIX: check_mk_agent.freebsd: remove garble from output
           (Thanks to Mathias Decker)
    * FIX: check_mk-mssql_counters.locks: fix computation, was altogether wrong
    * FIX: check_mk-mssql_counters.transactions: fix computation also
    * check_http: now support the option -L (urlizing the result)
    * Added mem section to Mac OSX agent (Thanks to Brad Davis)
    * FIX: mssql.vbs (agent plugin) now sets auth options for each instance
    * FIX: jolokia_metrics.mem: error when missing max values
    * Make levels for SMART temperature editable via WATO

    Multisite:
    * FIX: fix localization in non-OMD environment
           (thanks to あきら)
    * FIX: hopefully fix computation of Speed-O-Meter
    * Add $SERVICEOUTPUT$ and $HOSTOUTPUT$ to allowed macros for
      custom notes
    * FIX: Writing one clean message to webserver error_log when write fails
    * FIX: Escaping html entities when displaying comment fields
    * FIX: Monitored on site attribute always has valid default value

    Notifications:
    * FIX: fix event type for recoveries
    * FIX: fix custom notifications on older nagios versions
    * FIX: handle case where type HOST/SERVICE not correctly detected
    
    Livestatus:
    * FIX: memory leak when removing downtime / comment 

    WATO:
    * FIX: Removed "No roles assigned" text in case of unlocked role attribute
           in user management dialog
    * FIX: Fix output of rule search: chapters appeared twice sometimes

    Event Console:
    * FIX: check_mkevents: fix usage help if called with illegal options
    * check_mkevents now allows specification of a UNIX socket
      This is needed in non-OMD environments
    * setup.py now tries to setup Event Console even in non-OMD world

1.2.2b5:
    Core:
    * Checks can now omit the typical "OK - " or "WARN -". This text
      will be added automatically if missing.
    * FIX: livecheck: fixed compilation bug
    * FIX: check_mk: convert service description unicode into utf-8
    * FIX: avoid simultanous activation of changes by means of a lock
    
    Checks & Agents:
    * FIX: jolokia_metrics.mem - now able to handle negative/missing max values
    * ADD: tcp_conn_stats: now additionally uses /proc/net/tcp6
    * ADD: wmic_processs: cpucores now being considered when calculating 
           user/kernel percentages. (thanks to William Baum)
    * FIX: UPS checks support Eaton Evolution
    * FIX: windows agent plugin: mssql now exits after 10 seconds

    Notifications:
    * FIX: fixed crash on host notification when contact had explicit services set

    Livestatus:
    * FIX: possible crash with VERY long downtime comments

    WATO:
    * FIX: Fix hiliting of errors in Nagios output
    * FIX: localisation error

    Multisite:
    * FIX: Avoid duplicate "Services" button in host detail views
    * FIX: fix rescheduling icon for services with non-ASCII characters
    * New filter for IP address of a host
    * Quicksearch: allow searching for complete IP addresses and IP
      address prefixes
    * Add logentry class filter to view 'Host- and Service events'

    BI:
    * FIX: fix exception with expansion level being 'None'
    * FIX: speedup for single host tables joined by hostname (BI-Boxes)
    * FIX: avoid closing BI subtree while tree is being loaded

    Event Console:
    * FIX: make hostname matching field optional. Otherwise a .* was
           neccessary for the rule in order to match
    * FIX: event_simulator now also uses case insensitive matches

1.2.2b4:
    Core:
    * FIX: Fix output of cmk -D: datasource programs were missing
    * FIX: allow unicode encoded extra_service_conf
    * FIX: no default PING service if custom checks are defined
    * FIX: check_mk_base: fixed rounding error in get_bytes_human_readable
    * FIX: check_mk: improved support of utf-8 characters in extra_service_conf
    * FIX: livestatus: table statehist now able to check AuthUser permissions
    * New configuration variable contactgroup_members

    Checks & Agents:
    * FIX: smart - not trying to parse unhandled lines to prevent errors
    * FIX: winperf_processor - fixed wrong calculations of usage
    * FIX: WATO configuration of filesystem trends: it's hours, not days!
    * FIX: mysql: fixed crash on computing IO information
    * FIX: diskstat: fix local variable 'ios_per_sec' referenced before assignment
    * FIX: multipath: ignore warning messages in agent due to invalid multipath.conf
    * FIX: megaraid_bbu: deal with broken output ("Adpater"), found in Open-E
    * FIX: megaraid_pdisk: deal with special output of Open-E
    * FIX: jolokia_metrics.mem: renamed parameter totalheap to total
    * FIX: megaraid_bbu: deal with broken output ("Adpater")
    * FIX: check_ldap: added missing host address (check didn't work at all)
    * FIX: check_ldap: added missing version option -2, -3, -3 -T (TLS)
    * FIX: mssql: Agent plugin now supports MSSQL Server 2012
    * FIX: hr_mem: fix max value in performance data (thanks to Michaël COQUARD)
    * FIX: f5_bigip_psu: fix inventory function (returned list instead of tuple)
    * FIX: mysql.connections: avoid crash on legacy agent output
    * FIX: tcp_conn_stats: use /proc/net/tcp instead of netstat -tn. This
           should avoid massive performance problems on system with many
           connections
    * Linux agent: limit netstat to 10 seconds
    * ps: Allow %1, %2, .. instead of %s in process_inventory. That allows
      reordering of matched groups
    * FIX: f5_bigip_psu - fixed inventory function
    * FIX: printer_supply - fixed inventory function for some kind of OKI printers

    Multisite:
    * FIX: Fixed problem with error during localization scanning
    * FIX: Fixed wrong localization right after a user changed its language
    * FIX: Improved handling of error messages in bulk inventory
    * FIX: fixed focus bug in transform valuespec class
    * FIX: stop doing snapin refreshes after they have been removed
    * FIX: sidebar snapins which refresh do not register for restart detection anymore
    * FIX: fix user database corruption in case of a race condition
    * FIX: added checks wether or not a contactgroup can be deleted
    * FIX: Avoid deadlock due to lock on contacts.mk in some situations
    * Changed sidebar snapin reload to a global interval (option:
      sidebar_update_interval), defaults to 30 seconds
    * Sidebar snapins are now bulk updated with one HTTP request each interval

    BI:
    * FIX: fixed invalid links to hosts and services in BI tree view
    * FIX: fix exception in top/down and bottom/up views
    * FIX: fix styling of top/down and bottom/up views (borders, padding)
    * FIX: fix style of mouse pointer over BI boxes
    * FIX: list of BI aggregates was incomplete in some cases
    * FIX: single host aggregations didn't work for aggregations += [...]
    * FIX: top-down and bottom-up was broken in case of "only problems"
    * FIX: BI see_all permission is now working again
    * Do not handle PENDING as "problem" anymore
    * Make titles of non-leaf tree nodes klickable

    WATO:
    * FIX: flexible notification valuespec is now localizable
    * FIX: Alias values of host/service/contact groups need to be set and unique
           within the group
    * FIX: Fixed exception when editing contactgroups without alias
    * FIX: Fix localization of rule options
    * FIX: ValueSpec OptionalDropDown: fix visibility if default is "other"
    * Suggest use default value for filesystem levels that make sense
    * Valuespec: CascadingDropdown now able to process choice values from functions
    * Freshness checking for classical passive Nagios checks (custom_checks)

1.2.2b3:
    Checks & Agents:
    * FIX: Fixed date parsing code ignoring the seconds value in several checks
           (ad_replication, cups_queues, heartbeat_crm, mssql_backup, smbios_sel)
    * FIX: Fixed pnp template for apc_symmetra check when using multiple rrds

    Multisite:
    * FIX: Removed uuid module dependency to be compatible to python < 2.5
    * FIX: remove Javascript debug popup from multi-string input fields
    * FIX: list of strings (e.g. host list in rule editor) didn't work anymore

1.2.2b2:
    Checks & Agents:
    * Added dynamic thresholds to the oracle_tablespace check depending on the
      size of the tablespaces.

    BI:
    * FIX: fix exception in BI-Boxes views of host groups
    * FIX: fix problem where BI-Boxes were invisible if not previously unfolded

    Event Console:
    * FIX: support non-Ascii characters in matching expressions. Note:
           you need to edit and save each affected rule once in order
           to make the fix work.
    * FIX: Fixed exception when logging actions exectuted by mkeventd
    * FIX: etc/init.d/mkeventd flush did not work when mkeventd was stopped

    Multisite:
    * FIX: Fixed several minor IE7 related layout bugs
    * FIX: title of pages was truncated and now isn't anymore
    * Cleanup form for executing commands on hosts/services

    WATO:
    * FIX: Fixed layout of rulelist table in IE*
    * FIX: Fixed adding explicit host names to rules in IE7
    * Add: Improved navigation convenience when plugin output contains [running on ... ]

1.2.2b1:
    Core:
    * cmk --notify: added notification script to generate HTML mails including
      the performance graphs of hosts and services
    * cmk --notify: added the macros NOTIFY_LASTHOSTSTATECHANGE, NOTIFY_HOSTSTATEID,
      NOTIFY_LASTSERVICESTATECHANGE, NOTIFY_SERVICESTATEID, NOTIFY_NOTIFICATIONCOMMENT,
      NOTIFY_NOTIFICATIONAUTHOR, NOTIFY_NOTIFICATIONAUTHORNAME, NOTIFY_NOTIFICATIONAUTHORALIAS
    * FIX: more robust deletion of precompiled files to ensure the correct 
      creation of the files (Thanks to Guido Günther)
    * FIX: Inventory for cluster nodes who are part of multiple clusters 
    * cmk --notify: added plugin for sms notification
    * FIX: precompiled checks: correct handling of sys.exit() call when using python2.4 
    * cmk --notify: improved logging on wrong notification type
    * RPM: Added check_mk-agent-scriptless package (Same as normal agent rpm,
      but without RPM post scripts)

    Checks & Agents:
    * winperf_processor now outputs float usage instead of integer
    * FIX: mssql_counters.file_sizes - Fixed wrong value for "Log Files" in output
    * FIX: drbd: Parameters for expected roles and disk states can now be set to 
           None to disable alerting on changed values
    * printer_supply_ricoh: New check for Ricoh printer supply levels
    * jolokia_metrics.mem: now supports warn/crit levels for heap, nonheap, totalheap
    * jolokia_metrics.mem: add dedicated PNP graph
    * FIX: logwatch.ec: use UNIX socket instead of Pipe for forwarding into EC 
    * FIX: logwatch.ec: fixed exception when forwarding "OK" lines
    * FIX: logwatch.ec: fixed forwarding of single log lines to event console
    * Improved performance of logwatch.ec check in case of many messages
    * livestatus_status: new check for monitoring performance of monitoring
    * FIX: diskstat.include: fix computation of queue length on windows
      (thanks to K.H. Fiebig)
    * lnx_bonding: new check for bonding interfaces on Linux
    * ovs_bonding: new check for bonding interfaces on Linux / Open vSwitch
    * if: Inventory settings can now be set host based
    * FIX: lnx_bonding/ovs_bonding: correct definition of bonding.include
    * Add: if check now able to handle interface groups  (if_groups)
    * Add: New check for DB2 instance memory levels
    * Add: winperf_phydisk can now output IOPS
    * Add: oracle_tablespace now with flexible warn/crit levels(magic number)
    
    Livestatus:
    * Add: new column in hosts/services table: comments_with_extra_info
    Adds the entry type and entry time

    Multisite:
    * Added comment painter to notification related views
    * Added compatibility code to use hashlib.md5() instead of md5.md5(), which
      is deprecated in python > 2.5 to prevent warning messages in apache error log
    * Added host filter for "last host state change" and "last host check"
    * FIX: Preventing autocomplete in password fields of "edit profile" dialog
    * The ldap member attribute of groups is now configruable via WATO
    * Added option to enforce lower User-IDs during LDAP sync
    * Improved debug logging of ldap syncs (Now writing duration of queries to log)
    * Displaying date/time of comments in comment icon hover menu (Please
      note: You need to update your livestatus to current version to make this work)
    * FIX: Making "action" context link unclickable during handling actions / confirms

    BI:
    * Use Ajax to delay rendering of invisible parts of the tree (this
      saves lots of HTML code)

    WATO:
    * Added hr_mem check to the memory checkgroup to make it configurable in WATO
    * Make page_header configurable in global settings
    * FIX: Fixed some typos in ldap error messages
    * FIX: Fixed problem on user profile page when no alias set for a user
    * FIX: list valuespecs could not be extended after once saving
    * FIX: fix title of foldable areas contained in list valuespecs
    * FIX: Fixed bug where pending log was not removed in multisite setup
    * FIX: Fixed generation of auth.php (Needed for NagVis Multisite Authorisation)
    * FIX: Fixed missing general.* permissions in auth.php on slave sites in 
      case of distributed WATO setups
    * Added oracle_tablespaces configuration to the application checkgroup
    * FIX: Fixed synchronisation of mkeventd configs in distributed WATO setups
    * FIX: "Sync & Restart" did not perform restart in distributed WATO setups
    * FIX: Fixed exception in editing code of ldap group to rule plugin
    * FIX: Don't execute ldap sync while performing actions on users page

    Event Console:
    * Added UNIX socket for sending events to the EC
    * Speed up rule matches in some special cases by factor of 100 and more
    * Init-Script: Improved handling of stale pidfiles
    * Init-Script: Detecting and reporting already running processes
    * WATO: Added hook to make the mkeventd reload in distributed WATO setups
      during "activate changes" process
    * Added hook mkeventd-activate-changes to add custom actions to the mkeventd
      "activate changes" GUI function
    * FIX: When a single rule matching raises an exception, the line is now
      matched agains the following rules instead of being skipped. The
      exception is logged to mkeventd.log

1.2.1i5:
    Core:
    * Improved handling of CTRL+C (SIGINT) to terminate long runnining tasks 
      (e.g.  inventory of SNMP hosts)
    * FIX: PING services on clusters are treated like the host check of clusters
    * cmk --notify: new environment variable NOTIFY_WHAT which has HOST or SERVICE as value
    * cmk --notify: removing service related envvars in case of host notifications
    * cmk --notify: added test code to help developing nitofication plugins.
      Can be called with "cmk --notify fake-service debug" for example

    Checks & Agents:
    * Linux Agent, diskstat: Now supporting /dev/emcpower* devices (Thanks to Claas Rockmann-Buchterkirche)
    * FIX: winperf_processor: Showing 0% on "cmk -nv" now instead of 100%
    * FIX: win_dhcp_pools: removed faulty output on non-german windows 2003 servers 
           with no dhcp server installed (Thanks to Mathias Decker)
    * Add: fileinfo is now supported by the solaris agent. Thanks to Daniel Roettgermann
    * Logwatch: unknown eventlog level ('u') from windows agent treated as warning
    * FIX: logwatch_ec: Added state undefined as priority
    * Add: New Check for Raritan EMX Devices
    * Add: mailman_lists - New check to gather statistics of mailman mailinglists
    * FIX: megaraid_bbu - Handle missing charge information (ignoring them)
    * FIX: myssql_tablespaces - fix PNP graph (thanks to Christian Zock)
    * kernel.util: add "Average" information to PNP graph
    * Windows Agent: Fix startup crash on adding a logfiles pattern, but no logfile specified
    * Windows Agent: check_mk.example.ini: commented logfiles section

    Multisite:
    * FIX: Fixed rendering of dashboard globes in opera
    * When having row selections enabled and no selected and performing
      actions an error message is displayed instead of performing the action on
      all rows
    * Storing row selections in user files, cleaned up row selection 
      handling to single files. Cleaned up GET/POST mixups in confirm dialogs
    * Add: New user_options to limit seen nagios objects even the role is set to see all
    * Fix: On site configaration changes, only relevant sites are marked as dirty
    * Fix: Distributed setup: Correct cleanup of pending changes logfile after "Activate changes"
    * FIX: LDAP: Fixed problem with special chars in LDAP queries when having
    contactgroup sync plugin enabled
    * FIX: LDAP: OpenLDAP - Changed default filter for users
    * FIX: LDAP: OpenLDAP - Using uniqueMember instead of member when searching for groups of a user
    * FIX: LDAP: Fixed encoding problem of ldap retrieved usernames
    * LDAP: Role sync plugin validates the given group DNs with the group base dn now
    * LDAP: Using roles defined in default user profile in role sync plugin processing
    * LDAP: Improved error handling in case of misconfigurations
    * LDAP: Reduced number of ldap querys during a single page request / sync process
    * LDAP: Implemnted some kind of debug logging for LDAP communication
    * FIX: Re-added an empty file as auth.py (wato plugin) to prevent problems during update 

    WATO:
    * CPU load ruleset does now accept float values
    * Added valuespec for cisco_mem check to configure thresholds via WATO
    * FIX: Fixed displaying of tag selections when creating a rule in the ruleeditor
    * FIX: Rulesets are always cloned in the same folder
    * Flexibile notifications: removed "debug notification" script from GUI (you can make it
      executable to be choosable again)
    * Flexibile notifications: added plain mail notification which uses the
      mail templates from global settings dialog

    BI:
    * Added FOREACH_SERVICE capability to leaf nodes
    * Add: Bi views now support debug of livestatus queries

1.2.1i4:
    Core:
    * Better exception handling when executing "Check_MK"-Check. Printing python
      exception to status output and traceback to long output now.
    * Added HOSTTAGS to notification macros which contains all Check_MK-Tags
      separated by spaces
    * Output better error message in case of old inventory function
    * Do object cache precompile for monitoring core on cmk -R/-O
    * Avoid duplicate verification of monitoring config on cmk -R/-O
    * FIX: Parameter --cleanup-autochecks (long for -u) works now like suggested in help
    * FIX: Added error handling when trying to --restore with a non existant file

    Notifications:
    * Fix flexible notifications on non-OMD systems
    
    Checks & Agents:
    * Linux Agent, mk_postgres: Supporting pgsql and postgres as user
    * Linux Agent, mk_postgres: Fixed database stats query to be compatible
      with more versions of postgres
    * apache_status: Modified to be usable on python < 2.6 (eg RHEL 5.x)
    * apache_status: Fixed handling of PIDs with more than 4 numbers
    * Add: New Check for Rittal CMC PSM-M devices
    * Smart plugin: Only use relevant numbers of serial
    * Add: ibm_xraid_pdisks - new check for agentless monitoring of disks on IBM SystemX servers.
    * Add: hp_proliant_da_cntlr check for disk controllers in HP Proliant servers
    * Add: Check to monitor Storage System Drive Box Groups attached to HP servers
    * Add: check to monitor the summary status of HP EML tape libraries
    * Add: apc_rackpdu_status - monitor the power consumption on APC rack PDUs
    * Add: sym_brightmail_queues - monitor the queue levels on Symantec Brightmail mail scanners.
    * Add: plesk_domains - List domains configured in plesk installations
    * Add: plesk_backups - Monitor backup spaces configured for domains in plesk
    * Add: mysql_connections - Monitor number of parallel connections to mysql daemon
    * Add: flexible notifcations: filter by hostname
    * New script multisite_to_mrpe for exporting services from a remote system
    * FIX: postgres_sessions: handle case of no active/no idle sessions
    * FIX: correct backslash representation of windows logwatch files
    * FIX: postgres_sessions: handle case of no active/no idle sessions
    * FIX: zfsget: fix exception on snapshot volumes (where available is '-')
    * FIX: zfsget: handle passed-through filesystems (need agent update)
    * FIX: loading notification scripts in local directory for real
    * FIX: oracle_version: return valid check result in case of missing agent info
    * FIX: apache_status: fixed bug with missing 'url', wrote man page
    * FIX: fixed missing localisation in check_parameteres.py 
    * FIX: userdb/ldap.py: fixed invalid call site.getsitepackages() for python 2.6
    * FIX: zpool_status: fixed crash when spare devices were available
    * FIX: hr_fs: handle negative values in order to larger disks (thanks to Christof Musik)
    * FIX: mssql_backup: Fixed wrong calculation of backup age in seconds


    Multisite:
    * Implemented LDAP integration of Multisite. You can now authenticate your
      users using the form based authentication with LDAP. It is also possible
      to synchronize some attributes like mail addresses, names and roles from
      LDAP into multisite.
    * Restructured cookie auth cookies (all auth cookies will be invalid
      after update -> all users have to login again)
    * Modularized login and cookie validation
    * Logwatch: Added buttons to acknowledge all logs of all hosts or really
      all logs which currently have a problem
    * Check reschedule icon now works on services containing an \
    * Now showing correct representation of SI unit kilo ( k )
    * if perfometer now differs between byte and bit output
    * Use pprint when writing global settings (makes files more readable)
    * New script for settings/removing downtimes: doc/treasures/downtime
    * New option when setting host downtimes for also including child hosts
    * Option dials (refresh, number of columns) now turnable by mouse wheel
    * Views: Commands/Checkboxes buttons are now activated dynamically (depending on data displayed)
    * FIX: warn / crit levels in if-check when using "bit" as unit
    * FIX: Fixed changing own password when notifications are disabled
    * FIX: On page reload, now updating the row field in the headline
    * FIX: ListOfStrings Fields now correctly autoappend on focus
    * FIX: Reloading of sidebar after activate changes
    * FIX: Main Frame without sidebar: reload after activate changes
    * FIX: output_format json: handle newlines correctly
    * FIX: handle ldap logins with ',' in distinguished name
    * FIX: quote HTML variable names, fixes potential JS injection
    * FIX: Sidebar not raising exceptions on configured but not available snapins
    * FIX: Quicksearch: Fixed Up/Down arrow handling in chrome
    * FIX: Speedometer: Terminating data updates when snapin is removed from sidebar
    * FIX: Views: toggling forms does not disable the checkbox button anymore
    * FIX: Dashboard: Fixed wrong display options in links after data reloads
    * FIX: Fixed "remove all downtimes" button in views when no downtimes to be deleted 
    * FIX: Services in hosttables now use the service name as header (if no custom title set)
    * New filter for host_contact and service_contact
    
    WATO:
    * Add: Creating a new rule immediately opens its edit formular
    * The rules formular now uses POST as transaction method
    * Modularized the authentication and user management code
    * Default config: add contact group 'all' and put all hosts into it
    * Reverse order of Condition, Value and General options in rule editor
    * Allowing "%" and "+" in mail prefixes of contacts now
    * FIX: Fixed generated manual check definitions for checks without items
      like ntp_time and tcp_conn_stats
    * FIX: Persisting changing of folder titles when only the title has changed
    * FIX: Fixed rendering bug after folder editing

    Event Console:
    * Replication slave can now copy rules from master into local configuration
      via a new button in WATO.
    * Speedup access to event history by earlier filtering and prefiltering with grep
    * New builtin syslog server! Please refer to online docu for details.
    * Icon to events of host links to view that has context button to host
    * FIX: remove event pipe on program shutdown, prevents syslog freeze
    * FIX: hostnames in livestatus query now being utf8 encoded
    * FIX: fixed a nastiness when reading from local pipe
    * FIX: fix exception in rules that use facility local7
    * FIX: fix event icon in case of using TCP access to EC
    * FIX: Allowing ":" in application field (e.g. needed for windows logfiles)
    * FIX: fix bug in Filter "Hostname/IP-Address of original event"

    Livestatus:
    * FIX: Changed logging output "Time to process request" to be debug output

1.2.1i3:
    Core:
    * added HOST/SERVICEPROBLEMID to notification macros
    * New configuration check_periods for limiting execution of
      Check_MK checks to a certain time period.

    Checks & Agents:
    * Windows agent: persist offsets for logfile monitoring

    Notifications:
    * fix two errors in code that broke some service notifications

    Event Console:
    * New performance counter for client request processing time
    * FIX: fixed bug in rule optimizer with ranges of syslog priorities

    WATO:
    * Cloning of contact/host/service groups (without members)

    Checks & Agents:
    * logwatch: Fixed confusion with ignore/ok states of log messages
    * AIX Agent: now possible to specify -d flag. Please test :)

1.2.1i2:
    Core:
    * Improved validation of inventory data reported by checks
    * Added -d option to precompiled checks to enable debug mode
    * doc/treasures: added script for printing RRD statistics

    Notifications:
    * New system of custom notification, with WATO support

    Event Console:
    * Moved source of Event Console into Check_MK project 
    * New button for resetting all rule hits counters
    * When saving a rule then its hits counter is always reset
    * New feature of hiding certain actions from the commands in the status GUI
    * FIX: rule simulator ("Try out") now handles cancelling rules correctly
    * New global option for enabling log entries for rule hits (debugging)
    * New icon linking to event views for the event services
    * check_mkevents outputs last worst line in service output
    * Max. number of queued connections on status sockets is configurable now
    * check_mkevents: new option -a for ignoring acknowledged events
    * New sub-permissions for changing comment and contact while updating an event
    * New button for generating test events directly via WATO
    * Allow Event Console to replicate from another (master) console for
      fast failover.
    * Allow event expiration also on acknowledged events (configurable)

    Multisite:
    * Enable automation login with _username= and _secret=, while
      _secret is the content of var/check_mk/web/$USER/automation.secret
    * FIX: Fixed releasing of locks and livestatus connections when logging out
    * FIX: Fixed login/login confusions with index page caching
    * FIX: Speed-o-meter: Fixed calculation of Check_MK passive check invervals
    * Removed focus of "Full name" attribute on editing a contact
    * Quicksearch: Convert search text to regex when accessing livestatus
    * FIX: WATO Folder filter not available when WATO disabled
    * WATO Folder Filter no longer available in single host views
    * Added new painters "Service check command expanded" and
      "Host check command expanded"
    * FIX: Corrected garbled description for sorter "Service Performance data" 
    * Dashboard globes can now be filtered by host_contact_group/service_contact_group
    * Dashboard "iframe" attribute can now be rendered dynamically using the
      "iframefunc" attribute in the dashlet declaration
    * Dashboard header can now be hidden by setting "title" to None
    * Better error handling in PNP-Graph hover menus in case of invalid responses

    Livestatus:
    * Added new table statehist, used for SLA queries
    * Added new column check_command_expanded in table hosts
    * Added new column check_command_expanded in table services
    * New columns livestatus_threads, livestatus_{active,queued}_connections

    BI:
    * Added missing localizations
    * Added option bi_precompile_on_demand to split compilations of
      the aggregations in several fragments. If possible only the needed
      aggregations are compiled to reduce the time a user has to wait for
      BI based view. This optimizes BI related views which display
      information for a specific list of hosts or aggregation groups.
    * Added new config option bi_compile_log to collect statistics about
      aggregation compilations
    * Aggregations can now be part of more than one aggregation group
      (just configure a list of group names instead of a group name string)
    * Correct representation of (!), (!!) and (?) markers in check output
    * Corrected representation of assumed state in box layout
    * Feature: Using parameters for hosttags

    WATO:
    * Added progress indicator in single site WATO "Activate Changes"
    * Users & Contacts: Case-insensitive sorting of 'Full name' column
    * ntp/ntp.time parameters are now configurable via WATO
    * FIX: Implemented basic non HTTP 200 status code response handling in interactive
           progress dialogs (e.g. bulk inventory mode)
    * FIX: Fixed editing of icon_image rules
    * Added support of locked hosts and folders ( created by CMDB )
    * Logwatch: logwatch agents/plugins now with ok pattern support 
    * Valuespec: Alternative Value Spec now shows helptext of its elements
    * Valuespec: DropdownChoice, fixed exception on validate_datatype

    Checks & Agents:
    * New check mssql_counters.locks: Monitors locking related information of
      MSSQL tablespaces
    * Check_MK service is now able to output additional performance data
      user_time, system_time, children_user_time, children_system time
    * windows_updates agent plugin: Fetching data in background mode, caching
      update information for 30 minutes
    * Windows agent: output ullTotalVirtual and ullAvailVirtual (not yet
      being used by check)
    * Solaris agent: add <<<uptime>>> section (thanks to Daniel Roettgermann)
    * Added new WATO configurable option inventory_services_rules for the
      windows services inventory check
    * Added new WATO configurable option inventory_processes_rules for the
      ps and ps.perf inventory
    * FIX: mssql_counters checks now really only inventorize percentage based
      counters if a base value is set
    * win_dhcp_pools: do not inventorize empty pools any more. You can switch
      back to old behaviour with win_dhcp_pools_inventorize_empty = True
    * Added new Check for Eaton UPS Devices
    * zfsget: new check for monitoring ZFS disk usage for Linux, Solaris, FreeBSD
      (you need to update your agent as well)
    * Added new Checks for Gude PDU Units
    * logwatch: Working around confusion with OK/Ignore handling in logwatch_rules
    * logwatch_ec: Added new subcheck to forward all incoming logwatch messages
      to the event console. With this check you can use the Event Console 
      mechanisms and GUIs instead of the classic logwatch GUI. It can be 
      enabled on "Global Settings" page in WATO for your whole installation.
      After enabling it you need to reinventorize your hosts.
    * Windows Update Check: Now with caching, Thanks to Phil Randal and Patrick Schlüter
    * Windows Check_MK Agent: Now able to parse textfiles for logwatch output
    * Added new Checks sni_octopuse_cpu, sni_octopuse_status, sni_octopuse_trunks: These
      allow monitoring Siemens HiPath 3000/5000 series PBX.
    * if-checks now support "bit" as measurement unit
    * winperf_phydisk: monitor average queue length for read/write

1.2.0p5:
    Checks & Agents:
    * FIX: windows agent: fixed possible crash in eventlog section

    BI:
    * FIX: fixed bug in aggregation count (thanks Neil) 

1.2.0p4:
    WATO:
    * FIX: fixed detection of existing groups when creating new groups
    * FIX: allow email addresses like test@test.test-test.com
    * FIX: Fixed Password saving problem in user settings

    Checks & Agents:
    * FIX: postgres_sessions: handle case of no active/no idle sessions
    * FIX: winperf_processor: handle parameters "None" (as WATO creates)
    * FIX: mssql_counters: remove debug output, fix bytes output
    * FIX: mssql_tablespaces: gracefully handle garbled agent output

    Multisite:
    * FIX: performeter_temparature now returns unicode string, because of °C
    * FIX: output_format json in webservices now using " as quotes

    Livestatus:
    * FIX: fix two problems when reloading module in Icinga (thanks to Ronny Biering)

1.2.0p3:
    Mulitisite
    * Added "view" parameter to dashlet_pnpgraph webservice
    * FIX: BI: Assuming "OK" for hosts is now possible
    * FIX: Fixed error in makeuri() calls when no parameters in URL
    * FIX: Try out mode in view editor does not show context buttons anymore
    * FIX: WATO Folder filter not available when WATO disabled
    * FIX: WATO Folder Filter no longer available in single host views
    * FIX: Quicksearch converts search text to regex when accessing livestatus
    * FIX: Fixed "access denied" problem with multisite authorization in PNP/NagVis
           in new OMD sites which use the multisite authorization
    * FIX: Localize option for not OMD Environments

    WATO:
    * FIX: Users & Contacts uses case-insensitive sorting of 'Full name' column  
    * FIX: Removed focus of "Full name" attribute on editing a contact
    * FIX: fix layout bug in ValueSpec ListOfStrings (e.g. used in
           list of explicit host/services in rules)
    * FIX: fix inheritation of contactgroups from folder to hosts
    * FIX: fix sorting of users, fix lost user alias in some situations
    * FIX: Sites not using distritubed WATO now being skipped when determining
           the prefered peer
    * FIX: Updating internal variables after moving hosts correctly
      (fixes problems with hosts tree processed in hooks)

    BI:
    * FIX: Correct representation of (!), (!!) and (?) markers in check output

    Livestatus:
    * FIX: check_icmp: fixed calculation of remaining length of output buffer
    * FIX: check_icmp: removed possible buffer overflow on do_output_char()
    
    Livecheck:
    * FIX: fixed problem with long plugin output
    * FIX: added /0 termination to strings
    * FIX: changed check_type to be always active (0)
    * FIX: fix bug in assignment of livecheck helpers 
    * FIX: close inherited unused filedescriptors after fork()
    * FIX: kill process group of called plugin if timeout is reached
           -> preventing possible freeze of livecheck
    * FIX: correct escaping of character / in nagios checkresult file
    * FIX: fixed SIGSEGV on hosts without defined check_command
    * FIX: now providing correct output buffer size when calling check_icmp 

    Checks & Agents:
    * FIX: Linux mk_logwatch: iregex Parameter was never used
    * FIX: Windows agent: quote '%' in plugin output correctly
    * FIX: multipath check now handles '-' in "user friendly names"
    * New check mssql_counters.locks: Monitors locking related information of
      MSSQL tablespaces
    * FIX: mssql_counters checks now really only inventorize percentage based
      counters if a base value is set
    * windows_updates agent plugin: Fetching data in background mode, caching
      update information for 30 minutes
    * FIX: netapp_vfiler: fix inventory function (thanks to Falk Krentzlin)
    * FIX: netapp_cluster: fix inventory function
    * FIX: ps: avoid exception, when CPU% is missing (Zombies on Solaris)
    * FIX: win_dhcp_pools: fixed calculation of perc_free
    * FIX: mssql_counters: fixed wrong log size output

1.2.0p3:
    Multisite:
    * Added "view" parameter to dashlet_pnpgraph webservice

    WATO:
    * FIX: It is now possible to create clusters in empty folders
    * FIX: Fixed problem with complaining empty ListOf() valuespecs

    Livestatus:
    * FIX: comments_with_info in service table was always empty

1.2.1i1:
    Core:
    * Allow to add options to rules. Currently the options "disabled" and
      "comment" are allowed. Options are kept in an optional dict at the
      end of each rule.
    * parent scan: skip gateways that are reachable via PING
    * Allow subcheck to be in a separate file (e.g. foo.bar)
    * Contacts can now define *_notification_commands attributes which can now
      override the default notification command check-mk-notify
    * SNMP scan: fixed case where = was contained in SNMP info
    * check_imap_folder: new active check for searching for certain subjects
      in an IMAP folder
    * cmk -D shows multiple agent types e.g. when using SNMP and TCP on one host

    Checks & Agents:
    * New Checks for Siemens Blades (BX600)
    * New Checks for Fortigate Firewalls
    * Netapp Checks for CPU Util an FC Port throughput
    * FIX: megaraid_pdisks: handle case where no enclosure device exists
    * FIX: megaraid_bbu: handle the controller's learn cycle. No errors in that period.
    * mysql_capacity: cleaned up check, levels are in MB now
    * jolokia_info, jolokia_metrics: new rewritten checks for jolokia (formerly
      jmx4perl). You need the new plugin mk_jokokia for using them
    * added preliminary agent for OpenVMS (refer to agents/README.OpenVMS) 
    * vms_diskstat.df: new check file usage of OpenVMS disks
    * vms_users: new check for number of interactive sessions on OpenVMS
    * vms_cpu: new check for CPU utilization on OpenVMS
    * vms_if: new check for network interfaces on OpenVMS
    * vms_system.ios: new check for total direct/buffered IOs on OpenVMS
    * vms_system.procs: new check for number of processes on OpenVMS
    * vms_queuejobs: new check for monitoring current VMS queue jobs
    * FIX: mssql_backup: Fixed problems with datetime/timezone calculations
    * FIX: mssql agent: Added compatibility code for MSSQL 9
    * FIX: mssql agent: Fixed connection to default instances ("MSSQLSERVER")
    * FIX: mssql agent: Fixed check of databases with names starting with numbers
    * FIX: mssql agent: Fixed handling of databases with spaces in names
    * f5_bigip_temp: add performance data
    * added perf-o-meters for a lot of temperature checks
    * cmctc_lcp.*: added new checks for Rittal CMC-TC LCP
    * FIX: diskstat (linux): Don't inventorize check when data empty
    * Cisco: Added Check for mem an cpu util
    * New check for f5 bigip network interfaces
    * cmctc.temp: added parameters for warn/crit, use now WATO rule
      "Room temperature (external thermal sensors)"
    * cisco_asa_failover: New Check for clustered Cisco ASA Firewalls 
    * cbl_airlaser.status: New Check for CBL Airlaser IP1000 laser bridge.
    * cbl_airlaser.hardware: New Check for CBL Airlaser IP1000 laser bridge.
      Check monitors the status info and allows alerting based on temperature.
    * df, hr_fs, etc.: Filesystem checks now support grouping (pools)
      Please refer to the check manpage of df for details
    * FIX: windows agent: try to fix crash in event log handling
    * FreeBSD Agent: Added swapinfo call to mem section to make mem check work again
    * windows_multipath: Added the missing check for multipath.vbs (Please test)
    * carel_uniflair_cooling: new check for monitoring datacenter air conditioning by "CAREL"
    * Added Agent for OpenBSD
    * Added Checks for UPS devices
    * cisco_hsrp: New Check for monitoring HSRP groups on Cisco Routers. (SMIv2 version)
    * zypper: new check and plugin mk_zypper for checking zypper updates.
    * aironet_clients: Added support for further Cisco WLAN APs (Thanks to Stefan Eriksson for OIDs)
    * aironet_errors: Added support for further Cisco WLAN APs
    * apache_status: New check to monitor apache servers which have the status-module enabled.
      This check needs the linux agent plugin "apache_status" installed on the target host.

    WATO:
    * Added permission to control the "clone host" feature in WATO
    * Added new role/permission matrix page in WATO to compare
      permissions of roles
    * FIX: remove line about number of rules in rule set overview
      (that garbled the logical layout)
    * Rules now have an optional comment and an URL for linking to 
      documntation
    * Rule now can be disabled without deleting them.
    * Added new hook "sites-saved"
    * Allow @ in user names (needed for some Kerberos setups)
    * Implemented new option in WATO attributes: editable
      When set to False the attribute can only be changed during creation
      of a new object. When editing an object this attribute is only displayed.
    * new: search for rules in "Host & Service Configuration"
    * parent scan: new option "ping probes", that allows skipping 
      unreachable gateways.
    * User managament: Added fields for editing host/service notification commands
    * Added new active check configuration for check_smtp
    * Improved visualization of ruleset lists/dictionaries
    * Encoding special chars in RegExp valuespec (e.g. logwatch patterns)
    * Added check_interval and retry_interval rules for host checks
    * Removed wmic_process rule from "inventory services" as the check does not support inventory
    * Made more rulegroup titles localizable
    * FIX: Fixed localization of default permissions
    * FIX: Removed double collect_hosts() call in activate changes hook
    * FIX: Fixed double hook execution when using localized multisite
    * FIX: User list shows names of contactgroups when no alias given
    * FIX: Reflecting alternative mode of check_http (check ssl certificate
    age) in WATO rule editor
    * FIX: Fixed monitoring of slave hosts in master site in case of special
      distributed wato configurations
    * FIX: Remove also user settings and event console rule on factory reset
    * FIX: complex list widgets (ListOf) failed back to old value when
           complaining
    * FIX: complex list widgets (ListOf) lost remaining entries after deleting one
    * FIX: Fixed error in printer_supply valuespec which lead to an exception
           when defining host/service specific rules
    * FIX: Fixed button url icon in docu-url link

    BI:
    * Great speed up of rule compilation in large environments

    Multisite:
    * Added css class="dashboard_<name>" to the dashboard div for easier
    customization of the dashboard style of a special dashboard
    * Dashboard: Param wato_folder="" means WATO root folder, use it and also
      display the title of this folder
    * Sidebar: Sorting aggregation groups in BI snapin now
    * Sidebar: Sorting sites in master control snapin case insensitive
    * Added some missing localizations (error messages, view editor)
    * Introducted multisite config option hide_languages to remove available
      languages from the multisite selection dialogs. To hide the builtin
      english language simply add None to the list of hidden languages.
    * FIX: fixed localization of general permissions
    * FIX: show multisite warning messages even after page reload
    * FIX: fix bug in Age ValueSpec: days had been ignored
    * FIX: fixed bug showing only sidebar after re-login in multisite
    * FIX: fixed logwatch loosing the master_url parameter in distributed setups
    * FIX: Fixed doubled var "site" in view editor (site and siteopt filter)
    * FIX: Don't crash on requests without User-Agent HTTP header
    * Downtimes: new conveniance function for downtime from now for ___ minutes.
      This is especially conveniant for scripting.
    * FIX: fixed layout of login dialog when showing up error messages
    * FIX: Fixed styling of wato quickaccess snapin preview
    * FIX: Made printer_supply perfometer a bit more robust against bad perfdata
    * FIX: Removed duplicate url parameters e.g. in dashboard (display_options)
    * FIX: Dashboard: If original request showed no "max rows"-message, the
           page rendered during reload does not show the message anymore
    * FIX: Fixed bug in alert statistics view (only last 1000 lines were
           processed for calculating the statistics)
    * FIX: Added missing downtime icon for comment view
    * FIX: Fixed handling of filter configuration in view editor where filters
           are using same variable names. Overlaping filters are now disabled
	   in the editor.
    * FIX: Totally hiding hidden filters from view editor now

    Livecheck:
    * FIX: Compile livecheck also if diet libc is missing

1.2.0p2:
    Core:
    * simulation_mode: legacy_checks, custom_checks and active_checks
      are replaced with dummy checks always being OK
    * FIX: Precisely define order of reading of configuration files. This
      fixes a WATO rule precedence problem

    Checks & Agents:
    * FIX: Fixed syntax errors in a bunch of man pages
    * if_lancom: silently ignore Point-To-Point interfaces
    * if_lancom: add SSID to logical WLAN interface names
    * Added a collection of MSSQL checks for monitoring MSSQL servers
      (backups, tablespaces, counters)
    * New check wut_webio_io: Monitor the IO input channels on W&T Web-IO 
      devices
    * nfsmounts: reclassify "Stale NFS handle" from WARN to CRIT
    * ORACLE agent/checks: better error handling. Let SQL errors get
      through into check output, output sections even if no database
      is running.
    * oracle_version: new check outputting the version of an ORACLE
      database - and using uncached direct SQL output.
    * ORACLE agent: fix handling of EXCLUDE, new variable ONLY_SIDS
      for explicitely listing SIDs to monitor
    * mk_logwatch on Linux: new options regex and iregex for file selection
    * remove obsolete ORACLE checks where no agent plugins where available
    * FIX: printer_supply: Fix problem on DELL printers with "S/N" in output
      (thanks to Sebastian Talmon)
    * FIX: winperf_phydisk: Fix typo (lead to WATO rule not being applied)
    * Windows agent: new [global] option crash_debug (see online docu)
    * AIX agent: new check for LVM volume status in rootvg.
    * PostgreSQL plugin: agent is now modified to work with PostgreSQL 
      versions newer than 8.1. (multiple reports, thanks!)

    Multisite:
    * Show number of rows and number of selected rows in header line
      (also for WATO hosts table)
    * FIX: fix problem in showing exceptions (due to help function)
    * FIX: fixed several localization problems in view/command processing
    * FIX: fixed duplicated settings in WATO when using localisation
    * FIX: fixed exception when refering to a language which does not exist
    * FIX: Removing all downtimes of a host/service is now possible again
    * FIX: The refresh time in footer is updated now when changing the value
    * FIX: view editor shows "(Mobile)" hint in view titles when linking to views

    WATO: 
    * Main menu of ruleeditor (Host & Service Parameters) now has
      a topic for "Used rules" - a short overview of all non-empty
      rulesets.
    * FIX: add missing context help to host details dialog
    * FIX: set new site dirty is host move due to change of
      folder attributes
    * FIX: fix exception on unknown value in DropdownChoice
    * FIX: add service specification to ruleset Delay service notifications
    * FIX: fixed problem with disabled sites in WATO
    * FIX: massive speedup when changing roles/users and activing changes
      (especially when you have a larger number of users and folders)
    * Add variable CONTACTPAGER to allowed macros in notifications
    * FIX: fixed default setting if "Hide names of configuration variables"
      in WATO
    * FIX: ListOfString Textboxes (e.g. parents of folders) do now extend in IE
    * FIX: fixed duplicated sections of permissions in rule editor

    BI:
    * New iterators FOREACH_CHILD and FOREACH_PARENT
    * FIX: fix handling of FOREACH_ in leaf nodes (remove hard coded
      $HOST$, replace with $1$, $2$, ..., apply argument substitution)
    * New logical datatable for aggregations that have the same name
      as a host. Converted view "BI Boxes" to this new table. This allows
      for Host-Aggregations containing data of other hosts as well.
    * count_ok: allow percentages, e.g. "count_ok!70%!50%"

1.2.0p1:
    Core:
    * Added macros $DATE$, $SHORTDATETIME$ and $LONGDATETIME$' to
      notification macros

    Checks & Agents:
    * FIX: diskstat: handle output 'No Devices Found' - avoiding exception
    * 3ware_units: Following states now lead to WARNING state instead of
      CRITICAL: "VERIFY-PAUSED", "VERIFYING", "REBUILDING"
    * New checks tsm_stagingpools, tsm_drive and tsm_storagepools
      Linux/UNIX
    * hpux_fchba: new check for monitoring FibreChannel HBAs und HP-UX

    Multisite:
    * FIX: fix severe exception in all views on older Python versions
      (like RedHat 5.5).

    WATO:
    * FIX: fix order of rule execution: subfolders now take precedence
      as they should.

1.2.0:
    Setup:
    * FIX: fix building of RPM packages (due to mk_mysql, mk_postgres)

    Core:
    * FIX: fix error message in case of duplicate custom check

    WATO:
    * FIX: add missing icon on cluster hosts to WATO in Multisite views
    * FIX: fix search field in host table if more than 10 hosts are shown
    * FIX: fix bulk edit and form properties (visibility of attributes was broken)
    * FIX: fix negating hosts in rule editor

    Checks & Agents: 
    * fileinfo: added this check to Linux agent. Simply put your
      file patterns into /etc/check_mk/fileinfo.cfg for configuration.
    * mysql.sessions: New check for MySQL sessions (need new plugin mk_mysql)
    * mysql.innodb_io: New check for Disk-IO of InnoDB
    * mysql_capacity: New check for used/free capacity of MySQL databases
    * postgres_sessions: New check for PostgreSQL number of sessions
    * postgres_stat_database: New check for PostgreSQL database statistics
    * postgres_stat_database.size: New check for PostgreSQL database size
    * FIX: hpux_if: convert_to_hex was missing on non-SNMP-hosts -replace
      with inline implementation
    * tcp_conn_stats: handle state BOUND (found on Solaris)
    * diskstat: support for checking latency, LVM and VxVM on Linux (needs 
      updated agent)
    * avoid duplicate checks cisco_temp_perf and cisco_sensor_temp

1.2.0b6:
    Multisite:
    * FIX: Fixed layout of some dropdown fields in view filters
    * Make heading in each page clickable -> reload page
    * FIX: Edit view: couldn't edit filter settings
    * FIX: Fixed styling of links in multisite context help
    * FIX: Fixed "select all" button for IE
    * FIX: Context links added by hooks are now hidden by the display
           option "B" again
    * FIX: preselected "refresh" option did not reflect view settings
           but was simply the first available option - usually 30.
    * FIX: fixed exception with custom views created by normal users

    WATO:
    * FIX: Fixed "select all" button in hosts & folders for IE
    * Optically mark modified variables in global settings
    * Swapped icons for rule match and previous rule match (makes for sense)

    Core:
    * FIX: Fixed "make_utf is not defined" error when having custom
           timeperiods defined in WATO

    Checks & Agents: 
    * MacOS X: Agent for MacOS (Thanks to Christian Zigotzky)
    * AIX: New check aix_multipath: Supports checking native AIX multipathing from AIX 5.2 onward
    * Solaris: New check solaris_multipath: Supports checking native Solaris multipath from Solaris10 and up.
    * Solaris: The ZFS Zpool status check now looks more closely at the reported messages. (It's also tested to work on Linux now)

1.2.0b5:
    Core:
    * FIX: handle UTF-8 encoded binary strings correctly (e.g. in host alias)
    * FIX: fix configuration of passive checks via custom_checks
    * Added NOTIFICATIONTYPE to host/service mail bodies

    WATO:
    * Site management: "disabled" only applies to Livestatus now
    * FIX: fix folding problems with dependent host tags
    * FIX: Detecting duplicate tag ids between regular tags and auxtags
    * FIX: Fixed layout problem of "new special rule" button in rule editor
    * FIX: Fixed layout problem on "activate changes" page
    * FIX: Added check if contacts belong to contactgroup before contactgroup deletion
    * FIX: fix site configuration for local site in Multisite environments
    * FIX: "(no not monitor)" setting in distributed WATO now works
    * FIX: Site management: replication setting was lost after re-editing
    * FIX: fixed problems after changing D/WATO-configuration
    * FIX: D/WATO: mark site dirty after host deletion
    * FIX: D/WATO: replicate auth.secret, so that login on one site also
           is valid on the replication slaves
    * FIX: implement locking in order to prevent data corruption on
           concurrent changes
    * FIX: Fixed handling of validation errors in cascading dropdown fields
    * FIX: fix cloning of users
    * Keep track of changes made by other users before activating changes,
      let user confirm this, new permission can be used to prevent a user
      from activating foreign changes.
    * FIX: Allowing german umlauts in users mail addresses
    * Allow list of aux tags to be missing in host tag definitions. This
      makes migration from older version easier.
    * FIX: user management modules can now deal with empty lines in htpasswd
    * FIX: Fixed js error on hostlist page with search form

    Multisite:
    * New display type 'boxes-omit-root' for BI views
    * Hostgroup view BI Boxes omits the root level
    * Finalized layout if view options and commands/filters/painteroptions.
    * Broken plugins prevent plugin caching now
    * FIX: remove refresh button from dashboard.
    * FIX: remove use of old option defaults.checkmk_web_uri
    * FIX: fixed outgoing bandwidth in fc port perfometer
    * FIX: remove nasty JS error in sidebar
    * FIX: fix folding in custom links (directories would not open)
    * FIX: animation of rotation treeangle in trees works again
    * FIX: Logwatch: Changed font color back to black
    * FIX: show toggle button for checkboxes in deactivated state
    * FIX: fix repeated stacked refresh when toggling columns
    * FIX: disable checkbox button in non-checkboxable layouts
    * FIX: fix table layout for views (gaps where missing sometimes)
    * FIX: Fixed sorting views by perfdata values which contain floats
    * FIX: fix sometimes-broken sizing of sidebar and dashboard on Chrome
    * FIX: fix dashboard layout on iPad
    * FIX: Fixed styling issues of sidebar in IE7
    * FIX: fix problem where filter settings (of checkboxes) are not effective
           when it comes to executing commands
    * FIX: Fixed styling issues of view filters with dropdown fields
    * FIX: multisite login can now deal with empty lines in htpasswd
    * FIX: Fixed a bunch of js/css errors

    Mobile:
    * FIX: Fixed logtime filter settings in all mobile views
    * FIX: fix some layout problems

    BI:
    * New aggregation function count_ok, that counts the number
      of nodes in state OK.
    * FIX: Removed debug output int count_ok aggregation

    Checks & Agents:
    * Linux: Modified cluster section to allow pacemaker/corosync clusters without heartbeat
    * AIX: convert NIC check to lnx_if (now being compatible with if/if64)
    * AIX: new check for CPU utilization (using section lparstat_aix)
    * ntp checks: Changed default value of time offsets to be 200ms (WARN) / 500ms (CRIT)
    * aironet_{errors,clients}: detect new kinds of devices (Thanks to Tiago Sousa)
    * check_http, check_tcp: allow to omit -I and use dynamic DNS name instead

1.2.0b4:
    Core:
    * New configuration variable snmp_timing, allowing to 
      configure timeout and retries for SNMP requests (also via WATO)
    * New configuration variable custom_checks. This is mainly for
      WATO but also usable in main.mk It's a variant of legacy_checks that
      automatically creates the required "define command" sections.

    WATO:
    * ps and ps.perf configurable via WATO now (without inventory)
    * New layout of main menu and a couple of other similar menus
    * New layout of ruleset overviews
    * Hide check_mk variable names per default now (change via global settings)
    * New layout of global settings
    * Folder layout: show contact groups of folder
    * Folder movement: always show complete path to target folder
    * Sidebar snapin: show pending changes
    * New rule for configuring custom_checks - allowing to run arbitrary
      active checks even if not yet formalized (like HTTP and TCP)
    * Added automation_commands to make automations pluginable
    * New layout and new internal implementation of input forms
    * New layout for view overview and view editor
    * Split up host search in two distinct pages
    * Use dynamic items in rule editor for hosts and items (making use
      of ListOfStrings())
    * FIX: audit log was not shown if no entry for today existed
    * FIX: fix parent scan on single site installations
    * FIX: fix folder visibility permission handling
    * FIX: honor folder-permissions when creating, deleting 
           and modifiying rules
    * FIX: detect non-local site even if unix: is being used
    * FIX: better error message if not logged into site during 
           action that needs remote access
    * FIX: send automation data via POST not GET. This fixes inventory
           on hosts with more than 500 services.
    * FIX: make config options directly active after resetting them
           to their defaults (didn't work for start_url, etc.
    * FIX: Fixed editing of ListOf in valuespec editors (e.g. used in logwatch
    pattern editor)
    * FIX: Reimplemented correct behaviour of the logwatch pattern "ignore"
    state which is used to drop the matching log lines

    Multisite:
    * FIX: fixed filter of recent event views (4 hours didn't catch)
    * FIX: convert more buttons to new graphical style
    * FIX: Logwatch handles logs with only OK lines in it correctly in logfile list views
    * FIX: Fixed syntax error in "Single-Host Problems" view definition
    * New help button at top right of each page now toggles help texts
    * Snapin Custom Links allows to specify HTTP link target
    * Redesign of bar with Display/Filter/Commands/X/1,2,3,4,6,8/30,60,90/Edit

    Mobile GUI:
    * FIX: commands can be executed again
    * FIX: fixed styling of buttons

    Checks & Agents:
    * FIX: Logwatch: fixed missing linebreak during reclassifing lines of logfiles
    * FIX: Logwatch: Logwatch services in rules configured using WATO must be
      given as item, not as whole service name
    * New active check via WATO: check_ldap
    * printer_alerts: new configuration variable printer_alerts_text_map. Make
      'Energiesparen' on Brother printers an OK state.
    * services: This check can now be parameterized in a way that it warn if
      a certain service is running. WATO formalization is available.

    BI:
    * FIX: make rotating folding arrows black (white was not visible)
    * Display format 'boxes' now in all BI views available
    * Display format 'boxes' now persists folding state

1.2.0b3:
    Core:
    * FIX: fixed SNMP info declaration in checks: could be garbled
      up in rare cases
    * avoid duplicate parents definition, when using 'parents' and
      extra_host_conf["parents"] at the same time. The later one has
      precedence.

    Multisite:
    * Logwatch: Colorizing OK state blocks correctly
    * FIX: allow web plugins to be byte compiled (*.pyc). Those
      are preferred over *.py if existing
    * View Editor: Fixed jump to top of the page after moving painters during
      editing views
    * FIX: Fixed login redirection problem after relogging
    * Filter for times now accept ranges (from ... until)
    * New view setting for page header: repeat. This repeats the
      column headers every 20'th row.
    * FIX: Fixed problem with new eval/pickle
    * FIX: Fixed commands in host/service search views

    Checks & Agents:
    * FIX: Made logwatch parsing mechanism a little more robust
      (Had problems with emtpy sections from windows agent)
    * FIX: brocade_fcport: Configuration of portsates now possible  
    * if_lancom: special version for if64 for LANCOM devices (uses
      ifName instead of ifDescr)


    WATO:
    * Reimplemented folder listing in host/folders module
    * Redesigned the breadcrumb navigation
    * Global settings: make boolean switches directly togglable
    * New button "Recursive Inventory" on folder: Allows to do
      a recursive inventory over all hosts. Also allows to selectively
      retry only hosts that have failed in a previous inventory.
    * You can configure parents now (via a host attribute, no rules are
      neccessary).
    * You can now do an automated scan for parents and layer 3 (IP)
    * You can configure active checks (check_tcp, ...) via WATO now
    * FIX: fix page header after confirmation dialogs
    * FIX: Fixed umlaut problem in host aliases and ip addresses created by WATO
    * FIX: Fixed exception caused by validation problems during editing tags in WATO
    * FIX: create sample config only if both rules.mk and hosttags.mk are missing
    * FIX: do not loose host tags when both using WATO-configured and 
      manual ones (via multisite.mk)
    * Timeperiods: Make list of exceptions dynamic, not fixed to 10 entries
    * Timeperiods: Configure exclusion of other timeperiods
    * Configuration of notification_delay and notification_interval

1.2.0b2:
    Core:
    * FIX: Cluster host checks were UNKNOWN all the time
    * FIX: reset counter in case of (broken) future time
    * FIX: Automation try-inventory: Fixed problem on where checks which
      produce equal service descriptions could lead to invalid inventory
      results on cluster hosts.
    * FIX: do not create contacts if they won't be assigned to any host
      or service. Do *not* assign to dummy catch-all group "check_mk".

    WATO:
    * Added new permission "move hosts" to allow/deny moving of hosts in WATO
    * Also write out contact definitions for users without contactgroups to
      have the mail addresses and other notification options persisted
    * FIX: deletion of automation accounts now works
    * FIX: Disabling notifications for users does work now
    * New main overview for rule editor
    * New multisite.mk option wato_hide_varnames for hiding Check_MK 
      configuration variable names from the user
    * New module "Logwatch Pattern Analyzer" to verify logwatch rules
    * Added new variable logwatch_rules which can also be managed through the
      WATO ruleset editor (Host/Service Parameters > Parameters and rules for
      inventorized checks > Various applications > Logwatch Patterns)
    * Users & Contacts: Added new option wato_hidden_users which holds a list
      of userids to hide the listed users from the WATO user management GUI.
    * WATO API: Added new method rewrite_configuration to trigger a rewrite of
      all host related wato configuration files to distribute changed tags
    * Added new internal hook pre-activate-changes to execute custom
      code BEFORE Check_MK is called to restart Nagios
    * FIX: Only showing sudo hint message on sudo error message in automation
      command
    * FIX: Fixed js eror in IE7 on WATO host edit page
    * FIX: Using pickle instead of repr/eval when reading data structures from
      urls to prevent too big security issues
    * Rule editor: improve sorting of groups and rulesets
    * FIX: Escaping single quotes in strings when writing auth.php
    * FIX: Fix resorting of host tags (was bug in ListOf)

    Multisite
    * Added config option default_ts_format to configure default timestamp
      output format in multisite
    * Layout and design update
    * Quicksearch: display site name if more than one different site
      is present in the current search result list
    * FIX: Fixed encoding problem in "custom notification" message
    * New configuration parameter page_heading for the HTML page heads
      of the main frameset (%s will be replaced with OMD site name)
    * FIX: Fix problem where snapins where invisible
    * FIX: Fixed multisite timeout errors when nagios not running
    * Sidebar: some new layout improvements
    * Login page is not shown in framesets anymore (redirects framed page to
      full screen login page)
    * FIX: fix exception when disallowing changing display options
    * FIX: Automatically redirect from login page to target page when already
      logged in
    * FIX: Updating the dashboard header time when the dashlets refresh

    BI:
    * Added new painter "affected hosts (link to host page)" to show all
      host names with links to the "hosts" view
    * FIX: Fixed filtering of Single-Host Aggregations
    * New sorter for aggregation group
    * FIX: fix sorting of Single-Host Aggregations after group
    * Avoid duplicate rule incarnations when using FOREACH_*
    * BI Boxes: allow closing boxes (not yet persisted)
    * New filter for services (not) contained in any aggregate
    * Configure sorting for all BI views

    Checks & Agents:
    * FIX: snmp_uptime handles empty snmp information without exception
    * FIX: Oracle checks try to handle ORA-* errors reported by the agent
      All oracle checks will return UNKNOWN when finding an ORA-* message
    * FIX: filesystem levels set via WATO didn't work, but do now
    * FIX: Group filters can handle groups without aliases now
    * nfsmounts: Added nfs4 support thanks to Thorsten Hintemann
    * megaraid_pdisks megaraid_ldisks: Support for Windows.  Thanks to Josef Hack

1.2.0b1:
    Core, Setup, etc.:
    * new tool 'livedump' for dumping configuration and status
      information from one monitoring core and importing this
      into another.
    * Enable new check registration API (not yet used in checks)
    * FIX: fix handling of prefix-tag rules (+), needed for WATO
    * FIX: handle buggy SNMP devices with non-consecutive OIDS
      (such as BINTEC routers)
    * Check API allows a check to get node information
    * FIX: fix problem with check includes in subchecks
    * Option --checks now also applies to ad-hoc check (e.g.
      cmk --checks=mrpe,df -v somehost)
    * check_mk_templates.cfg: added s to notification options
      of host and service (= downtime alerts)

    WATO:
    * Hosttag-editor: allow reordering of tags
    * Create very basic sample configuration when using
      WATO the first time (three tag groups, two rules)
    * Much more checks are configurable via WATO now
    * Distributed WATO: Made all URL calls using curl now
    * FIX: fix bug in inventory in validate_datatype()
    * Better output in case of inventory error
    * FIX: fix bug in host_icon rule on non OMD
    * FIX: do not use isdisjoint() (was in rule editor on Lenny)
    * FIX: allow UTF-8 encoded permission translations
    * FIX: Fixed several problems in OMD apache shared mode
    * FIX: Do not use None$ as item when creating new rules
    * FIX: Do load *all* users from htpasswd, so passwords from
      users not created via WATO will not be lost.
    * FIX: honor site disabling in replication module
    * FIX: honor write permissions on folder in "bulk delete"
    * FIX: honor permissions for "bulk cleanup" and "bulk edit"
    * FIX: honor write permissions and source folder when moving hosts
    * FIX: honor permissions on hosts also on bulk inventory
    * Only create contacts in Nagios if they are member of at
      least one contact group.
    * It is now possible to configure auxiliary tags via WATO
      (formerly also called secondary tags)
    * FIX: Fixed wrong label "Main Overview" shown for moved WATO folders
      in foldertree snapin
    * FIX: Fixed localization of empty host tags
    * FIX: User alias and notification enabling was not saved

    Checks & Agents:
    * hpux_if: fix missing default parameter errors
    * hpux_if: make configurable via WATO
    * if.include: fix handling of NIC with index 0
    * hpux_lunstats: new check for disk IO on HP-UX
    * windows - mk_oracle tablespace: Added missing sid column
    * diskstat: make inventory mode configurable via WATO
    * added new checks for Fujitsu ETERNUS DX80 S2 
      (thanks to Philipp Höfflin)
    * New checks: lgp_info, lgp_pdu_info and lgp_pdu_aux to monitor Liebert
      MPH/MPX devices
    * Fix Perf-O-Meter of fileage
    * hpux_snmp_cs.cpu: new SNMP check for CPU utilization
      on HP-UX.
    * if/if64: inventory also picks up type 62 (fastEther). This
      is needed on Cisco WLC 21xx series (thanks to Ralf Ertzinger)
    * FIX: fix inventory of f5_bigip_temp
    * mk_oracle (lnx+win): Fixed TEMP tablespace size calculations
    * ps: output node process is running on (only for clusters)
    * FIX: Linux Agent: Fixed ipmi-sensors handling of Power_Unit data
    * hr_mem: handle rare case where more than one entry is present
      (this prevents an exception of pfSense)
    * statgrab_load: level is now checked against 15min average - 
      in order to be consistent with the Linux load check
    * dell_powerconnect_cpu: hopefully correctly handle incomplete
      output from agent now.
    * ntp: do not check 'when' anymore since it can produce false
      alarms.
    * postfix_mailq: handle output with 'Total requests:' in last line
    * FIX: check_mk-hp_blade_psu.php: allow more than 4 power supplies
    * FIX: smart plugin: handle cases with missing vendor (thanks
      to Stefan Kärst)
    * FIX: megaraid_bbu: fix problem with alternative agent output
      (thanks to Daniel Tuecks)
    * mk_oracle: fix quoting problem, replace sessions with version,
      use /bin/bash instead of /bin/sh

    Multisite:
    * Added several missing localization strings
    * IE: Fixed problem with clicking SELECT fields in the new wato foldertree snapin
    * Fixed problem when trying to visit dashboards from new wato foldertree snapin
    * Chrome: Fixed styling problem of foldertree snapin
    * Views: Only show the commands and row selection options for views where
      commands are possible
    * The login mask honors the default_language definition now
    * check_bi_local.py: works now with cookie based authentication
    * FIX: Fixed wrong redirection after login in some cases
    * FIX: Fixed missing stats grouping in alert statistics view
    * FIX: Fixed preview table styling in view editor
    * FIX: Multisite authed users without permission to multisite are
      automatically logged out after showing the error message
    * Retry livestatus connect until timeout is used up. This avoids
      error messages when the core is being restarted
    * Events view now shows icon and text for "flapping" events
    * Use buffer for HTML creation (this speeds up esp. HTTPS a lot)
    * FIX: Fixed state filter in log views

    Livestatus:
    * Add missing column check_freshness to services table

    BI:
    * New column (painter) for simplistic box display of tree.
      This is used in a view for a single hostgroup.

1.1.13i3:
    Core, Setup, etc.:
    * *_contactgroups lists: Single group rules are all appended. When a list
      is found as a value this first list is used exclusively. All other
      matching rules are ignored
    * cmk -d does now honor --cache and --no-tcp
    * cmk -O/-R now uses omd re{start,load} core if using OMD
    * FIX: setup.sh now setups up permissions for conf.d/wato
      correctly
    * cmk --localize update supports an optional ALIAS which is used as
      display string in the multisite GUI
    * FIX: Fixed encoding problems with umlauts in group aliases
    * FIX: honor extra_summary_host_conf (was ignored)
    * new config variable snmpv2c_hosts that allows to enable SNMP v2c
      but *not* bulkwalk (for some broken devices). bulkwalk_hosts still
      implies v2c.

    Checks & Agents:
    * Windows agent: output eventlog texts in UTF-8 encoding. This
      should fix problems with german umlauts in message texts.
    * Windows agent: Added installer for the windows agent (install_agent.exe)
    * Windows agent: Added dmi_sysinfo.bat plugin (Thanks to Arne-Nils Kromer for sharing)
    * Disabled obsolete checks fc_brocade_port and fc_brocade_port_detailed.
      Please use brocade_fcport instead.
    * aironet_errors, statgrab_disk, statgrab_net: Performance data has
      been converted from counters to rates. You might need to delete your
      existing RRDs of these checks. Sorry, but these have been that last
      checks still using counters...
    * ibm_imm_health: added last missing scan function
    * Filesystem checks: trend performance data is now normalized to MB/24h.
      If you have changed the trend range, then your historic values will
      be displayed in a wrong scale. On the other hand - from now on changes
      in the range-setting will not affect the graph anymore.
    * if/if64/lnx_if: pad port numbers with zeros in order to sort correctly.
      This can be turned off with if_inventory_pad_portnumbers = False.
    * Linux agent: wrap freeipmi with lock in order to avoid cache corruption
    * New check: megaraid_bbu - check existance & status of LSI MegaRaid BBU module
    * HP-UX Agent: fix mrpe (remove echo -e and test -e, thanks to Philipp Lemke)
    * FIX: ntp checks: output numeric data also if stratum too high
    * Linux agent: new check for dmraid-based "bios raid" (agent part as plugin)
    * FIX: if64 now uses ifHighSpeed instead of ifSpeed for determining the
      link speed (fixes speed of 10GBit/s and 20GBit/s ports, thanks Marco Poet)
    * cmctc.temp: serivce has been renamed from "CMC Temperature %s" to just
      "Temperature %s", in order to be consistent with the other checks.
    * mounts: exclude changes of the commit option (might change on laptops),
      make only switch to ro critical, other changes warning.
    * cisco_temp_sensor: new check for temperature sensors of Cisco NEXUS
      and other new Cisco devices
    * oracle_tablespace: Fixed tablespace size/free space calculations
    * FIX: if/if64: omit check result on counter wrap if bandwidth traffic levels
      are used.

    Multisite:
    * Improve transaction handling and reload detection: user can have 
      multiple action threads in parallel now
    * Sounds in views are now enabled per default. The new configuration
      variable enable_sounds can be set to False in multisite.mk in order
      to disable sounds.
    * Added filter for log state (UP,DOWN,OK,CRIT...) to all log views
    * New painter for normal and retry check interval (added to detail views)
    * Site filter shows "(local)" in case of non multi-site setup
    * Made "wato folder" columns sortable
    * Hiding site filter in multisite views in single site setups
    * Replaced "wato" sidebar snapin which mixed up WATO and status GUIs with
      the new "wato_foldertree" snapin which only links to the status views
      filtered by the WATO folder.
    * Added "Dashboard" section to views snapin which shows a list of all dashboards
    * FIX: Fixed auth problem when following logwatch icon links while using
      the form based auth
    * FIX: Fix problem with Umlaut in contact alias
    * FIX: Creating auth.php file on first login dialog based login to ensure
      it exists after login when it is first needed
    * Dashboard: link problem views to *unhandled* views (this was
      inconsistent)
    * Localization: Fixed detection of gettext template file when using the
      local/ hierarchy in OMD

    Mobile:
    * Improved sorting of views in main page 
    * Fix: Use all the availiable space in header
    * Fix: Navigation with Android Hardwarekeys now working
    * Fix: Links to pnp4nagios now work better
    * Fix: Host and Service Icons now finger friendly
    * Fix: Corrected some buildin views

    WATO:
    * Removed IP-Address attribute from folders
    * Supporting localized tag titles
    * Using Username as default value for full names when editing users
    * Snapshot/Factory Reset is possible even with a broken config
    * Added error messages to user edit dialog to prevent notification problems
      caused by incomplete configuration
    * Activate Changes: Wato can also reload instead of restarting nagios
    * Replication: Can now handle replication sites which use the form based auth
    * Replication: Added option to ignore problems with the ssl certificates
                   used in ssl secured replications
    * WATO now supports configuring Check_MK clusters
    * FIX: Fixed missing folders in "move to" dropdown fields
    * FIX: Fixed "move to target folders" after CSV import
    * FIX: Fixed problem with duplicate extra_buttons when using the i18n of multiisite
    * FIX: Fixed problem with duplicate permissions when using the i18n of multiisite
    * FIX: Writing single host_contactgroups rules for each selected
      contactgroup in host edit dialog
    * FIX: Fixed wrong folder contacgroup related permissions in auth.php api
    * FIX: Fixed not up-to-date role permission data in roles_saved hook
    * FIX: Fixed duplicate custom columns in WATO after switching languages

    BI:
    * improve doc/treasures/check_bi_local.py: local check that creates
      Nagios services out of BI aggregates

    Livestatus:
    * ColumnHeaders: on is now able to switch column header on even if Stats:
      headers are used. Artifical header names stats_1, stats_2, etc. are
      begin used. Important: Use "ColumnHeaders: on" after Columns: and 
      after Stats:.

1.1.13i2:
    Core, Setup, etc.:
    * cmk -I: accept host tags and cluster names

    Checks & Agents:
    * linux agent - ipmi: Creating directory of cache file if not exists
    * dell_powerconnect_cpu: renamed service from CPU to "CPU utilization", in
      order to be consistent with other checks
    
    Multisite:
    * Several cleanups to prevent css/js warning messages in e.g. Firefox
    * Made texts in selectable rows selectable again
    * Adding reschedule icon to all Check_MK based services. Clicks on these
      icons will simply trigger a reschedule of the Check_MK service
    * FIX: ship missing CSS files for mobile GUI
    * FIX: rename check_mk.js into checkmk.js in order to avoid browser
      caching problems during version update

    WATO:
    * Optimized wraps in host lists tag column
    * Bulk inventory: Remove leading pipe signs in progress bar on main
      folder inventory
    * NagVis auhtorization file generation is also executed on activate_changes
    * Implemented a new inclusion based API for using multisite permissions
      in other addons
    * Inventory of SNMP devices: force implicit full scan if no services
      are configured yet
    * FIX: Calling activate_changes hook also in distributed WATO setups
    * FIX: Fixed display bug in host tags drop down menu after POST of form
    * FIX: Fixed javascript errors when doing replication in distributed
      wato environments when not having the sidebar open
    * FIX: Fixed search form dependant attribute handling
    * FIX: Fixed search form styling issues
    * You can now move folders to other folders
    * FIX: Distributed WATO: Supressing site sync progress output written in
      the apache error log

1.1.13i1:
    Multisite:
    * New nifty sidebar snapin "Speed-O-Meter"
    * Implemented new cookie based login mechanism including a fancy login GUI
    * Implemented logout functionality for basic auth and the new cookie based auth
    * Implemented user profile management page for changing the user password and
      the default language (if available)
    * New filter for the (new) state in host/service alerts
    * New command for sending custom notifications
    * FIX: Fixed encoding problem when opening dashboard
    * New icon on a service whos host is in downtime
    * Only show most frequently used context buttons (configurable
      in multisite.mk via context_buttons_to_show)
    * Show icon if user has modified a view's filter settings
    * New config option debug_livestatus_queries, normal debug
      mode does not include this anymore
    * Icons with link to page URL at bottom of each page
    * Logwatch: Switched strings in logwatch to i18n strings
    * Logwatch: Fixed styling of context button when acknowleding log messages
    * Logwatch: Implemented overview page to show all problematic logfiles
    * Add Snapin page: show previews of all snapins
    * Add Snapin page: Trying to prevent dragging confusions by using other click event
    * New (hidden) button for reloading a snapin (left to the close button)
    * Automatically falling back to hardcoded default language if configured
    language is not available
    * Repair layout of Perf-O-Meter in single dataset layout
    * FIX: Fixed duplicate view plugin loading when using localized multisite
    * FIX: Host-/Servicegroup snapin: Showing group names when no alias is available
    * FIX: Removed double "/" from pnp graph image urls in views

    BI:
    * Host/Service elements are now iterable via FOREACH_HOST, e.g.
      (FOREACH_HOST, ['server'], ALL_HOSTS, "$HOST$", "Kernel" ),
    * FIX: Assuming host states is possible again (exception: list index "3")

    WATO:
    * Evolved to full featured monitoring configuration tool!
    * Major internal code cleanup
    * Hosts can now be created directly in folders. The concept of host lists
      has been dropped (see migration notes!)
    * Configuration of global configuration variables of Check_MK via WATO
    * Configuration of main.mk rules
    * Configuration of Nagios objects and attributes
    * Configuration of users and roles
    * Configuration of host tags
    * Distributed WATO: replication of the configuration to slaves and peers
    * Added missing API function update_host_attributes() to change the
      attributes of a host
    * Added API function num_hosts_in_folder() to count the number of hosts
      below the given folder
    * Added option to download "latest" snapshot
    * extra_buttons can now register a function to gather the URL to link to
    * Implemented NagVis Authorisation management using WATO users/permissions

    Livestatus:
    * Experimental feature: livecheck -> super fast active check execution
      by making use of external helper processes. Set livecheck=PATH_TO_bin/livecheck
      in nagios.cfg where you load Livestatus. Optional set num_livecheck_helpers=NUM
      to set number of processes. Nagios will not fork() anymore for check exection.
    * New columns num_hosts and num_services in status table
    * New aggregation functions suminv and avginv (see Documentation)

    Core, Setup, etc.:
    * New configuration variable static_checks[] (used by WATO)
    * New configuration variable checkgroup_parameters (mainly for WATO)
    * check_submission defaults now to "file" (was "pipe")
    * Added pre-configured notification via cmk --notify
    * Drop RRA-configuration files for PNP4Nagios completely
    * New configuration variable ping_levels for configuring parameters
      for the host checks.
    * cmk --notify: new macros $MONITORING_HOST$, $OMD_ROOT$ and $OMD_SITE$
    * make ping_levels also apply to PING services for ping-only hosts
      (thanks to Bernhard Schmidt)

    Checks & Agents:
    * if/if64: new ruleset if_disable_if64_hosts, that force if on
      hosts the seem to support if64
    * Windows agent: new config variable "sections" in [global], that
      allows to configure which sections are being output.
    * Windows agent: in [logwatch] you can now configure which logfiles
      to process and which levels of messages to send.
    * Windows agent: new config variable "host" in all sections that
      restricts the folling entries to certain hosts.
    * Windows agent: finally implemented <<<mrpe>>. See check_mk.ini
      for examples.
    * Windows agent: do not execute *.txt and *.dir in <<<plugins>>> and
      <<<local>>>
    * Windows agent: make extensions to execute configurable (see
      example check_mk.ini)
    * Windows agent: agent now reuses TCP port even when taskkill'ed, so
      a system reboot is (hopefully) not neccessary anymore
    * Windows agent: section <<<df>>> now also outputs junctions (windows
      mount points). No external plugin is needed.
    * Windows agent: new section <<<fileinfo>>> for monitoring file sizes
      (and later possible ages)
    * logwatch: allow to classify messages based on their count (see
      man page of logwatch for details)
    * fileinfo: new check for monitoring age and size of files
    * heartbeat_crm: apply patches from Václav Ovsík, so that the check
      should work on Debian now.
    * ad_replication: added warninglevel 
    * fsc_*: added missing scan functions
    * printer_alerts: added further state codes (thanks to Matthew Stew)
    * Solaris agent: changed shell to /usr/bin/bash (fixes problems with LC_ALL=C)

1.1.12p7:
    Multisite:
    * FIX: detail view of host was missing column headers
    * FIX: fix problem on IE with background color 'white'
    * FIX: fix hitting enter in host search form on IE
    * FIX: fix problem in ipmi_sensors perfometer

    Checks & Agents:
    * FIX: fixed man pages of h3c_lanswitch_sensors and statgrab_cpu
    * FIX: netapp_volumes: added raid4 as allowed state (thanks to Michaël Coquard)

    Livestatus
    * FIX: fix type column in 'GET columns' for dict-type columns (bug found
      by Gerhard Lausser)

1.1.12p6:
    Checks & Agents:
    * FIX: lnx_if: remove debug output (left over from 1.1.12p5)
    
1.1.12p5:
    Multisite:
    * FIX: fix hitting enter in Quicksearch on IE 8
    * FIX: event/log views: reverse sorting, so that newest entries
      are shown first
    * FIX: fix dashboard dashlet background on IE
    * FIX: fix row highlight in status GUI on IE 7/8
    * FIX: fix row highlight after status page reload
    * FIX: single dataset layout honors column header settings
    * FIX: quote '#' in PNP links (when # is contained in services)
    * FIX: quote '#' in PNP image links also
    * FIX: add notifications to host/service event view

    Checks & Agents:
    * FIX: lnx_if: assume interfaces as up if ethtool is missing or
      not working but interface has been used since last reboot. This
      fixes the problem where interface are not found by inventory.
    * FIX: snmp_uptime: handels alternative timeformat
    * FIX: netapp_*: scan functions now detect IBM versions of firmware
    * FIX: bluecoat_diskcpu: repair scan function
    * FIX: mem.vmalloc: fix default levels (32 and 64 was swapped)
    * FIX: smart: make levels work (thanks to Bernhard Schmidt)
    * FIX: PNP template if if/if64: reset LC_ALL, avoids syntax error
    * FIX: dell_powerconnect_cpu: handle sporadic incomplete output
      from SNMP agent

1.1.12p4:
    Multisite:
    * FIX: sidebar snapin Hostgroups and Servicegroups sometimes
           failed with non-existing "available_views".
    * FIX: Fix host related WATO context button links to point to the hosts site
    * FIX: Fixed view editor redirection to new view after changing the view_name
    * FIX: Made icon painter usable when displaying hostgroup rows
    * Logwatch: Switched strings in logwatch to i18n strings
    * Logwatch: Fixed styling of context button when acknowleding log messages
    * Logwatch: Implemented overview page to show all problematic logfiles

    WATO:
    * FIX: add missing icon_csv.png
    * FIX: WATO did not write values of custom macros to extra_host_conf definitions

1.1.12p3:
    Core, Setup, etc.:
    * FIX: really suppress precompiling on PING-only hosts now

1.1.12p2:
    Core, Setup, etc.:
    * FIX: fix handling of empty suboids
    * FIX: do not create precomiled checks for host without Check_MK services

    Checks & Agents:
    * FIX: mem.win: Default levels now works, check not always OK
    * FIX: blade_health: fix OID specification
    * FIX: blade_bays: fix naming of item and man page

    Multisite:
    * FIX: Fixed styling of view header in older IE browsers
    * FIX: Do not show WATO button in views if WATO is disabled
    * FIX: Remove WATO Folder filter if WATO is disabled 
    * FIX: Snapin 'Performance': fix text align for numbers
    * FIX: Disallow setting downtimes that end in the past
    * FIX: Fix links to downtime services in dashboard
    * FIX: Fix popup help of reschedule icon

1.1.12p1:
    Core, Setup, etc.:
    * FIX: fix aggregate_check_mk (Summary host agent status)

    Checks & Agents:
    * FIX: mk_oracle now also detects XE databases
    * FIX: printer_alerts: handle 0-entries of Brother printers
    * FIX: printer_supply: fix Perf-O-Meter if no max known
    * FIX: Added id parameter to render_statistics() method to allow more than
      one pie dashlet for host/service stats
    * FIX: drbd: fixed inventory functions
    * FIX: printer_supply: handle output of Brother printers
    * FIX: ps.perf PNP template: show memory usage per process and not
      summed up. This is needed in situations where one process forks itself
      in irregular intervals and rates but you are interested just in the
      memory usage of the main process.

    Multisite:
    * FIX: finally fixed long-wanted "NagStaMon create hundreds
      of Apache processes" problem!
    * FIX: query crashed when sorting after a join columns without
      an explicit title.
    * FIX: filter for WATO file/folder was not always working.
    * Added filter for hard services states to search and service
      problems view
    * FIX: dashboard problem views now ignore notification period,
      just as tactical overview and normal problem views do
    * FIX: Loading dashboard plugins in dashboard module
 

1.1.12:
    Checks & Agents:
    * dell_powerconnect_*: final fixed, added PNP-templates
    * ps.perf: better error handling in PNP template

    Multisite:
    * Dashboard: fix font size of service statistics table
    * Dashboard: insert links to views into statistics
    * Dashboard: add links to PNP when using PNP graphs
    
1.1.12b2:
    Core, Setup, etc.:
    * FIX: fix crash with umlauts in host aliases
    * FIX: remove duplicate alias from Nagios config

    Checks & Agents:
    * services: better handling of invalid patterns
    * FIX: multipath: fix for another UUID format
    * AIX agent: fix implementation of thread count
    * blade_bays: detect more than 16 bays
    * statgrab_*: added missing inventory functions
    * FIX: fix smart.temp WARN/CRIT levels were off by one degree

    Multisite:
    * Remove Check_MK logo from default dashboard
    * Let dashboard use 10 more pixels right and bottom
    * FIX: do not show WATO icon if no WATO permission
    * Sidebar sitestatus: Sorting sites by sitealias
    * FIX: removed redundant calls of view_linktitle()

    WATO:
    * FIX: fix update of file/folder title after title property change

    Livestatus:
    * FIX: fix crash on imcomplete log lines (i.e. as
      as result of a full disk)
    * FIX: Livestatus-API: fix COMMAND via persistent connections
	

1.1.12b1:
    Core, Setup, etc.:
    * FIX: fix cmk -D on cluster hosts
    * Made profile output file configurable (Variable: g_profile_path)

    Checks & Agents:
    * FIX: j4p_performance: fix inventory functions 
    * FIX: mk_oracle: fix race condition in cache file handling (agent data
      was missing sections in certain situations)
    * mrpe: make check cluster-aware and work as clustered_service
    * cups_queues: Run agent part only on directly on CUPS servers,
      not on clients
    * FIX: mbg_lantime_state: Fixed output UOM to really be miliseconds
    * FIX: ntp: Handling large times in "poll" column correctly
    * New check dmi_sysinfo to gather basic hardware information
    * New check bintec_info to gather the software version and serial number
    of bintec routers

    Multisite:
    * FIX: fix rescheduling of host check
    * FIX: fix exception when using status_host while local site is offline
    * FIX: Fixed not updating pnp graphs on dashboard in some browsers (like chrome)
    * FIX: fix URL-too-long in permissions page
    * FIX: fix permission computation
    * FIX: fixed sorting of service perfdata columns
    * FIX: fixed sorting of multiple joined columns in some cases
    * FIX: fixed some localisation strings
    * Cleanup permissions page optically, add comments for views and snapins
    * Added some missing i18n strings in general HTML functions
    * Added display_option "w" to disable limit messages and livestatus errors in views
    * Service Perfdata Sorters are sorting correctly now
    * Added "Administration" snapin to default sidebar
    * Tactical Overview: make link clickable even if count is zero
    * Minor cleanup in default dashboard
    * Dashboard: new dashlet attribute title_url lets you make a title into a link
    * Dashboard: make numbers match "Tactical Overview" snapin

    Livestatus:
    * Write messages after initialization into an own livestatus.log

    WATO:
    * FIX: "bulk move to" at the top of wato hostlists works again
    * FIX: IE<9: Fixed problem with checkbox events when editing a host
    * FIX: "move to" dropdown in IE9 works again

1.1.11i4:
    Core, Setup, etc.:
    * FIX: use hostgroups instead of host_groups in Nagios configuration.
      This fixes a problem with Shinken
    * --scan-parents: detected parent hosts are now tagged with 'ping', so
      that no agent will be contacted on those hosts

    Checks & Agents:
    * Added 4 new checks dell_powerconnect_* by Chris Bowlby
    * ipmi_sensors: correctly handle further positive status texts
      (thanks to Sebastian Talmon)
    * FIX: nfsmounts handles zero-sized volumes correctly
    * AIX agent now outputs the user and performance data in <<<ps>>>

    Multisite:
    * FIX: WATO filtered status GUIs did not update the title after changing
      the title of the file/folder in WATO
    * FIX: Removed new python syntax which is incompatible with old python versions
    * FIX: Made bulk inventory work in IE
    * FIX: Fixed js errors in IE when having not enough space on dashboard 
    * FIX: fix error when using non-Ascii characters in view title
    * FIX: fix error on comment page caused by missing sorter
    * FIX: endless javascript when fetching pnp graphs on host/service detail pages
    * FIX: Not showing the action form in "try" mode of the view editor
    * FIX: Preventing up-then-over effect while loading the dashboard in firefox
    * Added missing i18n strings in command form and list of views
    * Views are not reloaded completely anymore. The data tables are reloaded
      on their own.
    * Open tabs in views do not prevent reloading the displayed data anymore
    * Added display_option "L" to enable/disable column title sortings
    * Sorting by joined columns is now possible
    * Added missing sorters for "service nth service perfdata" painters
    * Implemented row selection in views to select only a subset of shown data
      for actions
    * Sort titles in views can be enabled by clicking on the whole cells now
    * Submitting the view editor via ENTER key saves the view now instead of try mode
    * Host comments have red backgrounded rows when host is down
    * Implemented hook api to draw custom link buttons in views

    WATO:
    * Changed row selection in WATO to new row selection mechanism
    * Bulk action buttons are shown at the top of hostlists too when the lists
      have more than 10 list items
    * New function for backup and restore of the configuration

    Livestatus:
    * FIX: fix compile error in TableLog.cc by including stddef.h
    * FIX: tables comments and downtimes now honor AuthUser
    * Table log honors AuthUser for entries that belong to hosts
      (not for external commands, though. Sorry...)
    * FIX: fix Stats: sum/min/max/avg for columns of type time

1.1.11i3:
    Core, Setup, etc.:
    * FIX: allow host names to have spaces
    * --snmpwalk: fix missing space in case of HEX strings
    * cmk --restore: be aware of counters and cache being symbolic links
    * do_rrd_update: direct RRD updates have completely been removed.
      Please use rrdcached in case of performance problems.
    * install_nagios.sh has finally been removed (was not maintained anyway).
      Please use OMD instead.
    * Inventory functions now only take the single argument 'info'. The old
      style FUNC(checkname, info) is still supported but deprecated.
    * Show datasource program on cmk -D
    * Remove .f12 compile helper files from agents directory
    * Output missing sections in case of "WARNING - Only __ output of __..."
    * Remove obsolete code of snmp_info_single
    * Remove 'Agent version (unknown)' for SNMP-only hosts
    * Options --version, --help, --man, --list-checks and --packager now
      work even with errors in the configuration files
    * Minor layout fix in check man-pages

    Checks & Agents:
    * FIX: hr_mem: take into account cache and buffers
    * FIX: printer_pages: workaround for trailing-zero bug in HP Jetdirect
    * mk_logwatch: allow to set limits in processing time and number of
      new log messages per log file
    * Windows Agent: Now supports direct execution of powershell scripts
    * local: PNP template now supports multiple performance values
    * lnx_if: make lnx_if the default interface check for Linux
    * printer_supply: support non-Ascii characters in items like
      "Resttonerbehälter". You need to define snmp_character_encodings in main.mk
    * mem.win: new dedicated memory check for Windows (see Migration notes)
    * hr_mem: added Perf-O-Meter
    * Renamed all temperature checks to "Temperature %s". Please
      read the migration notes!
    * df and friends: enabled trend performance data per default. Please
      carefully read the migration notes!
    * diskstat: make summary mode the default behavious (one check per host)

    MK Livestatus:
    * WaitObject: allow to separate host name and service with a semicolon.
      That makes host names containing spaces possible.
    * Better error messages in case of unimplemented operators

    Multisite:
    * FIX: reschedule now works for host names containing spaces
    * FIX: correctly sort log views in case of multi site setups
    * FIX: avoid seven broken images in case of missing PNP graphs
    * FIX: Fixed javascript errors when opening dashboard in IE below 9
    * FIX: Views: Handling deprecated value "perpage" for option
      column_headers correctly
    * FIX: Fixed javascript error when saving edited views without sidebar
    * FIX: Showing up PNP hover menus above perfometers
    * Host/Service Icon column is now modularized and can be extended using
      the multisite_icons list.
    * New sorters for time and line number of logfile entries
    * Bookmarks snapin: save relative URLs whenever possible
    * Man-Pages of Check_MK checks shown in Multisite honor OMD's local hierarchy
    * nicer output of substates, translate (!) and (!!) into HTML code
    * new command for clearing modified attributes (red cross, green checkmark)
    * Perf-O-Meters: strip away arguments from check_command (e.g.
      "check-foo!17!31" -> "check-foo").
    * Added several missing i18n strings in view editor
    * Views can now be sorted by the users by clicking on the table headers.
      The user sort options are not persisted.
    * Perf-O-Meters are now aware if there really is a PNP graph

    WATO:
    * Show error message in case of empty inventory due to agent error
    * Commited audit log entries are now pages based on days
    * Added download link to download the WATO audit log in CSV format

1.1.11i2:
    Core, Setup, etc.:
    * FIX: sort output of cmk --list-hosts alphabetically
    * FIX: automatically remove leading and trailing space from service names
      (this fixes a problem with printer_pages and an empty item)
    * Great speed up of cmk -N/-C/-U/-R, especially when number of hosts is
      large.
    * new main.mk option delay_precompile: if True, check_mk will skip Python 
      precompilation during cmk -C or cmk -R, but will do this the first 
      time the host is checked.  This speeds up restarts. Default is False.
      Nagios user needs write access in precompiled directory!
    * new config variable agent_ports, allowing to specify the agent's
      TCP port (default is 6556) on a per-host basis.
    * new config variable snmp_ports, allowing to specify the UDP port
      to used with SNMP, on a per-host basis.
    * new config variable dyndns_hosts. Hosts listed in this configuration
      list (compatible to bulkwalk_hosts) use their hostname as IP address.
    
    Checks & Agents:
    * FIX: AIX agent: output name of template in case of MRPE
    * FIX: cisco_temp: skip non-present sensors at inventory
    * FIX: apc_symmetra: fix remaining runtime calculation (by factor 100)
    * FIX: Added PNP-template for winperf_phydisk
    * FIX: if64: fix UNKNOWN in case of non-unique ifAlias
    * FIX: lnx_if/if/if64: ignore percentual traffic levels on NICs without
           speed information.
    * FIX: cisco_temp_perf: add critical level to performance data
    * FIX: windows agent: hopefully fix case with quotes in directory name
    * FIX: printer_supply: fixed logic of Perf-O-Meter (mixed up crit with ok)
    * FIX: Solaris agent: reset localization to C, fixes problems with statgrab
    * FIX: blade_*: fix SNMP scan function for newer firmwares (thanks to Carlos Peón)
    * snmp_uptime, snmp_info: added scan functions. These checks will now
      always be added. Please use ingored_checktypes to disable, if non needed.
    * brocade_port: check for Brocade FC ports has been rewritten with
      lots of new features.
    * AIX agent now simulates <<<netctr>>> output (by Jörg Linge)
    * mbg_lantime_state: Handling refclock offsets correctly now; Changed
      default thresholds to 5/10 refclock offset
    * brocade_port: parameter for phystate, opstate and admstate can now
      also be lists of allowed states.
    * lnx_if: treat interfaces without information from ethtool as
      softwareLoopback interface. The will not be found by inventory now.
    * vbox_guest: new check for checking guest additions of Linux virtual box hosts
    * if/if64: Fixed bug in operstate detection when using old tuple based params
    * if/if64: Fixed bug in operstate detection when using tuple of valid operstates
    * mk_oracle: Added caching of results to prevent problems with long
    running SQL queries. Cache is controlled by CACHE_MAXAGE var which is preset to
    120 seconds 
    * mk_oracle: EXCLUDE_<sid>=ALL or EXCLUDE_<sid>=oracle_sessions can be
    used to exclude specific checks now
    * mk_oracle: Added optional configuration file to configure the new options
    * j4p_performance agent plugin: Supports basic/digest auth now
    * New checks j4p_performance.threads and j4p_performance.uptime which
      track the number of threads and the uptime of a JMX process
    * j4p_performance can fetch app and servlet specific status data. Fetching
      the running state, number of sessions and number of requests now. Can be
      extended via agent configuration (j4p.cfg).
    * Added some preflight checks to --scan-parents code
    * New checks netapp_cluster, netapp_vfiler for checking NetAPP filer 
      running as cluster or running vfilers.
    * megaraid_pdisks: Better handling of MegaCli output (Thanks to Bastian Kuhn)
    * Windows: agent now also sends start type (auto/demand/disabled/boot/system)
    * Windows: inventory_services now allowes regexes, depends and state/start type
      and also allows host tags.

    Multisite:
    * FIX: make non-Ascii characters in services names work again
    * FIX: Avoid exceptions in sidebar on Nagios restart
    * FIX: printer_supply perfometer: Using white font for black toners
    * FIX: ipmi: Skipping items with invalid data (0.000 val, "unspecified" unit) in summary mode
    * FIX: ipmi: Improved output formating in summary mode
    * FIX: BI - fixed wrong variable in running_on aggregation function
    * FIX: "view_name" variable missing error message when opening view.py
      while using the "BI Aggregation Groups" and "Hosts" snapins in sidebar
    * FIX: Fixed styling of form input elements in IE + styling improvements
    * FIX: Fixed initial folding state on page loading on pages with multiple foldings opened
    * Introduced basic infrastructure for multilanguage support in Multisite
    * Make 'Views' snapin foldable
    * Replace old main view by dashboard
    * Sidebar: Snapins can register for a triggered reload after a nagios
      restart has been detected. Check interval is 30 seconds for now.
    * Quicksearch snapin: Reloads host lists after a detected nagios restart.
    * New config directory multisite.d/ - similar to conf.d/
    * great speed up of HTML rendering
    * support for Python profiling (set profile = True in multisite.mk, profile
      will be in var/check_mk/web)
    * WATO: Added new hook "active-changes" which calls the registered hosts
      with a dict of "dirty" hosts
    * Added column painter for host contacts
    * Added column painters for contact groups, added those to detail views
    * Added filters for host and service contact groups
    * Detail views of host/service now show contacts
    * Fix playing of sounds: All problem views now have play_sounds activated,
      all other deactivated.
    * Rescheduling of Check_MK: introduce a short sleep of 0.7 sec. This increases
      the chance of the passive services being updated before the repaint.
    * Added missing i18n strings in filter section of view editor
    * Added filter and painter for the contact_name in log table
    * Added several views to display the notification logs of Nagios

    WATO:
    * Configration files can now be administered via the WEB UI
      (config_files in multisite.mk is obsolete)
    * Snapin is tree-based and foldable
    * Bulk operation on host lists (inventory, tags changed, etc)
    * Easy search operation in host lists
    * Dialog for global host search
    * Services dialog now tries to use cached data. On SNMP hosts
      no scan will be done until new button "Full Scan" is pressed.

    BI:
    * FIX: Fixed displaying of host states (after i18n introduction)h
    * FiX: Fixed filter for aggregation group
    * FIX: Fixed assumption button for services with non-Ascii-characters

    MK Livestatus:
    * FIX: fix compile problem on Debian unstable (Thanks to Sven Velt)
    * Column aggregation (Stats) now also works for perf_data
    * New configuration variable data_encoding and full UTF-8 support.
    * New column contact_groups in table hosts and services (thanks to
      Matthew Kent)
    * New headers Negate:, StatsNegate: and WaitConditionNegate:

1.1.11i1:
    Core, Setup, etc.:
    * FIX: Avoid duplicate SNMP scan of checktypes containing a period
    * FIX: honor ignored_checktypes also on SNMP scan
    * FIX: cmk -II also refreshes cluster checks, if all nodes are specified
    * FIX: avoid floating points with 'e' in performance data
    * FIX: cmk -D: drop obsolete (and always empty) Notification:
    * FIX: better handling of broken checks returning empty services
    * FIX: fix computation of weight when averaging
    * FIX: fix detection of missing OIDs (led to empty lines) 
    * SNMP scan functions can now call oid(".1.3.6.1.4.1.9.9.13.1.3.1.3.*")
      That will return the *first* OID beginning with .1.3.6.1.4.1.9.9.13.1.3.1.3
    * New config option: Set check_submission = "file" in order to write
      check result files instead of using Nagios command pipe (safes
      CPU ressources)
    * Agent simulation mode (for internal use and check development)
    * Call snmpgetnext with the option -Cf (fixes some client errors)
    * Call snmp(bulk)walk always with the option -Cc (fixes problems in some
      cases where OIDs are missing)
    * Allow merging of dictionary based check parameters
    * --debug now implies -v
    * new option --profile: creates execution profile of check_mk itself
    * sped up use of stored snmp walks
    * find configuration file in subdirectories of conf.d also
    * check_mk_templates.cfg: make check-mk-ping take arguments

    Multisite:
    * FIX: Display limit-exceeded message also in multi site setups
    * FIX: Tactical Overview: fix unhandled host problems view
    * FIX: customlinks snapin: Suppressing exception when no links configured
    * FIX: webservice: suppress livestatus errors in multi-site setups
    * FIX: install missing example icons in web/htdocs/images/icons
    * FIX: Nagios-Snapin: avoid duplicate slash in URL
    * FIX: custom_style_sheet now also honored by sidebar
    * FIX: ignore case when sorting groups in ...groups snapin
    * FIX: Fixed handling of embedded graphs to support the changes made to
    * FIX: avoid duplicate import of plugins in OMD local installation
    the PNP webservice
    * FIX: Added host_is_active and host_flapping columns for NagStaMon views
    * Added snmp_uptime, uptime and printer_supply perfometers
    * Allow for displaying service data in host tables
    * View editor foldable states are now permament per user
    * New config variable filter_columns (default is 2)

    BI:
    * Added new component BI to Multisite.

    WATO:
    * FIX: fix crash when saving services after migration from old version
    * Allow moving hosts from one to another config file

    Checks & Agents:
    * FIX: hr_mem: ignore devices that report zero memory
    * FIX: cisco_power: fix syntax error in man page (broke also Multisite)
    * FIX: local: fixed search for custom templates PNP template
    * FIX: if/if64: always generate unique items (in case ifAlias is used)
    * FIX: ipmi: fix ugly ouput in case of warning and error
    * FIX: vms_df: fix, was completely broken due to conversion to df.include
    * FIX: blade_bays: add missing SNMP OIDs (check was always UNKNOWN)
    * FIX: df: fix layout problems in PNP template
    * FIX: df: fix trend computation (thanks to Sebastian Talmon)
    * FIX: df: fix status in case of critical trend and warning used
    * FIX: df: fix display of trend warn/crit in PNP-graph
    * FIX: cmctc: fix inventory in case of incomplete entries
    * FIX: cmctc: add scan function
    * FIX: ucd_cpu_load and ucd_cpu_util: make scan function find Rittal
    * FIX: ucd_cpu_util: fix check in case of missing hi, si and st
    * FIX: mk_logwatch: improve implementation in order to save RAM
    * FIX: mk_oracle: Updated tablespace query to use 'used blocks' instead of 'user blocks'
    * FIX: mk_oracle: Fixed computation for TEMP table spaces
    * FIX: bluecoat_sensors: Using scale parameter provided by the host for reported values
    * FIX: fjdarye60_devencs, fjdarye60_disks.summary: added snmp scan functions
    * FIX: decru_*: added snmp scan functions
    * FIX: heartbeat_rscstatus handles empty agent output correctly
    * FIX: hp_procurve_cpu: fix synatx error in man page
    * FIX: hp_procurve_memory: fix syntax error in man page
    * FIX: fc_brocade_port_detailed: fix PNP template in MULTIPLE mode
    * FIX: ad_replication.bat only generates output on domain controllers now.
           This is useful to prevent checks on non DC hosts (Thanks to Alex Greenwood)
    * FIX: cisco_temp_perf: handle sensors without names correctly
    * printer_supply: Changed order of tests. When a printer reports -3 this
      is used before the check if maxlevel is -2.
    * printer_supply: Skipping inventory of supplies which have current value
    and maxlevel both set to -2.
    * cisco_locif: The check has been removed. Please switch to if/if64
      has not the index 1
    * cisco_temp/cisco_temp_perf: scan function handles sensors not beginning
      with index 1
    * df: split PNP graphs for growth/trend into two graphs
    * omd_status: new check for checking status of OMD sites
    * printer_alerts: Added new check for monitoring alert states reported by
      printers using the PRINTER-MIB
    * diskstat: rewritten check: now show different devices, r+w in one check
    * canon_pages: Added new check for monitoring processed pages on canon
    printer/multi-function devices
    * strem1_sensors: added check to monitor sensors attached to Sensatorinc EM1 devices
    * windows_update: Added check to monitor windows update states on windows
      clients. The check monitors the number of pending updates and checks if
      a reboot is needed after updates have been installed.
    * lnx_if: new check for Linux NICs compatible with if/if64 replacing 
      netif.* and netctr.
    * if/if64: also output performance data if operstate not as expected
    * if/if64: scan function now also detects devices where the first port
    * if/if64: also show perf-o-meter if speed is unknown
    * f5_bigip_pool: status of F5 BIP/ip load balancing pools
    * f5_bigip_vserver: status of F5 BIP/ip virtual servers
    * ipmi: new configuration variable ipmi_ignored_sensors (see man page)
    * hp_procurve_cpu: rename services description to CPU utilization
    * ipmi: Linux agent now (asynchronously) caches output of ipmitool for 20 minutes
    * windows: agent has new output format for performance counters
    * winperf_process.util: new version of winperf.cpuusage supporting new agent
    * winperf_system.diskio: new version of winperf.diskstat supporting new agent
    * winperf_msx_queues: new check for MS Exchange message queues
    * winperf_phydisk: new check compatible with Linux diskstat (Disk IO per device!)
    * smart.temp/smart.stats: added new check for monitoring health of HDDs
      using S.M.A.R.T
    * mcdata_fcport: new check for ports of MCData FC Switches
    * hp_procurve_cpu: add PNP template
    * hp_procurve_cpu: rename load to utilization, rename service to CPU utilizition
    * df,df_netapp,df_netapp32,hr_fs,vms_df: convert to mergeable dictionaries
    * mbg_lantime_state,mbg_lantime_refclock: added new checks to monitor 
      Meinberg LANTIME GPS clocks

    Livestatus:
    * Updated Perl API to version 0.74 (thanks to Sven Nierlein)

1.1.10:
    Core, Setup, etc.:
    * --flush now also deletes all autochecks 
    
    Checks & Agents:
    * FIX: hr_cpu: fix inventory on 1-CPU systems (thanks to Ulrich Kiermayr)


1.1.10b2:
    Core, Setup, etc.:
    * FIX: setup.sh on OMD: fix paths for cache and counters
    * FIX: check_mk -D did bail out if host had no ip address
    * cleanup: all OIDs in checks now begin with ".1.3.6", not "1.3.6"

    WATO:
    * FIX: Fixed bug that lost autochecks when using WATO and cmk -II together

    Checks & Agents:
    * Added check man pages for systemtime, multipath, snmp_info, sylo,
      ad_replication, fsc_fans, fsc_temp, fsc_subsystems
    * Added SNMP uptime check which behaves identical to the agent uptime check


1.1.10b1:
    Core, Setup, etc.:
    * FIX: do not assume 127.0.0.1 as IP address for usewalk_hosts if
      they are not SNMP hosts.
    * FIX: precompile: make sure check includes are added before actual
      checks
    * FIX: setup.sh: do not prepend current directory to url_prefix
    * FIX: output agent version also for mixed (tcp|snmp) hosts
    * RPM: use BuildArch: noarch in spec file rather than as a command
      line option (thanks to Ulrich Kiermayr)
    * setup.sh: Allow to install Check_MK into existing OMD site (>= 0.46).
      This is still experimental!

    Checks & Agents:
    * FIX: Windows agent: fix output of event ID of log messages
    * FIX: if/if64: output speed correctly (1.50MB/s instead of 1MB/s)
    * FIX: drbd now handles output of older version without an ep field
    * FIX: repaired df_netapp32
    * FIX: Added SNMP scan function of df_netapp and df_netapp32
    * FIX: repaired apc_symmetra (was broken due to new option -Ot 
      for SNMP)
    * FIX: df, hr_fs and other filesystem checks: fix bug if using
      magic number. levels_low is now honored.
    * FIX: scan function avoids hr_cpu and ucd_cpu_utilization
      at the same time
    * FIX: HP-UX agent: fixed output of df for long mount points
      (thanks to Claas Rockmann-Buchterkirche)
    * FIX: df_netapp/32: fixed output of used percentage (was always
      0% due to integer division)
    * FIX: fixed manual of df (magic_norm -> magic_normsize)
    * FIX: removed filesystem_trend_perfdata. It didn't work. Use
      now df-parameter "trend_perfdata" (see new man page of df)
    * FIX: cisco_temp_perf: fix return state in case of WARNING (was 0 = OK)
    * FIX: repair PNP template for df when using trends
    * FIX: cisco_qos: fix WATO exception (was due to print command in check)
    * FIX: check_mk check: fixed template for execution time
    * FIX: blade_health, fc_brocade_port_detailed removed debug outputs
    * FIX: netapp_volumes: The check handled 64-bit aggregates correctly
    * FIX: netapp_volumes: Fixed snmp scan function
    * FIX: blade_*: Fixed snmp scan function
    * FIX: nfsmount: fix exception in check in case of 'hanging'
    * systemtime: new simple check for time synchronization on Windows
      (needs agent update)
    * Added Perf-O-Meter for non-df filesystem checks (e.g. netapp)
    * hp_proliant_*: improve scan function (now just looks for "proliant")

    Multisite:
    * FIX: fix json/python Webservice

1.1.9i9:
    Core, Setup, etc.:
    * FIX: check_mk_templates.cfg: add missing check_period for hosts
      (needed for Shinken)
    * FIX: read *.include files before checks. Fixes df_netapp not finding
      its check function
    * FIX: inventory checks on SNMP+TCP hosts ignored new TCP checks
    * local.mk: This file is read after final.mk and *not* backup up
      or restored
    * read all files in conf.d/*.mk in alphabetical order now.
    * use snmp commands always with -Ot: output time stamps as UNIX epoch
      (thanks to Ulrich Kiermayr)

    Checks & Agents:
    * ucd_cpu_load: new check for CPU load via UCD SNMP agent
    * ucd_cpu_util: new check for CPU utilization via UCD SNMP agent
    * steelhead_status: new check for overall health of Riverbed Steelhead appliance
    * steelhead_connections: new check for Riverbed Steelhead connections
    * df, df_netapp, df_netapp32, hr_fs, vms_df: all filesystem checks now support
      trends. Please look at check manpage of df for details.
    * FIX: heartbeat_nodes: Fixed error handling when node is active but at least one link is dead
    * 3ware_units: Handling INITIALIZING state as warning now
    * FIX: 3ware_units: Better handling of outputs from different tw_cli versions now
    * FIX: local: PNP template for local now looks in all template directories for
      specific templates (thanks to Patrick Schaaf)

    Multisite:
    * FIX: fix "too many values to unpack" when editing views in single layout
      mode (such as host or service detail)
    * FIX: fix PNP icon in cases where host and service icons are displayed in 
      same view (found by Wolfgang Barth)
    * FIX: Fixed view column editor forgetting pending changes to other form
           fields
    * FIX: Customlinks snapin persists folding states again
    * FIX: PNP timerange painter option field takes selected value as default now
    * FIX: Fixed perfometer styling in single dataset layouts
    * FIX: Tooltips work in group headers now
    * FIX: Catching exceptions caused by unset bandwidth in interface perfometer

    WATO:
    * FIX: fix problem with vanishing services on Windows. Affected were services
      containing colons (such as fs_C:/).

    Livestatus:
    * FIX: fix most compiler warnings (thanks to patch by Sami Kerola)
    * FIX: fix memory leak. The leak caused increasing check latency in some
      situations
    
1.1.9i8:
    Multisite:
    * New "web service" for retrieving data from views as JSON or 
      Python objects. This allows to connect with NagStaMon 
      (requires patch in NagStaMon). Simply add &output_format=json
      or &output_format=python to your view URL.
    * Added two builtin views for NagStaMon.
    * Acknowledgement of problem now has checkboxes for sticky,
      send notification and persisten comment
    * Downtimes: allow to specify fixed/flexible downtime
    * new display_options d/D for switching on/off the tab "Display"
    * Improved builtin views for downtimes
    * Bugfix: Servicegroups can be searched with the quicksearch snapin using
      the 'sg:' prefix again

    WATO:
    * Fixed problem appearing at restart on older Python version (RH)

1.1.9i7:
    Core, Setup, etc.:
    * Fix crash on Python 2.4 (e.g. RedHat) with fake_file
    * Fixed clustering of SNMP hosts
    * Fix status output of Check_MK check in mixed cluster setups

    Checks & Agents:
    * PNP templates for if/if64: fix bugs: outgoing packets had been
      same as incoming, errors and discards were swapped (thanks to 
      Paul Freeman)
    * Linux Agent: Added suport for vdx and xvdx volumes (KVM+Virtio, XEN+xvda)

    Multisite:
    * Fix encoding problem when host/service groups contain non-ascii
      characters.

    WATO:
    * Fix too-long-URL problem in cases of many services on one host


1.1.9i6:
    INCOMPATIBLE CHANGES:
    * Removed out-dated checks blade_misc, ironport_misc and snia_sml. Replaced
      with dummy checks begin always UNKNOWN.

    Core, Setup, etc.:
    * cmk -D: show ip address of host 
    * Fix SNMP inventory find snmp misc checks inspite of negative scan function
    * Fix output of MB and GB values (fraction part was zero)

    Checks & Agents:
    * megaraid_ldisks: remove debug output
    * fc_brocade_port: hide on SNMP scan, prefer fc_brocade_port_detailed
    * fc_brocade_port_detailed: improve scan function, find more devices
    * New agent for HP-UX
    * hpux_cpu: new check for monitoring CPU load average on HP-UX
    * hpux_if: New check for monitoring NICs on HP-UX (compatible to if/if64)
    * hpux_multipath: New check for monitoring Multipathing on HP-UX
    * hpux_lvm: New check for monitoring LVM mirror state on HP-UX
    * hpux_serviceguard: new check for monitoring HP-UX Serviceguard
    * drbd: Fixed var typo which prevented inventory of drbd general check
      (Thanks to Andreas Behler)
    * mk_oracle: new agent plugin for monitoring ORACLE (currently only
      on Linux and HP-UX, but easily portable to other Unices)
    * oracle_sessions: new check for monitoring the current number of active
      database sessions.
    * oracle_logswitches: new check for monitoring the number of logswitches
      of an ORACLE instances in the last 60 minutes.
    * oracle_tablespaces: new check for monitoring size, state and autoextension
      of ORACLE tablespaces.
    * h3c_lanswitch_cpu: new check for monitoring CPU usage of H3C/HP/3COM switches
    * h3c_lanswitch_sensors: new check for monitoring hardware sensors of H3C/HP/3COM switches
    * superstack3_sensors: new check for monitoring hardware sensors of 3COM Superstack 3 switches

    Multisite:
    * Fixed aligns/widths of snapin contents and several small styling issues
    * Fixed links and border-styling of host matrix snapin
    * Removed jQuery hover menu and replaced it with own code

1.1.9i5:
    Multisite:
    * custom notes: new macros $URL_PREFIX$ and $SITE$, making 
      multi site setups easier
    * new intelligent logwatch icon, using url_prefix in multi site
      setups


1.1.9i4:
    Core, Setup, etc.:
    * added missing 'register 0' to host template
    * setup: fix creation of symlink cmk if already existing

    Multisite:
    * New reschedule icon now also works for non-local sites.
    * painter options are now persisted on a per-user-base
    * new optional column for displaying host and service comments
      (not used in shipped views but available in view editor)

    Livestatus:
    * Check for buffer overflows (replace strcat with strncat, etc.)
    * Reduce number of log messages (reclassify to debug)

    Checks & Agents:
    * apc_symmetra: handle empty SNMP variables and treat as 0.


1.1.9i3:
    INCOMPATIBLE CHANGES:
    * You need a current version of Livestatus for Multisite to work!
    * Multisite: removed (undocumented) view parameters show_buttons and show_controls.
      Please use display_options instead.
    * Finally removed deprecated filesystem_levels. Please use check_parameters instead.
    * Livestatus: The StatsGroupBy: header is still working but now deprecated.
      Please simply use Columns: instead. If your query contains at least one Stats:-
      header than Columns: has the meaning of the old StatsGroupBy: header

    Core, Setup, etc.:
    * Create alias 'cmk' for check_mk in bin/ (easier typing)
    * Create alias 'mkp' for check_mk -P in bin/ (easier typing) 

    Multisite:
    * Each column can now have a tooltip showing another painter (e.g.
      show the IP address of a host when hovering over its name)
    * Finally show host/services icons from the nagios value "icon_image".
      Put your icon files in /usr/share/check_mk/web/htdocs/images/icons.
      OMD users put the icons into ~/local/share/check_mk/web/htdocs/images/icons.
    * New automatic PNP-link icons: These icons automatically appear, if
      the new livestatus is configured correctly (see below). 
    * new view property "hidebutton": allow to hide context button to a view.
    * Defaults views 'Services: OK', 'Services: WARN, etc. do now not create
      context buttons (cleans up button bar).
    * new HTML parameter display_options, which allows to switch off several
      parts of the output (e.g. the HTML header, external links, etc).
    * View hoststatus: show PNP graph of host (usually ping stats)
    * new tab "Display": here the user can choose time stamp
      display format and PNP graph ranges
    * new column "host_tags", showing the Check_MK host tags of a host
    * new datasource "alert_stats" for computing alert statistics
    * new view "Alert Statistics" showing alert statistics for all hosts
      and services
    * Sidebar: Fixed snapin movement to the bottom of the snapin list in Opera
    * Sidebar: Fixed scroll position saving in Opera
    * Fixed reloading button animation in Chrome/IE (Changed request to async mode)
    * Sidebar: Removed scrollbars of in older IE versions and IE8 with compat mode
    * Sidebar: Fixed scrolling problem in IE8 with compat mode (or maybe older IE versions)
      which broke the snapin titles and also the tactical overview table
    * Sidebar: Fixed bulletlist positioning
    * Sidebar: The sidebar quicksearch snapin is case insensitive again
    * Fixed header displaying on views when the edit button is not shown to the user
    * View pages are not refreshed when at least one form (Filter, Commands,
      Display Options) is open
    * Catching javascript errors when pages from other domain are opened in content frame
    * Columns in view editor can now be added/removed/moved easily

    Checks & Agents:
    * Fixed problem with OnlyFrom: in Linux agent (df didn't work properly)
    * cups_queues: fixed plugin error due to invalid import of datetime,
      converted other checks from 'from datetime import...' to 'import datetime'.
    * printer_supply: handle the case where the current value is missing
    * megaraid_ldisks: Fixed item detection to be compatible with different versions of megaraid
    * Linux Agent: Added new 3ware agent code to support multiple controllers
      (Re-inventory of 3ware checks needed due to changed check item names)

    Livestatus:
    * new column pnpgraph_present in table host and service. In order for this
      column to work you need to specify the base directory of the PNP graphs
      with the module option pnp_path=, e.g. pnp_path=/omd/sites/wato/var/pnp4nagios/perfdata
    * Allow more than one column for StatsGroupBy:
    * Do not use function is_contact_member_of_contactgroup anymore (get compatible
      with Nagios CVS)
    * Livestatus: log timeperiod transitions (active <-> inactive) into Nagios
      log file. This will enable us to create availability reports more simple
      in future.

    Multisite:
    * allow include('somefile.mk') in multisite.mk: Include other files.
      Paths not beginning with '/' are interpreted relative to the directory
      of multisite.mk

    Livestatus:
    * new columns services_with_info: similar to services_with_state but with
      the plugin output appended as additional tuple element. This tuple may
      grow in future so do not depend on its length!

1.1.9i2:
    Checks & Agents:
    * ibm_imm_health: fix inventory function
    * if/if64: fix average line in PNP-template, fix display of speed for 20MBit
      lines (e.g. Frame Relay)

    Multisite:
    * WATO: Fixed omd mode/site detection and help for /etc/sudoers
    * WATO: Use and show common log for pending changes 
    * Sidebar Quicksearch: Now really disabling browser built-in completion
      dropdown selections
    
1.1.9i1:
    INCOMPATIBLE CHANGES:
    * TCP / SNMP: hosts using TCP and SNMP now must use the tags 'tcp'
      and 'snmp'. Hosts with the tag 'ping' will not inventorize any
      service. New configuration variable tcp_hosts.
    * Inventory: The call syntax for inventory has been simplified. Just
      call check_mk -I HOSTNAME now. Omit the "tcp" or "snmp". If you
      want to do inventory just for certain check types, type "check_mk --checks=snmp_info,if -I hostnames..."
      instead
    * perfdata_format now defaults to "pnp". Previous default was "standard".
      You might have to change that in main.mk if you are not using PNP (only
      relevant for MRPE checks)
    * inventory_check_severity defaults to 1 now (WARNING)
    * aggregation_output_format now defaults to "multiline"
    * Removed non_bulkwalk_hosts. You can use bulkwalk_hosts with NEGATE
      instead (see docu)
    * snmp_communites is now initialized with [], not with {}. It cannot
      be a dict any longer.
    * bulkwalk_hosts is now initizlized with []. You can do += here just
      as with all other rule variables.
    * Configuration check (-X) is now always done. It is now impossible to
      call any Check_MK action with an invalid configuration. This saves
      you against mistyped variables.
    * Check kernel: converted performance data from counters to rates. This
      fixes RRD problems (spikes) on reboots and also allows better access 
      to the peformance data for the Perf-O-Meters.  Also changed service 
      descriptions. You need to reinventurize the kernel checks. Your old
      RRDs will not be deleted, new ones will be created.
    * Multisite: parameters nagios_url, nagios_cgi_url and pnp_url are now
      obsolete. Instead the new parameter url_prefix is used (which must
      end with a /).

    Core, Setup, etc.:
    * Improve error handling: if hosts are monitored with SNMP *and* TCP,
      then after an error with one of those two agents checks from the
      other haven't been executed. This is fixed now. Inventory check
      is still not complete in that error condition.
    * Packages (MKP): Allow to create and install packages within OMD!
      Files are installed below ~/local/share/check_mk. No root permissions
      are neccessary
    * Inventory: Better error handling on invalid inventory result of checks
    * setup.sh: fix problem with missing package_info (only appears if setup
      is called from another directory)
    * ALL_SERVICES: Instead of [ "" ] you can now write ALL_SERVICES
    * debug_log: also output Check_MK version, check item and check parameters
    * Make sure, host has no duplicate service - this is possible e.g. by
      monitoring via agent and snmp in parallel. duplicate services will
      make Nagios reject the configuration.
    * --snmpwalk: do not translate anymore, use numbers. All checks work
      with numbers now anyway.
    * check_mk -I snmp will now try all checktypes not having an snmp scan
      function. That way all possible checks should be inventorized.
    * new variable ignored_checks: Similar to ignored_checktypes, but allows
      per-host configuration
    * allow check implementations to use common include files. See if/if64
      for an example
    * Better handling for removed checks: Removed exceptions in check_mk calls
      when some configured checks have been removed/renamed

    Checks & Agents:
    * Renamed check functions of imm_health check from test_imm to imm_health
      to have valid function and check names. Please remove remove from
      inventory and re-inventory those checks.
    * fc_brocade_port_detailed: allow to specify port state combinations not 
      to be critical
    * megaraid_pdisks: Using the real enclosure number as check item now
    * if/if64: allow to configure averaging of traffic over time (e.g. 15 min) 
      and apply traffic levels and averaged values. Also allow to specify relative
      traffic levels. Allow new parameter configuration via dictionary. Also
      allow to monitor unused ports and/or to ignore link status.
    * if/if64: Added expected interface speed to warning output
    * if/if64: Allow to ignore speed setting (set target speed to None)
    * wut_webtherm: handle more variants of WuT Webtherms (thanks to Lefty)
    * cisco_fan: Does not inventorize 'notPresent' sensors anymore. Improved output
    * cisco_power: Not using power source as threshold anymore. Improved output
    * cisco_fan: Does not inventorize 'notPresent' sensors anymore. Improved output
    * cisco_power: Not using power source as threshold anymore. Improved output
    * cisco_power: Excluding 'notPresent' devices from inventory now
    * cisco_temp_perf: Do not crash if device does not send current temperature
    * tcp_conn_stats: new check for monitoring number of current TCP connections
    * blade_*: Added snmp scan functions for better automatic inventory
    * blade_bays: Also inventorizes standby blades and has a little more
                  verbose output.
    * blade_blowers: Can handle responses without rpm values now. Improved output
    * blade_health: More detailed output on problems
    * blade_blades: Added new check for checking the health-, present- and
                    power-state of IBM Bladecenter blades
    * win_dhcp_pools: Several cleanups in check
    * Windows agent: allow restriction to ip addresses with only_hosts (like xinetd)
    * heartbeat_rscstatus: Catching empty output from agent correctly
    * tcp_conn_stats: Fixed inventory function when no conn stats can be inventoried
    * heartbeat_nodes: fix Linux agent for hostname with upper case letters (thanks to
            Thorsten Robers)
    * heartbeat_rscstatus: Catching empty output from agent correctly
    * heartbeat_rscstatus: Allowing a list as expected state to expect multiple OK states
    * win_dhcp_pools agent plugin: Filtering additional error message on
      systems without dhcp server
    * j4p_performance: Added experimental agent plugin fetching data via 
      jmx4perl agent (does not need jmx4perl on Nagios)
    * j4p_performance.mem: added new experimental check for memory usage via JMX.
    * if/if64: added Perf-O-Meter for Multisite
    * sylo: fix performance data: on first execution (counter wrap) the check did
      output only one value instead of three. That lead to an invalid RRD.
    * Cleaned up several checks to meet the variable naming conventions
    * drbd: Handling unconfigured drbd devices correctly. These devices are
      ignored during nventory
    * printer_supply: In case of OKI c5900 devices the name of the supply units ins not
      unique. The color of the supply unit is reported in a dedicated OID and added to the
      check item name to have a unique name now.
    * printer_supply: Added simple pnp template to have better graph formating for the check results
    * check_mk.only_from: new check for monitoring the IP address access restriction of the
      agent. The current Linux and Windows agents provide this information.
    * snmp_info check: Recoded not to use snmp_info_single anymore
    * Linux Agent: Fixed <<<cpu>>> output on SPARC machines with openSUSE
    * df_netapp/df_netapp32: Made check inventory resistant against empty size values
    * df_netapp32: Added better detection for possible 32bit counter wrap
    * fc_brocade_port_detailed: Made check handle phystate "noSystemControlAccessToSlot" (10)
      The check also handles unknown states better now
    * printer_supply: Added new parameter "printer_supply_some_remaining_status" to
      configure the reported state on small remaining capacity.
    * Windows agent: .vbs scripts in agents plugins/ directory are executed
      automatically with "cscript.exe /Nologo" to prevent wrong file handlers
    * aironet_clients: Only counting clients which don't have empty values for strength
    * statgrab_disk: Fixed byte calculation in plugin output
    * statgrab_disk: Added inventory function
    * 3ware_disks: Ignoring devices in state NOT-PRESENT during inventory

    Multisite:
    * The custom open/close states of custom links are now stored for each
      user
    * Setting doctype in sidebar frame now
    * Fixed invalid sidebar css height/width definition
    * Fixed repositioning the sidebar scroll state after refreshing the page
    * Fixed mousewheel scrolling in opera/chrome
    * Fixed resize bug on refresh in chrome
    * New view for all services of a site
    * Sidebar snapin site_status: make link target configurable
    * Multisite view "Recently changed services": sort newest first
    * Added options show_header and show_controls to remove the page headers
      from views
    * Cool: new button for an immediate reschedule of a host or service
      check: the view is redisplayed exactly at the point of time when
      Nagios has finished the check. This makes use of MK Livestatus'
      unique waiting feature.

   Livestatus:
    * Added no_more_notifications and check_flapping_recovery_notification
      fields to host table and no_more_notifications field to service table.
      Thanks to Matthew Kent

1.1.8:
    Core, Setup, etc.:
    * setup.sh: turn off Python debugging
    * Cleaned up documentation directory
    * cluster host: use real IP address for host check if cluster has
      one (e.g. service IP address)

    Checks & Agents:
    * Added missing PNP template for check_mk-hr_cpu
    * hr_fs: inventory now ignores filesystem with size 0,
      check does not longer crash on filesystems with size 0
    * logwatch: Fixed typo in 'too many unacknowledged logs' error message
    * ps: fix bug: inventory with fixed user name now correctly puts
      that user name into the resulting check - not None.
    * ps: inventory with GRAB_USER: service description may contain
      %u. That will be replaced with the user name and thus makes the
      service description unique.
    * win_dhcp_pools: better handle invalid agent output
    * hp_proliant_psu: Fixed multiple PSU detection on one system (Thanks to Andreas Döhler)
    * megaraid_pdisks: Fixed coding error
    * cisco_fan: fixed check bug in case of critical state
    * nfsmounts: fix output (free and used was swapped), make output identical to df

    Livestatus:
    * Prohibit { and } in regular expressions. This avoids a segmentation
      fault caused by regcomp in glibc for certain (very unusual) regular
      expressions.
    * Table status: new columns external_command_buffer_slots,
      external_command_buffer_usage and external_command_buffer_max
      (this was implemented according to an idea and special request of
       Heinz Fiebig. Please sue him if this breaks anything for you. I was
       against it, but he thinks that it is absolutely neccessary to have
       this in version 1.1.8...)
    * Table status: new columns external_commands and external_commands_rate
      (also due to Mr. Fiebig - he would have quit our workshop otherwise...)
    * Table downtimes/comments: new column is_service

    Multisite:
    * Snapin Performance: show external command per second and usage and
      size of external command buffer
    * Downtimes view: Group by hosts and services - just like comments
    * Fix links for items containing + (e.g. service descriptionen including
      spaces)
    * Allow non-ASCII character in downtimes and comments
    * Added nagvis_base_url to multisite.mk example configuration
    * Filter for host/service groups: use name instead of alias if 
      user has no permissions for groups

1.1.8b3:
    Core, Setup, etc.:
    * Added some Livestatus LQL examples to documentation
    * Removed cleanup_autochecks.py. Please use check_mk -u now.
    * RRA configuration for PNP: install in separate directory and do not
      use per default, since they use an undocumented feature of PNP.

    Checks & Agents:
    * postfix_mailq: Changed limit last 6 lines which includes all needed
		information
    * hp_proliant_temp/hp_proliant_fans: Fixed wrong variable name
    * hp_procurve_mem: Fixed wrong mem usage calculation
    * ad_replication: Works no with domain controller hostnames like DC02,DC02
    * aironet_client: fix crash on empty variable from SNMP output
    * 3ware_disks, 3ware_units: hopefully repaired those checks
    * added rudimentary agent for HP-UX (found in docs/)

    Multisite:
    * added Perf-O-Meter to "Problems of Host" view
    * added Perf-O-Meter to "All Services" view
    * fix bug with cleaning up persistent connections
    * Multisite now only fetches the available PNP Graphs of hosts/services
    * Quicksearch: limit number of items in dropdown to 80
      (configurable via quicksearch_dropdown_limit)
    * Views of hosts: make counts of OK/WARN/CRIT klickable, new views
      for services of host in a certain state
    * Multisite: sort context buttons in views alphabetically
    * Sidebar drag scrolling: Trying to compensate lost mouse events when
	leaving the sidebar frame while dragging

    Livestatus:
    * check for event_broker_options on start
    * Fix memory leakage caused by Filter: headers using regular expressions
    * Fix two memory leaks in logfile parser

1.1.8b2:
    Core, Setup, etc.:
    * Inventory: skip SNMP-only hosts on non-SNMP checktypes (avoids timeouts)
    * Improve error output for invalid checks
    
    Checks & Agents:
    * fix bug: run local and plugins also when spaces are in path name
      (such as C:\Program Files\Check_MK\plugins
    * mem.vmalloc: Do not create a check for 64 bit architectures, where
      vmalloc is always plenty
    * postfix_mailq: limit output to 1000 lines
    * multipath: handle output of SLES 11 SP1 better
    * if/if64: output operstatus in check output
    * if/if64: inventory now detects type 117 (gigabitEthernet) for 3COM
    * sylo: better handling of counter wraps.

    Multisite:
    * cleanup implementation of how user settings are written to disk
    * fix broken links in 'Edit view -> Try out' situation
    * new macros $HOSTNAME_LOWER$, $HOSTNAME_UPPER$ and $HOSTNAME_TITLE$ for
      custom notes

1.1.8b1:
    Core, Setup, etc.:
    * SNMPv3: allow privProtocol and privPassword to be specified (thanks
      to Josef Hack)
    * install_nagios.sh: fix problem with broken filenames produced by wget
    * install_nagios.sh: updated software to newest versions
    * install_nagios.sh: fix Apache configuration problem
    * install_nagios.sh: fix configuration vor PNP4Nagios 0.6.6
    * config generation: fix host check of cluster hosts
    * config generation: add missing contact groups for summary hosts
    * RPM package of agent: do not overwrite xinetd.d/check_mk, but install
      new version with .rpmnew, if admin has changed his one
    * legacy_checks: fix missing perfdata, template references where in wrong
      direction (thanks Daniel Nauck for his precise investigation)

    Checks & Agents:
    * New check imm_health by Michael Nieporte
    * rsa_health: fix bug: detection of WARNING state didn't work (was UNKNOWN
            instead)
    * check_mk_agent.solaris: statgrab now excludes filesystems. This avoids hanging
      in case of an NFS problem. Thanks to Divan Santana.
    * multipath: Handle new output of multipath -l (found on SLES11 SP1)
    * ntp: fix typo in variable ntp_inventory_mode (fixes inventory problem)
    * if64: improve output formatting of link speed
    * cisco_power: inventory function now ignores non-redundant power supplies
    * zpool_status: new check from Darin Perusich for Solaris zpools

    Multisite:
    * fix several UTF-8 problems: allow non-ascii characters in host names
      (must be UTF 8 encoded!)
    * improve compatibility with Python 2.3
    * Allow loading custom style sheet overriding Check_MK styles by setting
      custom_style_sheet in multisite.mk
    * Host icons show link to detail host, on summary hosts.
    * Fix sidebar problem: Master Control did not display data correctly
    * status_host: honor states even if sites hosting status hosts is disabled
      (so dead-detection works even if local site is disabled)
    * new config variable start_url: set url for welcome page
    * Snapin Quicksearch: if no host is matching, automatically search for
      services
    * Remove links to legacy Nagios GUI (can be added by user if needed)
    * Sidebar Quicksearch: fix several annoyances
    * Views with services of one host: add title with host name and status

    Livestatus:
    * fix memory leak: lost ~4K on memory on each StatsAnd: or StatsOr:
      header (found by Sven Nierlein)
    * fix invalid json output for empty responses (found by Sven Nierlein)
    * fix Stats: avg ___ for 0 matching elements. Output was '-nan' and is
      now '0.0'
    * fix output of floating point numbers: always use exponent and make
      sure a decimal point is contained (this makes JSON/Python detect
      the correct type)

1.1.7i5:
    Core, Setup, etc.:
    * SNMP: do not load any MIB files (speeds up snmpwalk a lot!)
    * legacy_checks: new config variable allowing creating classical
      non-Check_MK checks while using host tags and config options
    * check_mk_objects.cfg: beautify output, use tabs instead of spaces
    * check_mk -II: delete only specified checktypes, allow to reinventorize
      all hosts
    * New option -O, --reload: Does the same as -R, but reloads Nagios
      instead of restarting it.
    * SNMP: Fixed string detection in --snmpwalk calls
    * SNMP: --snmpwalk does walk the enterprises tree correctly now
    * SNMP: Fixed missing OID detection in SNMP check processing. There was a problem
      when the first column had OID gaps in the middle. This affected e.g. the cisco_locif check.
    * install_nagios.sh: correctly detect Ubuntu 10.04.1
    * Config output: make order of service deterministic
    * fix problem with missing default hostgroup

    Multisite:
    * Sidebar: Improved the quicksearch snapin. It can search for services, 
      servicegroups and hostgroups now. Simply add a prefix "s:", "sg:" or "hg:"
      to search for other objects than hosts.
    * View editor: fix bug which made it impossible to add more than 10 columns
    * Service details: for Check_MK checks show description from check manual in
      service details
    * Notes: new column 'Custom notes' which allows customizable notes
      on a per host / per service base (see online docu for details)
    * Configuration: new variable show_livestatus_errors which can be set
      to False in order to hide error about unreachable sites
    * hiding views: new configuration variables hidden_views and visible_views
    * View "Service problems": hide problems of down or unreachable hosts. This
      makes the view consistant with "Tactical Overview"

    Checks & Agents:
    * Two new checks: akcp_sensor_humidity and akcp_sensor_temp (Thanks to Michael Nieporte)
    * PNP-template for kernel: show average of displayed range
    * ntp and ntp.time: Inventory now per default just creates checks for ntp.time (summary check).
      This is controlled by the new variable ntp_inventory_mode (see check manuals).
    * 3ware: Three new checks by Radoslav Bak: 3ware_disks, 3ware_units, 3ware_info
    * nvidia: agent now only queries GPUCoreTemp and GPUErrors. This avoids
      a vmalloc leakage of 32kB per call (bug in NVIDIA driver)
    * Make all SNMP based checks independent of standard MIB files
    * ad_replication: Fixed syntax errors and unhandled date output when
      not replicated yet
    * ifoperstatus: Allowing multiple target states as a list now
    * cisco_qos: Added new check to monitor traffic in QoS classes on Cisco routers
    * cisco_power: Added scan function
    * if64/if/cisco_qos: Traffic is displayed in variable byte scales B/s,KB/s,MB/s,GB/s
      depending on traffic amount.
    * if64: really using ifDescr with option if_inventory_uses_description = True
    * if64: Added option if_inventory_uses_alias to using ifAlias for the item names
    * if64/if: Fixed bug displaying the out traffic (Perfdata was ok)
    * if64/if: Added WARN/CRIT thresholds for the bandwidth usage to be given as rates
    * if64/if: Improved PNP-Templates
    * if64/if: The ifoperstatus check in if64/if can now check for multiple target states
    * if64/if: Removing all null bytes during hex string parsing (These signs Confuse nagios pipe)
    * Fixed hr_mem and hr_fs checks to work with new SNMP format
    * ups_*: Inventory works now on Riello UPS systems
    * ups_power: Working arround wrong implemented RFC in some Riello UPS systems (Fixing negative power
      consumption values)
    * FreeBSD Agent: Added sections: df mount mem netctr ipmitool (Thanks to Florian Heigl)
    * AIX: exclude NFS and CIFS from df (thanks to Jörg Linge)
    * cisco_locif: Using the interface index as item when no interface name or description are set

    Livestatus:
    * table columns: fix type of num_service_* etc.: was list, is now int (thanks to Gerhard Laußer)
    * table hosts: repair semantics of hard_state (thanks to Michael Kraus). Transition was one
      cycle to late in certain situations.

1.1.7i4:
    Core, Setup, etc.:
    * Fixed automatic creation of host contactgroups
    * templates: make PNP links work without rewrite

    Multisite:
    * Make page handler modular: this allows for custom pages embedded into
      the Multisite frame work and thus using Multisite for other tasks as
      well.
    * status_host: new state "waiting", if status host is still pending
    * make PNP links work without rewrite
    * Fix visibility problem: in multisite setups all users could see
      all objects.

1.1.7i3:
    Core, Setup, etc.:
    * Fix extra_nagios_conf: did not work in 1.1.7i2
    * Service Check_MK now displays overall processing time including
      agent communication and adds this as performance data
    * Fix bug: define_contactgroups was always assumed True. That led to duplicate
      definitions in case of manual definitions in Nagios 

    Checks & Agents:
    * New Check: hp_proliant_da_phydrv for monitoring the state of physical disks
      in HP Proliant Servers
    * New Check: hp_proliant_mem for monitoring the state of memory modules in
      HP Proliant Servers
    * New Check: hp_proliant_psu for monitoring the state of power supplies in
      HP Proliant Servers
    * PNP-templates: fix several templates not working with MULTIPLE rrds
    * new check mem.vmalloc for monitoring vmalloc address space in Linux kernel.
    * Linux agent: add timeout of 2 secs to ntpq 
    * wmic_process: make check OK if no matching process is found

    Livestatus:
    * Remove obsolete parameter 'accept_timeout'
    * Allow disabling idle_timeout and query_timeout by setting them to 0.

    Multisite:
    * logwatch page: wrap long log lines

1.1.7i2:
    Incompatible Changes:
    * Remove config option define_timeperiods and option --timeperiods.
      Check_MK does not longer define timeperiod definitions. Please
      define them manually in Nagios.
    * host_notification_period has been removed. Use host_extra_conf["notification_period"]
      instead. Same holds for service_notification_periods, summary_host_notification_periods
      and summary_service_notification_periods.
    * Removed modes -H and -S for creating config data. This now does
      the new option -N. Please set generate_hostconf = False if you
      want only services to be defined.

    Core, Setup, etc.:
    * New config option usewalk_hosts, triggers --usewalk during
      normal checking for selected hosts.
    * new option --scan-parents for automatically finding and 
      configuring parent hosts (see online docu for details)
    * inventory check: put detailed list of unchecked items into long
      plugin output (to be seen in status details)
    * New configuration variable check_parameters, that allows to
      override default parameters set by inventory, without defining 
      manual checks!

    Checks & Agents:
    * drbd: changed check parameters (please re-inventorize!)
    * New check ad_replication: Checks active directory replications
      of domain controllers by using repadm
    * New check postifx_mailq: Checks mailqueue lengths of postifx mailserves
    * New check hp_procurve_cpu: Checks the CPU load on HP Procurve switches
    * New check hp_procurve_mem: Checks the memory usage on HP Procurve switches
    * New check hp_procurve_sensors: Checks the health of PSUs, FANs and
      Temperature on HP Procurve switches
    * New check heartbeat_crm: Monitors the general state of heartbeat clusters
      using the CRM
    * New check heartbeat_crm_resources: Monitors the state of resources and nodes
      in heartbeat clusters using the CRM
    * *nix agents: output AgentOS: in header
    * New agent for FreeBSD: It is based on the linux agent. Most of the sections
      could not be ported easily so the FreeBSD agent provides information for less
      checks than the linux agent.
    * heartbeat_crm and heartbeat_crm.resources: Change handling of check parameters.
      Please reinvenurize and read the updated man page of those checks
    * New check hp_proliant_cpu: Check the physical state of CPUs in HP Proliant servers
    * New check hp_proliant_temp: Check the temperature sensors of HP Proliant servers
    * New check hp_proliant_fans: Check the FAN sensors of HP Proliant servers

    Multisite:
    * fix chown problem (when nagios user own files to be written
      by the web server)
    * Sidebar: Fixed snapin movement problem using older firefox
      than 3.5.
    * Sidebar: Fixed IE8 and Chrome snapin movement problems
    * Sidebar: Fixed IE problem where sidebar is too small
    * Multisite: improve performance in multi site environments by sending
      queries to sites in parallel
    * Multisite: improve performance in high latency situations by
      allowing persistent Livestatus connections (set "persist" : True 
      in sites, use current Livestatus version)

    Livestatus:
    * Fix problems with in_*_period. Introduce global
      timeperiod cache. This also improves performance
    * Table timeperiods: new column 'in' which is 0/1 if/not the
      timeperiod is currently active
    * New module option idle_timeout. It sets the time in ms
      Livestatus waits for the next query. Default is 300000 ms (5 min).
    * New module option query_timeout. It limits the time between
      two lines of a query (in ms). Default is 10000 ms (10 sec).

1.1.7i1: Core, Setup, etc.:
    * New option -u for reordering autochecks in per-host-files
      (please refer to updated documentation about inventory for
       details)
    * Fix exception if check_mk is called without arguments. Show
      usage in that case.
    * install_nagios.sh: Updated to NagVis 1.5 and fixed download URL
    * New options --snmpwalk and --usewalk help implemeting checks
      for SNMP hardware which is not present
    * SNMP: Automatically detect missing entries. That fixes if64
      on some CISCO switches.
    * SNMP: Fix hex string detection (hopefully)
    * Do chown only if running as root (avoid error messages)
    * SNMP: SNMPv3 support: use 4-tuple of security level, auth protocol,
      security name and password instead of a string in snmp_communities
      for V3 hosts.
    * SNMP: Fixed hexstring detection on empty strings
    * New option -II: Is like -I, but removes all previous autochecks
      from inventorized hosts
    * install_nagios.sh: Fix detection of PNP4Nagios URL and URL of
      NagVis
    * Packager: make sanity check prohibiting creating of package files
      in Check MK's directories
    * install_nagios.sh: Support Ubuntu 10.04 (Thanks to Ben)
      
    Checks & Agents:
    * New check ntp.time: Similar to 'ntp' but only honors the system peer
      (that NTP peer where ntpq -p prints a *).
    * wmic_process: new check for ressource consumption of windows processes
    * Windows agent supports now plugins/ and local/ checks
    * [FIX] ps.perf now correctly detects extended performance data output
      even if number of matching processes is 0
    * renamed check cisco_3640_temp to cisco_temp, renamed cisco_temp
      to cisco_temp_perf, fixed snmp detection of those checks
    * New check hr_cpu - checking the CPU utilization via SNMP
    * New check hr_fs - checking filesystem usage via SNMP
    * New check hr_mem - checking memory usage via SNMP
    * ps: inventory now can configured on a per host / tag base
    * Linux: new check nvidia.temp for monitoring temperature of NVIDIA graphics card
    * Linux: avoid free-ipmi hanging forever on hardware that does not support IPMI
    * SNMP: Instead of an artificial index column, which some checks use, now
      the last component of the OID is used as index. That means that inventory
      will find new services and old services will become UNKNOWN. Please remove
      the outdated checks.
    * if: handle exception on missing OIDs
    * New checks hp_blade* - Checking health of HP BladeSystem Enclosures via SNMP
    * New check drbd - Checking health of drbd nodes
    * New SNMP based checks for printers (page counter, supply), contributed
      by Peter Lauk (many thanks!)
    * New check cups_queues: Checking the state of cups printer queues
    * New check heartbeat_nodes: Checking the node state and state of the links
      of heartbeat nodes
    * New check heartbeat_rscstatus: Checks the local resource status of
      a heartbeat node
    * New check win_dhcp_pools: Checks the usage of Windows DHCP Server lease pools
    * New check netapp_volumes: Checks on/offline-condition and states of netapp volumes 

    Multisite:
    * New view showing all PNP graphs of services with the same description
    * Two new filters for host: notifications_enabled and acknowledged
    * Files created by the webserver (*.mk) are now created with the group
      configured as common group of Nagios and webserver. Group gets write
      permissions on files and directories.
    * New context view: all services of a host group
    * Fix problems with Umlauts (non-Ascii-characters) in performance data
    * New context view: all services of a host group
    * Sidebar snapins can now fetch URLs for the snapin content instead of
      building the snapin contents on their own.
    * Added new nagvis_maps snapin which displays all NagVis maps available
      to the user. Works with NagVis 1.5 and newer.

1.1.6:
    Core, Setup, etc.:
    * Service aggregation: new config option aggregation_output_format.
      Settings this to "multiline" will produce Nagios multiline output
      with one line for each individual check.

    Multisite:
    * New painter for long service plugin output (Currently not used
      by any builtin view)

    Checks & Agents:
    * Linux agent: remove broken check for /dev/ipmi0

1.1.6rc3:
    Core, Setup, etc.:
    * New option --donate for donating live host data to the community.
      Please refer to the online documentation for details.
    * Tactical Overview: Fixed refresh timeout typo
      (Was 16 mins instead of 10 secs)

    Livestatus:
    * Assume strings are UTF-8 encoded in Nagios. Convert from latin-1 only
      on invalid UTF-8 sequences (thanks to Alexander Yegorov)

    Multisite:
    * Correctly display non-ascii characters (fixes exception with 'ascii codec')
      (Please also update Livestatus to 1.1.6rc3)

1.1.6rc2:
    Multisite:
    * Fix bug in Master control: other sites vanished after klicking buttons.
      This was due to connection error detection in livestatus.py (Bug found
      by Benjamin Odenthal)
    * Add theme and baseurl to links to PNP (using features of new PNP4Nagios
      0.6.4)

    Core, Setup, etc.:
    * snmp: hopefully fix HEX/string detection now

    Checks & Agents:
    * md: fix inventory bug on resync=PENDING (Thanks to Darin Perusich)

1.1.6rc1:
    Multisite:
    * Repair Perf-O-Meters on webkit based browsers (e.g. Chrome, Safari)
    * Repair layout on IE7/IE8. Even on IE6 something is working (definitely
      not transparent PNGs though). Thanks to Lars.
    * Display host state correct if host is pending (painter "host with state")
    * Logfile: new filter for plugin output
    * Improve dialog flow when cloning views (button [EDIT] in views snapin)
    * Quicksearch: do not open search list if text did not change (e.g. Shift up),
      close at click into field or snapin.

    Core, Setup, etc.:
    * Included three patched from Jeff Dairiki dealing with compile flags
      and .gitignore removed from tarballs
    * Fix problem with clustered_services_of[]: services of one cluster
      appeared also on others
    * Packager: handle broken files in package dir
    * snmp handling: better error handling in cases where multiple tables
      are merged (e.g. fc_brocade_port_detailed)
    * snmp: new handling of unprintable strings: hex dumps are converted
      into binary strings now. That way all strings can be displayed and
      no information is lost - nevertheless.
      
    Checks & Agents:
    * Solaris agent: fixed rare df problems on Solaris 10, fix problem with test -f
      (thanks to Ulf Hoffmann)
    * Converted all PNP templates to format of 0.6.X. Dropped compatibility
      with 0.4.X.
    * Do not use ipmi-sensors if /dev/ipmi0 is missing. ipmi-sensors tries
      to fiddle around with /dev/mem in that case and miserably fails
      in some cases (infinite loop)
    * fjdary60_run: use new binary encoding of hex strings
    * if64: better error handling for cases where clients do not send all information
    * apc_symmetra: handle status 'smart boost' as OK, not CRITICAL

    Livestatus:
    * Delay starting of threads (and handling of socket) until Nagios has
      started its event loop. This prevents showing services as PENDING 
      a short time during program start.

1.1.6b3:
    Multisite:
    * Quicksearch: hide complete host list if field is emptied via Backspace or Del.
      Also allow handle case where substring match is unique.

1.1.6b2:
    Core, Setup, etc.:
    * Packager: fix unpackaged files (sounds, etc)

    Multisite:
    * Complete new design (by Tobias Roeckl, Kopf & Herz)
    * New filters for last service check and last service state change
    * New views "Recently changed services" and "Unchecked services"
    * New page for adding sidebar snapins
    * Drag & Drop for sidebar snapins (thanks to Lars)
    * Grab & Move for sidebar scrolling (thanks to Lars)
    * Filter out summary hosts in most views.
    * Set browser refresh to 30 secs for most views
    * View host status: added a lot of missing information
    * View service status: also added information here
    * Make sure, enough columns can be selected in view editor
    * Allow user to change num columns and refresh directly in view
    * Get back to where you came after editing views
    * New sidebar snapin "Host Matrix"
    * New feature "status_host" for remote sites: Determine connection
      state to remote side by considering a certain host state. This
      avoids livestatus time outs to dead sites.
    * Sidebar snapin site status: fix reload problem
    * New Perf-O-Meters displaying service performance data
    * New snapin "Custom Links" where you easily configure your own
      links via multisite.mk (see example in new default config file)
    * Fixed problem when using only one site and that is not local

    Livestatus:
    * new statistics columns: log_messages and log_messages_rate
    * make statistics average algorithm more sluggish

1.1.5i3:
     Core, Setup, etc.:
     * New Check_MK packager (check_mk -P)

1.1.5i2:
     Core, Setup, etc.:
     * install_nagios.sh: add missing package php5-iconv for SLES11

     Checks & Agents:
     * if64: new SNMP check for network interfaces. Like if, but uses 64 bit
       counters of modern switches. You might need to configure bulkwalk_hosts.
     * Linux agent: option -d enabled debug output
     * Linux agent: fix ipmi-sensors cache corruption detection
     * New check for temperature on Cisco devices (cisco_3640_temp)
     * recompiled waitmax with dietlibc (fixed incompatibility issues
       on older systems)

     Multisite:
     * Filters for groups are negateable.

1.1.5i1:
     Checks & Agents:
     * uptime: new check for system uptime (Linux)
     * if: new SNMP check for network interfaces with very detailed traffic,
       packet and error statistics - PNP graphs included

     Multisite:
     * direct integration of PNP graphs into Multisite views
     * Host state filter: renamed HTML variables (collision with service state). You
       might need to update custom views using a filter on host states.
     * Tactical overview: exclude services of down hosts from problems, also exclude
       summary hosts
     * View host problems/service problems: exclude summary hosts, exclude services
       of down hosts
     * Simplified implementation of sidebar: sidebar is not any longer embeddeable.
     * Sidebar search: Added host site to be able to see the context links on
       the result page
     * Sidebar search: Hitting enter now closes the hint dropdown in all cases

1.1.5i0:
      Core, Setup, etc.:
      * Ship check-specific rra.cfg's for PNP4Nagios (save much IO and disk space)
      * Allow sections in agent output to apear multiple times
      * cleanup_autochecks.py: new option -f for directly activating new config
      * setup.sh: better detection for PNP4Nagios 0.6
      * snmpwalk: use option -Oa, inhibit strings to be output as hex if an umlaut
        is contained.

      Checks & Agents:
      * local: allow more than once performance value, separated by pipe (|)
      * ps.perf: also send memory and CPU usage (currently on Linux and Solaris)
      * Linux: new check for filesystems mount options
      * Linux: new very detailed check for NTP synchronization
      * ifoperstatus: inventory honors device type, per default only Ethernet ports
        will be monitored now
      * kernel: now inventory is supported and finds pgmajfault, processes (per/s)
        and context switches
      * ipmi_sensors: Suppress performance data for fans (save much IO/space)
      * dual_lan_check: fix problem which using MRPE
      * apc_symmetra: PNP template now uses MIN for capacity (instead of AVERAGE)
      * fc_brocade_port_detailed: PNP template now uses MAX instead of AVERAGE
      * kernel: fix text in PNP template
      * ipmi_sensors: fix timeout in agent (lead to missing items)
      * multipath: allow alias as item instead of uuid
      * caching agent: use /var/cache/check_mk as cache directory (instead of /etc/check_mk)
      * ifoperstatus: is now independent of MIB

      Multisite:
      * New column host painter with link to old Nagios services
      * Multisite: new configuration parameter default_user_role
      
      Livestatus:
      * Add missing LDFLAGS for compiling (useful for -g)

1.1.4:
      Summary:
      * A plentitude of problem fixes (including MRPE exit code bug)
      * Many improvements in new Multisite GUI
      * Stability and performance improvements in Livestatus

      Core, Setup, etc.:
      * Check_MK is looking for main.mk not longer in the current and home
        directory
      * install_nagios.sh: fix link to Check_MK in sidebar
      * install_nagios.sh: switch PNP to version 0.6.3
      * install_nagios.sh: better Apache-Config for Multisite setup
      * do not search main.mk in ~ and . anymore (brought only trouble) 
      * clusters: new variable 'clustered_services_of', allowing for overlapping
         clusters (as proposed by Jörg Linge)
      * install_nagios.sh: install snmp package (needed for snmp based checks)
      * Fix ower/group of tarballs: set them to root/root
      * Remove dependency from debian agent package    
      * Fixed problem with inventory when using clustered_services
      * tcp_connect_timeout: Applies now only for connect(), not for
        time of data transmission once a connection is established
      * setup.sh now also works for Icinga
      * New config parameter debug_log: set this to a filename in main.mk and you
        will get a debug log in case if 'invalid output from plugin...'
      * ping-only-hosts: When ping only hosts are summarized, remove Check_MK and
        add single PING to summary host.
      * Service aggregation: fix state relationship: CRIT now worse than UNKNOWN 
      * Make extra_service_conf work also for autogenerated PING on ping-only-hosts
        (groups, contactgroups still missing)

      Checks & Agents:
      * mrpe in Linux agent: Fix bug introduced in 1.1.3: Exit status of plugins was
        not honored anymore (due to newline handling)
      * mrpe: allow for sending check_command to PNP4Nagios (see MRPE docu)
      * Logwatch GUI: fix problem on Python 2.4 (thanks to Lars)
      * multipath: Check is now less restrictive when parsing header lines with
        the following format: "<alias> (<id>)"
      * fsc_ipmi_mem_status: New check for monitoring memory status (e.g. ECC)
         on FSC TX-120 (and maybe other) systems.
      * ipmi_sensors in Linux agent: Fixed compatibility problem with new ipmi
        output. Using "--legacy-output" parameter with newer freeipmi versions now.
      * mrpe: fix output in Solaris agent (did never work)
      * IBM blade center: new checks for chassis blowers, mediatray and overall health
      * New caching agent (wrapper) for linux, supporting efficient fully redundant
        monitoring (please read notes in agents/check_mk_caching_agent)
      * Added new smbios_sel check for monitoring the System Event Log of SMBIOS.
      * fjdarye60_rluns: added missing case for OK state
      * Linux agent: The xinetd does not log each request anymore. Only
        failures are logged by xinetd now. This can be changed in the xinetd
	configuration files.
      * Check df: handle mountpoints containing spaces correctly 
        (need new inventorization if you have mountpoints with spaces)
      * Check md on Linux: handle spare disks correctly
      * Check md on Linux: fix case where (auto-read-only) separated by space
      * Check md on Linux: exclude RAID 0 devices from inventory (were reported as critical)
      * Check ipmi: new config variable ipmi_ignore_nr
      * Linux agent: df now also excludes NFSv4
      * Wrote man-page for ipmi check
      * Check mrpe: correctly display multiline output in Nagios GUI
      * New check rsa_health for monitoring IBM Remote Supervisor Adapter (RSA)
      * snmp scan: suppress error messages of snmpget
      * New check: cpsecure_sessions for number of sessions on Content Security Gateway
      * Logwatch GUI: move acknowledge button to top, use Multisite layout,
         fix several layout problem, remove list of hosts
      * Check logwatch: limit maximum size of stored log messages (configurable
        be logwatch_max_filesize)
      * AIX agent: fix output of MRPE (state and description was swapped)
      * Linux agent: fixed computation of number of processors on S390
      * check netctr: add missing perfdata (was only sent on OK case)
      * Check sylo: New check for monitoring the sylo state
      
      Livestatus:
      * Table hosts: New column 'services' listing all services of that host
      * Column servicegroups:members: 'AuthUser' is now honored
      * New columns: hosts:services_with_state and servicegroups:members_with_state
      * New column: hostgroup:members_with_state
      * Columns hostgroup:members and hostgroup:members_with_state honor AuthUser
      * New rudimentary API for C++
      * Updates API for Python
      * Make stack size of threads configurable
      * Set stack size of threads per default o 64 KB instead of 8 MB
      * New header Localtime: for compensating time offsets of remote sites
      * New performance counter for fork rate
      * New columns for hosts: last_time_{up,down,unreachable}
      * New columns for services: last_time_{ok,warning,critical,unknown}
      * Columns with counts honor now AuthUser
      * New columns for hosts/services: modified_attributes{,_list}
      * new columns comments_with_info and downtimes_with_info
      * Table log: switch output to reverse chronological order!
      * Fix segfault on filter on comments:host_services
      * Fix missing -lsocket on Solaris
      * Add missing SUN_LEN (fixed compile problem on Solaris)
      * Separators: remote sanitiy check allowing separators to be equal
      * New output format "python": declares strings as UTF-8 correctly
      * Fix segault if module loaded without arguments

      Multisite:
      * Improved many builtin views
      * new builtin views for host- and service groups
      * Number of columns now configurable for each layout (1..50)
      * New layout "tiled"
      * New painters for lists of hosts and services in one column
      * Automatically compensate timezone offsets of remote sites
      * New datasources for downtimes and comments
      * New experimental datasource for log
      * Introduce limitation, this safes you from too large output
      * reimplement host- and service icons more intelligent
      * Output error messages from dead site in Multisite mode
      * Increase wait time for master control buttons from 4s to 10s
      * Views get (per-view) configurable browser automatic reload interval
      * Playing of alarm sounds (configurable per view)
      * Sidebar: fix bookmark deletion problem in bookmark snapin
      * Fixed problem with sticky debug
      * Improve pending services view
      * New column with icon with link to Nagios GUI
      * New icon showing items out of their notification period.
      * Multisite: fix bug in removing all downtimes
      * View "Hostgroups": fix color and table heading
      * New sidebar snapin "Problem hosts"
      * Tactical overview: honor downtimes
      * Removed filter 'limit'. Not longer needed and made problems
        with new auto-limitation.
      * Display umlauts from Nagios comments correctly (assuming Latin-1),
         inhibit entering of umlauts in new comments (fixes exception)
      * Switched sidebar from synchronous to asynchronous requests
      * Reduced complete reloads of the sidebar caused by user actions
      * Fix reload problem in frameset: Browser reload now only reloads
        content frames, not frameset.


1.1.3:

      Core, Setup, etc.:
      * Makefile: make sure all files are world readable
      * Clusters: make real host checks for clusters (using check_icmp with multiple IP addresses)
      * check_mk_templates: remove action_url from cluster and summary hosts (they have no performance data)
      * check_mk_template.cfg: fix typo in notes_url
      * Negation in binary conf lists via NEGATE (clustered_services, ingored_services,
	bulkwalk_hosts, etc).
      * Better handling of wrapping performance counters
      * datasource_programs: allow <HOST> (formerly only <IP>)
      * new config variable: extra_nagios_conf: string simply added to Nagios
        object configuration (for example for define command, etc.)
      * New option --flush: delete runtime data of some or all hosts
      * Abort installation if livestatus does not compile.
      * PNP4Nagios Templates: Fixed bug in template file detection for local checks
      * nagios_install.sh: Added support for Ubuntu 9.10
      * SNMP: handle multiline output of snmpwalk (e.g. Hexdumps)
      * SNMP: handle ugly error output of snmpwalk
      * SNMP: allow snmp_info to fetch multiple tables
      * check_mk -D: sort hostlist before output
      * check_mk -D: fix output: don't show aggregated services for non-aggregated hosts
      * check_mk_templates.cfg: fix syntax error, set notification_options to n

      Checks & Agents:
      * logwatch: fix authorization problem on web pages when acknowledging
      * multipath: Added unhandled multipath output format (UUID with 49 signs)
      * check_mk-df.php: Fix locale setting (error of locale DE on PNP 0.6.2)
      * Make check_mk_agent.linux executable
      * MRPE: Fix problems with quotes in commands
      * multipath: Fixed bug in output parser
      * cpu: fixed bug: apply level on 15min, not on 1min avg
      * New check fc_brocade_port_detailed
      * netctrl: improved handling of wrapped counters
      * winperf: Better handling of wrapping counters
      * aironet_client: New check for number of clients and signal
        quality of CISCO Aironet access points
      * aironet_errors: New check for monitoring CRC errors on
        CISCO Aironet access points
      * logwatch: When Agent does not send a log anymore and no local logwatch
                  file present the state will be UNKNOWN now (Was OK before).
      * fjdarye60_sum: New check for summary status of Fidary-E60 devices
      * fjdarye60_disks: New check for status of physical disks
      * fjdarye60_devencs: New check for status of device enclosures
      * fjdarye60_cadaps: New check for status of channel adapters
      * fjdarye60_cmods: New check for status of channel modules
      * fjdarye60_cmods_flash: New check for status of channel modules flash
      * fjdarye60_cmods_mem: New check for status of channel modules memory
      * fjdarye60_conencs: New check for status of controller enclosures
      * fjdarye60_expanders: New check for status of expanders
      * fjdarye60_inletthmls: New check for status of inlet thermal sensors
      * fjdarye60_thmls: New check for status of thermal sensors
      * fjdarye60_psus: New check for status of PSUs
      * fjdarye60_syscaps: New check for status of System Capacitor Units
      * fjdarye60_rluns: New check for RLUNs
      * lparstat_aix: New check by Joerg Linge
      * mrpe: Handles multiline output correctly (only works on Linux,
	      Agents for AIX, Solaris still need fix).
      * df: limit warning and critical levels to 50/60% when using a magic number
      * fc_brocade_port_detailed: allow setting levels on in/out traffic, detect
         baudrate of inter switch links (ISL). Display warn/crit/baudrate in
	 PNP-template

      MK Livestatus:
      * fix operators !~ and !~~, they didn't work (ever)
      * New headers for waiting (please refer to online documentation)
      * Abort on errors even if header is not fixed16
      * Changed response codes to better match HTTP
      * json output: handle tab and other control characters correctly
      * Fix columns host:worst_service_state and host:worst_service_hard_state
      * New tables servicesbygroup, servicesbyhostgroup and hostsbygroup
      * Allow to select columns with table prefix, e.g. host_name instead of name
        in table hosts. This does not affect the columns headers output by
	ColumnHeaders, though.
      * Fix invalid json output of group list column in tables hosts and services
      * Fix minor compile problem.
      * Fix hangup on AuthUser: at certain columns
      * Fix some compile problems on Solaris

      Multisite:
      * Replaced Multiadmin with Multisite.


1.1.2:
      Summary:
      * Lots of new checks
      * MK Livestatus gives transparent access to log files (nagios.log, archive/*.log)
      * Many bug fixes

      MK Livestatus:
      * Added new table "log", which gives you transparent access to the Nagios log files!
      * Added some new columns about Nagios status data to stable 'status'
      * Added new table "comments"
      * Added logic for count of pending service and hosts
      * Added several new columns in table 'status' 
      * Added new columns flap_detection and obsess_over_services in table services
      * Fixed bug for double columns: filter truncated double to int
      * Added new column status:program_version, showing the Nagios version
      * Added new column num_services_pending in table hosts
      * Fixed several compile problems on AIX
      * Fixed bug: queries could be garbled after interrupted connection
      * Fixed segfault on downtimes:contacts
      * New feature: sum, min, max, avg and std of columns in new syntax of Stats:

      Checks & Agents:
      * Check ps: this check now supports inventory in a very flexible way. This simplifies monitoring a great number of slightly different processes such as with ORACLE or SAP.
      * Check 'md': Consider status active(auto-read-only) as OK
      * Linux Agent: fix bug in vmware_state
      * New Checks for APC Symmetra USV
      * Linux Agent: made <<<meminfo>>> work on RedHat 3.
      * New check ps.perf: Does the same as ps, but without inventory, but with performance data
      * Check kernel: fixed missing performance data
      * Check kernel: make CPU utilization work on Linux 2.4
      * Solaris agent: don't use egrep, removed some bashisms, output filesystem type zfs or ufs
      * Linux agent: fixed problem with nfsmount on SuSE 9.3/10.0
      * Check 'ps': fix incompability with old agent if process is in brackets
      * Linux agent: 'ps' now no longer supresses kernel processes
      * Linux agent: make CPU count work correctly on PPC-Linux
      * Five new checks for monitoring DECRU SANs
      * Some new PNP templates for existing checks that still used the default templates
      * AIX Agent: fix filesystem output
      * Check logwatch: Fix problem occuring at empty log lines
      * New script install_nagios.sh that does the same as install_nagios_on_lenny.sh, but also works on RedHat/CentOS 5.3.
      * New check using the output of ipmi-sensors from freeipmi (Linux)
      * New check for LSI MegaRAID disks and arrays using MegaCli (based on the driver megaraid_sas) (Linux)
      * Added section <<<cpu>>> to AIX and Solaris agents
      * New Check for W&T web thermograph (webthermometer)
      * New Check for output power of APC Symmetra USP
      * New Check for temperature sensors of APC Symmetra WEB/SNMP Management Card.
      * apc_symmetra: add remaining runtime to output
      * New check for UPS'es using the generic UPS-MIB (such as GE SitePro USP)
      * Fix bug in PNP-template for Linux NICs (bytes and megabytes had been mixed up).
      * Windows agent: fix bug in output of performance counters (where sometimes with , instead of .)
      * Windows agent: outputs version if called with 'version'
      
      Core, Setup, etc.:
      * New SNMP scan feature: -I snmp scans all SNMP checks (currently only very few checks support this, though)
      * make non-bulkwalk a default. Please edit bulkwalk_hosts or non_bulkwalk_hosts to change that
      * Improve setup autodetection on RedHat/CentOS.  Also fix problem with Apache config for Mutliadmin: On RedHat Check_MK's Apache conf file must be loaded after mod_python and was thus renamed to zzz_check_mk.conf.
      * Fix problem in Agent-RPM: mark xinetd-configfile with %config -> avoid data loss on update
      * Support PNP4Nagios 0.6.2
      * New setup script "install_nagios.sh" for installing Nagios and everything else on SLES11
      * New option define_contactgroups: will automatically create contactgroup definitions for Nagios

1.1.0:
      * Fixed problems in Windows agent (could lead
        to crash of agent in case of unusal Eventlog
	messages)
      * Fixed problem sind 1.0.39: recompile waitmax for
        32 Bit (also running on 64)
      * Fixed bug in cluster checks: No cache files
        had been used. This can lead to missing logfile
	messages.
      * Check kernel: allow to set levels (e.g. on 
	pgmajfaults)
      * Check ps now allows to check for processes owned
        by a specific user (need update of Linux agent)
      * New configuration option aggregate_check_mk: If
        set to True, the summary hosts will show the
	status auf check_mk (default: False)
      * Check winperf.cpuusage now supports levels
        for warning and critical. Default levels are
	at 101 / 101
      * New check df_netapp32 which must be used
        for Netapps that do not support 64 bit 
	counters. Does the same as df_netapp
      * Symlink PNP templates: df_netapp32 and
        df_netapp use same template as df
      * Fix bug: ifoperstatus does not produce performance
        data but said so.
      * Fix bug in Multiadmin: Sorting according to
        service states did not work
      * Fix two bugs in df_netapp: use 64 bit counters
        (32 counter wrap at 2TB filesystems) and exclude
       	snapshot filesystems with size 0 from inventory.
      * Rudimentary support for monitoring ESX: monitor
        virtual filesystems with 'vdf' (using normal df
	check of check_mk) and monitor state of machines 
	with vcbVmName -s any (new check vmware_state).
      * Fixed bug in MRPE: check failed on empty performance
        data (e.g. from check_snmp: there is emptyness
        after the pipe symbol sometimes)
      * MK Livestatus is now multithreaded an can
        handle up to 10 parallel connections (might
        be configurable in a future version).
      * mk_logwatch -d now processes the complete logfile
        if logwatch.state is missing or not including the
	file (this is easier for testing)
      * Added missing float columns to Livestatus.
      * Livestatus: new header StatsGroupBy:
      * First version with "Check_MK Livestatus Module"!
        setup.sh will compile, install and activate
	Livestatus per default now. If you do not want
	this, please disable it by entering <tt>no</tt>,
	when asked by setup.
      * New Option --paths shows all installation, config
        and data paths of Check_mk and Nagios
      * New configuration variable define_hostgroups and
        define service_groups allow you to automatically
        create host- and service groups - even with aliases.
      * Multiadmin has new filter for 'active checks enabled'.
      * Multiadmin filter for check_command is now a drop down list.
      * Dummy commands output error message when passive services
        are actively checked (by accident)
      * New configuration option service_descriptions allows to
        define customized service descriptions for each check type
      * New configuration options extra_host_conf, extra_summary_host_conf
        and extra_service_conf allow to define arbitrary Nagios options
	in host and service defitions (notes, icon_image, custom variables,
        etc)
      * Fix bug: honor only_hosts also at option -C


1.0.39:
      * New configuration variable only_hosts allows
	you to limit check_mk to a subset of your
	hosts (for testing)
      * New configuration parameter mem_extended_perfdata
	sends more performance data on Linux (see 
	check manual for details)
      * many improvements of Multiadmin web pages: optionally 
	filter out services which are (not) currently in downtime
	(host or service itself), optionally (not) filter out summary
	hosts, show host status (down hosts), new action
	for removing all scheduled downtimes of a service.
	Search results will be refreshed every 90 seconds.
	Choose between two different sorting orders.
	Multadmin now also supports user authentication
      * New configuration option define_timeperiods, which
	allows to create Nagios timeperiod definitions.
	This also enables the Multiadmin tools to filter
	out services which are currently not in their
	notification interval.
      * NIC check for Linux (netctr.combined) now supports
	checking of error rates
      * fc_brocade_port: New possibility of monitoring
	CRC errors and C3 discards
      * Fixed bug: snmp_info_single was missing
        in precompiled host checks
	
1.0.38:
      * New: check_mk's multiadmin tool (Python based
	web page). It allows mass administration of
	services (enable/disable checks/notifications, 
	acknowledgements, downtimes). It does not need
	Nagios service- or host groups but works with
	a freeform search.
      * Remove duplicate <?php from the four new 
	PNP templates of 1.0.37.
      * Linux Agent: Kill hanging NFS with signal 9
	(signal 15 does not always help)
      * Some improvements in autodetection. Also make
	debug mode: ./autodetect.py: This helps to
	find problems in autodetection.
      * New configuration variables generate_hostconf and
	generate_dummy_commands, which allows to suppress
	generation of host definitions for Nagios, or 
	dummy commands, resp.
      * Now also SNMP based checks use cache files.
      * New major options --backup and --restore for
	intelligent backup and restore of configuration
	and runtime data
      * New variable simulation_mode allows you to dry
	run your Nagios with data from another installation.
      * Fixed inventory of Linux cpu.loads and cpu.threads
      * Fixed several examples in checks manpages
      * Fixed problems in install_nagios_on_lenny.sh
      * ./setup.sh now understands option --yes: This
        will not output anything except error messages
	and assumes 'yes' to all questions
      * Fix missing 'default.php' in templates for
	local
	
1.0.37:
      * IMPORTANT: Semantics of check "cpu.loads" has changed.
	Levels are now regarded as *per CPU*. That means, that
	if your warning level is at 4.0 on a 2 CPU machine, then 
	a level of 8.0 is applied.
      * On check_mk -v now also ouputs version of check_mk
      * logfile_patterns can now contain host specific entries.
	Please refer to updated online documentation for details.
      * Handling wrapping of performance counters. 32 and 64 bit
	counters should be autodetected and handled correctly.
	Counters wrapping over twice within one check cycle
	cannot be handled, though.
      * Fixed bug in diskstat: Throughput was computed twice
	too high, since /proc/diskstats counts in sectors (512 Bytes)
	not in KB
      * The new configuration variables bulkwalk_hosts and
	non_bulkwalk_hosts, that allow 	to specify, which hosts 
	support snmpbulkwalk (which is
	faster than snmpwalk) and which not. In previos versions,
	always bulk walk was used, but some devices do not support
	that.
      * New configuration variable non_aggregated_hosts allows
	to exclude hosts generally from service aggregation.
      * New SNMP based check for Rittal CMC TC 
	(ComputerMultiControl-TopConcept) Temperature sensors 
      * Fixed several problems in autodetection of setup
      * Fixed inventory check: exit code was always 0
	for newer Python versions.
      * Fixed optical problem in check manual pages with
	newer version of less.
      * New template check_mk-local.php that tries to
	find and include service name specific templates.
	If none is found, default.php will be used.
      * New PNP templates check_mk-kernel.php for major page
	faults, context switches and process creation
      * New PNP template for cpu.threads (Number of threads)
      * Check nfsmounts now detects stale NFS handles and
	triggers a warning state in that case

1.0.36:
      * New feature of Linux/UNIX Agent: "MRPE" allows
	you to call Nagios plugins by the agent. Please
	refer to online documentation for details.
      * Fix bug in logwatch.php: Logfiles names containing spaces
	now work.
      * Setup.sh now automatically creates cfg_dir if
	none found in nagios.cfg (which is the case for the
	default configuration of a self compiled Nagios)
      * Fix computation of CPU usage for VMS.
      * snmp_hosts now allows config-list syntax. If you do
	not define snmp_hosts at all, all hosts with tag
	'snmp' are considered to be SNMP hosts. That is 
	the new preferred way to do it. Please refer
	to the new online documentation.
      * snmp_communities now also allows config-list syntax
	and is compatible to datasource_programs. This allows
	to define different SNMP communities by making use
	of host tags.
      * Check ifoperstatus: Monitoring of unused ports is
	now controlled via ifoperstatus_monitor_unused.
      * Fix problem in Windows-Agent with cluster filesystems:
	temporarily non-present cluster-filesystems are ignored by
	the agent now.
      * Linux agent now supports /dev/cciss/d0d0... in section
	<<<diskstat>>>
      * host configuration for Nagios creates now a variable
	'name host_$HOSTNAME' for each host. This allows
	you to add custom Nagios settings to specific hosts
	in a quite general way.
      * hosts' parents can now be specified with the
	variable 'parents'. Please look at online documentation
	for details.
      * Summary hosts now automatically get their real host as a
	parent. This also holds for summary cluster hosts.
      * New option -X, --config-check that checks your configuration
	for invalid variables. You still can use your own temporary
	variables if you prefix them with an underscore.
	IMPORTANT: Please check your configuration files with
	this option. The check may become an implicit standard in
	future versions.
      * Fixed problem with inventory check on older Python 
	versions.
      * Updated install_nagios_on_lenny.sh to Nagios version
	3.2.0 and fixed several bugs.

1.0.35:
      * New option -R/--restart that does -S, -H and -C and
	also restarts Nagios, but before that does a Nagios
	config check. If that fails, everything is rolled
	back and Nagios keeps running with the old configuration.
      * PNP template for PING which combines RTA and LOSS into
	one graph.
      * Host check interval set to 1 in default templates.
      * New check for hanging NFS mounts (currently only
	on Linux)
      * Changed check_mk_templates.cfg for PING-only hosts:
	No performance data is processed for the PING-Check
	since the PING data is already processed via the
	host check (avoid duplicate RRDs)
      * Fix broken notes_url for logwatch: Value from setup.sh
	was ignored and always default value taken.
      * Renamed config variable mknagios_port to agent_port
	(please updated main.mk if you use that variable)
      * Renamed config variable mknagios_min_version to
	agent_min_version (update main.mk if used)
      * Renamed config variable mknagios_autochecksdir to 
	autochecksdir (update main.mk if used)
      * configuration directory for Linux/UNIX agents is
	now configurable (default is /etc/check_mk)
      * Add missing configuration variable to precompiled
	checks (fix problem when using clusters)
      * Improved multipath-check: Inventory now determines
	current number of paths. And check output is more
	verbose.
      * Mark config files as config files in RPM. RPM used
	to overwrite main.mk on update!
	
1.0.34:
      * Ship agents for AIX and SunOS/Solaris (beta versions).
      * setup script now autodetects paths and settings of your
	running Nagios
      * Debian package of check_mk itself is now natively build
	with paths matching the prepackaged Nagios on Debian 5.0
      * checks/df: Fix output of check: percentage shown in output
	did include reserved space for root where check logic did
	not. Also fix logic: account reserved space as used - not
	as avail.
      * checks/df: Exclude filesystems with size 0 from inventory.
      * Fix bug with host tags in clusters -> precompile did not
	work.
      * New feature "Inventory Check": Check for new services. Setting
	inventory_check_interval=120 in main.mk will check for new services
	every 2 hours on each host. Refer to online documentation
	for more details.
      * Fixed bug: When agent sends invalid information or check
	has bug, check_mk now handles this gracefully
      * Fixed bug in checks/diskstat and in Linux agent. Also
	IDE disks are found. The inventory does now work correctly
	if now disks are found.
      * Determine common group of Apache and Nagios at setup.
	Auto set new variable www_group which replaces logwatch_groupid.
	Fix bug: logwatch directories are now created with correct
	ownership when check_mk is called manually as root.
      * Default templates: notifications options for hosts and
	services now include also recovery, flapping and warning
	events.
      * Windows agent: changed computation of RAM and SWAP usage
	(now we assume that "totalPageFile" includes RAM *and*
	SWAP).
      * Fix problem with Nagios configuration files: remove
	characters Nagios considers as illegal from service
	descriptions.
      * Processing of performance data (check_icmp) for host
        checks and PING-only-services now set to 1 in default
	templates check_mk_templates.cfg.
      * New SNMP checks for querying FSC ServerView Agent: fsc_fans,
	fsc_temp and fsc_subsystems. Successfully tested with agents
	running	on Windows and Linux.
      * RPM packaged agent tested to be working on VMWare ESX 4.0 
	(simply install RPM package with rpm -i ... and open port 
	in firewall with "esxcfg-firewall -o 6556,tcp,in,check_mk")
      * Improve handling of cache files: inventory now uses cache
	files only if they are current and if the hosts are not
	explicitely specified.
	
1.0.33:
      * Made check_mk run on Python 2.3.4 (as used in CentOS 4.7
	und RedHat 4.7). 
      * New option -M that prints out manual pages of checks.
	Only a few check types are documented yet, but more will
	be following.
      * Package the empty directory /usr/lib/check_mk_agent/plugins
	and ../local into the RPM and DEB package of the agent
      * New feature: service_dependencies. check_mk lets you comfortably
	create Nagios servicedependency definitions for you and also
	supports them by executing the checks in an optimal order.
      * logwatch.php: New button for hiding the context messages.
	This is a global setting for all logfiles and its state is
	stored in a cookie.
	
1.0.32:
      * IMPORTANT: Configuration variable datasource_programs is now
        analogous to that of host_groups. That means: the order of
        program and hostlist must be swapped!
      * New option --fake-dns, useful for tests with non-existing
	hosts.
      * Massive speed improvement for -S, -H and -C
      * Fixed bug in inventory of clusters: Clustered services where
	silently dropped (since introduction of host tags). Fixed now.
      * Fixed minor bug in inventory: Suppress DNS lookup when using
	--no-tcp
      * Fixed bug in cluster handling: Missing function strip_tags()
	in check_mk_base.py was eliminated.
      * Changed semantics of host_groups, summary_host_groups,
	host_contactgroups, and summary_host_groups for clusters. 
	Now the cluster names will be relevant, not
	the names of the nodes. This allows the cluster hosts to
	have different host/contactgroups than the nodes. And it is more
	consistent with other parts of the configuration.
      * Fixed bug: datasource_programs on cluster nodes did not work
	when precompiling

1.0.31:
      * New option -D, --dump that dumps all configuration information
	about one, several or all hosts
	New config variables 'ignored_checktypes' and 'ignored_services',
        which allow to include certain checktypes in general or
        some services from some hosts from inventory
      * Config variable 'clustered_services' now has the same semantics
	as ignored_checktypes and allows to make it host dependent.
      * Allow magic tags PHYSICAL_HOSTS, CLUSTER_HOSTS and ALL_HOSTS at
	all places, where lists of hosts are expected (except checks).
	This fixes various problems that arise when using all_hosts at
	those places:
	  * all_hosts might by changed by another file in conf.d
	  * all_hosts does not contain the cluster hosts
      * Config file 'final.mk' is read after all other config files -
	if it exists. You can put debug code there that prints the
	contents of your variables.
      * Use colored output only, if stdout is a tty. If you have
	problems with colors, then you can pipe the output
	through cat or less
      * Fixed bug with host tags: didn't strip off tags when
	processing configuration lists (occurs when using
	custom host lists)
      * mk_logwatch is now aware of inodes of logfiles. This
	is important for fast rotating files: If the inode
	of a logfile changes between two checks mk_logwatch
	assumes that the complete content is new, even if
	the new file is longer than the old one.
      * check_mk makes sure that you do not have duplicate
	hosts in all_hosts or clusters.

1.0.30:
      * Windows agent now automatically monitors all existing
	event logs, not only "System" and "Application".

1.0.29:
      * Improved default Nagios configuration file:
	added some missing templates, enter correct URLs
	asked at setup time.
      * IMPORANT: If you do not use the new default 
	Nagios configuration file you need to rename
	the template for aggregated services (summary
	services) to check_mk_summarizes (old name
	was 'check_mk_passive-summary'). Aggregated
	services are *always* passive and do *never*
	have performance data.
      * Hopefully fixed CPU usage output on multi-CPU
	machines
      * Fixed Problem in Windows Agent: Eventlog monitoring
	does now also work, if first record has not number 1
	(relevant for larger/older eventlogs)
      * Fixed bug in administration.html: Filename for Nagios
	must be named check_mk.cfg and *not* main.mk. Nagios
	does not read files without the suffix .cfg. 
      * magic factor for df, that allows to automatgically 
        adapt levels for very big or very small filesystems.
      * new concept of host tags simplyfies configuration.
      * IMPORTANT: at all places in the configuration where
	lists of hosts are used those are not any longer
	interpreted as regular expressions. Hostnames
	must match exactly. Therefore the list [ "" ] does
	not any longer represent the list of all hosts.
	It is a bug now. Please write all_hosts instead
	of [ "" ]. The semantics for service expressions
	has not changed.
      * Fixed problem with logwatch.php: Begin with
	<?php, not with <?. This makes some older webservers
	happy.
      * Fixed problem in check ipmi: Handle corrupt output
	from agent
      * Cleaned up code, improved inline documentation
      * Fixed problem with vms_df: default_filesystem_levels,
	filesystem_levels and df magic number now are used
	for df, vms_df and df_netapp together. Works now also
	when precompiled.
	
1.0.28:
      * IMPORTANT: the config file has been renamed from
	check_mk.cfg to main.mk. This has been suggested
	by several of my customers in order to avoid 
	confusion with Nagios configuration files. In addition,
	all check_mk's configuration file have to end in
	'.mk'. This also holds for the autochecks. The 
	setup.sh script will automatically rename all relevant
	files. Users of RPM or DEB installations have to remove
	the files themselves - sorry.
      * Windows agent supports eventlogs. Current all Warning
        and Error messages from 'System' and 'Application' are
        being sent to check_mk. Events can be filtered on the
	Nagios host.
      * Fixed bug: direct RRD update didn't work. Should now.
      * Fixed permission problems when run as root.
      * Agent is expected to send its version in <<<check_mk>>>
	now (not any longer in <<<mknagios>>>
      * Fixed bug in Windows agent. Performance counters now output
	correct values
      * Change checks/winperf: Changed 'ops/sec' into MB/s.
	That measures read and write disk throughput
	(now warn/crit levels possible yet)
      * new SNMP check 'ifoperstatus' for checking link
        of network interfaces via SNMP standard MIB
      * translated setup script into english
      * fixed bug with missing directories in setup script
      * made setup script's output nicer, show version information
      * NEW: mk_logwatch - a new plugin for the linux/UNIX agent
	for watching logfiles
      * Better error handling with Nagios pipe
      * Better handling of global error: make check_mk return
	CRIT, when no data can retrieved at all.
      * Added missing template 'check_mk_pingonly' in sample
	Nagios config file (is needed for hosts without checks)
	
1.0.27:
      * Ship source code of windows agent
      * fix several typos
      * fix bug: option --list-hosts did not work
      * fix bug: precompile "-C" did not work because
	of missing extension .py
      * new option -U,--update: It combines -S, -H and
	-U and writes the Nagios configuration into a
	file (not to stdout).
      * ship templates for PNP4Nagios matching most check_mk-checks.
	Standard installation path is /usr/share/check_mk/pnp-templates
	
1.0.26:
      -	Changed License to GNU GPL Version 2
      * modules check_mk_admin and check_mk_base are both shipped
	uncompiled.
      * source code of windows agent togehter with Makefile shipped
	with normal distribution
      * checks/md now handles rare case where output of /proc/mdstat
	shows three lines per array

1.0.25:
      * setup skript remembers paths

1.0.24:
      * fixed bug with precompile: Version of Agent was always 0

1.0.23:
      * fixed bug: check_config_variables was missing in precompiled
	files
      * new logwatch agent in Python plus new logwatch-check that
	handles both the output from the old and the new agent

1.0.22:
      * Default timeout for TCP transfer increased from 3.0 to 60.0
      * Windows agent supports '<<<mem>>>' that is compatible with Linux
      * Windows agents performance counters output fixed
      * Windows agent can now be cross-compiled with mingw on Linux
      * New checktype winperf.cpuusage that retrieves the percentage
	of CPU usage from windows (still has to be tested on Multi-CPU
	machine)
      * Fixed bug: logwatch_dir and logwatch_groupid got lost when
	precompiling. 
      * arithmetic for CPU usage on VMS multi-CPU machines changed

1.0.21:
      * fixed bug in checks/df: filesystem levels did not work
	with precompiled checks

1.0.20:
      * new administration guide in doc/
      * fixed bug: option -v now works independent of order
      * fixed bug: in statgrab_net: variable was missing (affected -C)
      * fixed bug: added missing variables, imported re (affected -C)
      * check ipmi: new option ipmi_summarize: create only one check for all sensors
      * new pnp-template for ipmi summarized ambient temperature
 
1.0.19:
      * Monitoring of Windows Services
      * Fixed bug with check-specific default parameters
      * Monitoring of VMS (agent not included yet)
      * Retrieving of data via an external programm (e.g. SSH/RSH)
      * setup.sh does not overwrite check_mk.cfg but installs
	the new default file as check_mk.cfg-1.0.19
      * Put hosts into default hostgroup if none is configured<|MERGE_RESOLUTION|>--- conflicted
+++ resolved
@@ -125,13 +125,10 @@
     * 0760 The windows agent contains meta information about version, manufacturer etc....
     * 0145 apc_symmetra: Changed naming of Batterie Temperature to System Temerature...
             NOTE: Please refer to the migration notes!
-<<<<<<< HEAD
     * 0598 kentix_temp, kentix_humidity: new checks for Kentix MultiSensor-Rack
-=======
     * 0735 mem.win: now able to configure swap file levels
     * 0146 innovaphone_priports_l1, innovaphone_priports_l2: New Checks for Innovaphone PRI Ports
     * 0707 ibm_svc_host: New check: Status of hosts an IBM SVC / V7000 presents volumes to
->>>>>>> 16305896
     * 0103 FIX: services: Fixed bug with service inventory defined in main.mk...
     * 0299 FIX: borcade_mlx_fan: Prettified output, handling "other" state now
     * 0300 FIX: cisco_fru_power: Trying not to inventorize not plugged in FRUs...
