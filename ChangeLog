--- conflicted
+++ resolved
@@ -9,11 +9,8 @@
 
     Multisite:
     * 0302 FIX: Fixed highlight of choosen elements in foldertee/views snapin in Chrome/IE
-<<<<<<< HEAD
+    * 0239 FIX: Fixed incorrect html formatting when displaying host or service comments...
     * 0307 FIX: Increased performance of multisite GUI with a large userbase...
-=======
-    * 0239 FIX: Fixed incorrect html formatting when displaying host or service comments...
->>>>>>> 824a1ce1
 
     WATO:
     * 0057 FIX: Fix exception in WATO host editor on custom tag without topic...
